--- conflicted
+++ resolved
@@ -47,51 +47,47 @@
 conda activate ldm
 ```
 
-You can also update an existing [latent diffusion](https://github.com/CompVis/latent-diffusion) environment by running:
+You can also update an existing [latent diffusion](https://github.com/CompVis/latent-diffusion) environment by running
 
 ```
 conda install pytorch==1.12.1 torchvision==0.13.1 torchaudio==0.12.1 cudatoolkit=11.3 -c pytorch
 pip install transformers diffusers invisible-watermark
 ```
 
-<<<<<<< HEAD
 #### Step 2: install lightning
 
 Install Lightning version later than 2022.01.04. We suggest you install lightning from source. Notice that the default download path of pip should be within the conda environment, or you may need to specify using 'which pip' and redirect the path into conda environment. 
 
-##### From Source:
+##### From Source
 ```
 git clone https://github.com/Lightning-AI/lightning.git
 pip install -r requirements.txt
 python setup.py install
 ```
 
-##### From pip:
+##### From pip
 
 ```
 pip install pytorch-lightning
 ```
 
-#### Step 3:Install [Colossal-AI](https://colossalai.org/download/) From Our Official Website:
-=======
-#### Step 2:Install [Colossal-AI](https://colossalai.org/download/) From Our Official Website
->>>>>>> 20d1c994
+#### Step 3:Install [Colossal-AI](https://colossalai.org/download/) From Our Official Website
 
 You can install the latest version (0.2.7) from our official website or from source. Notice that the suitable version for this training is colossalai(0.2.5), which stands for torch(1.12.1).
 
-##### Download suggested verision for this training:
+##### Download suggested verision for this training
 
 ```
 pip install colossalai=0.2.5
 ```
 
-##### Download the latest version from pip for latest torch version:
+##### Download the latest version from pip for latest torch version
 
 ```
 pip install colossalai
 ```
 
-##### From source:
+##### From source
 
 ```
 git clone https://github.com/hpcaitech/ColossalAI.git
@@ -122,7 +118,7 @@
 docker pull hpcaitech/diffusion:0.2.0
 ```
 
-Once you have the image ready, you can launch the image with the following command:
+Once you have the image ready, you can launch the image with the following command
 
 ```bash
 ########################
@@ -187,7 +183,7 @@
 
 We provide the script `train_colossalai.sh` to run the training task with colossalai. Meanwhile, we have enlightened other training process such as DDP model in PyTorch. You can also use `train_ddp.sh` to run the training task with ddp to compare the corresponding performance.
 
-In `train_colossalai.sh` the main command is:
+In `train_colossalai.sh` the main command is
 
 ```
 python main.py --logdir /tmp/ --train --base configs/train_colossalai.yaml --ckpt 512-base-ema.ckpt
