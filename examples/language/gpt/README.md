--- conflicted
+++ resolved
@@ -113,19 +113,9 @@
 | model | #GPU | policy | TP | batch per DP | Tflops |
 | ---------- | --------- |--------- |--------- |--------- |--------- |
 | gpt2_20b |  8  | cpu | 2 | 8 | 46.895 |
-<<<<<<< HEAD
-<<<<<<< HEAD
-=======
-=======
->>>>>>> 509a87f3
 
 
 ### Experimental Features
 
 #### [Pipeline Parallel](./experiments/pipeline_parallel/)
-<<<<<<< HEAD
-#### [Auto Parallel](./experiments/auto_parallel_with_gpt/)
->>>>>>> 509a87f3ff3acd4c43aac8e4363496fe5aa79d9f
-=======
-#### [Auto Parallel](./experiments/auto_parallel_with_gpt/)
->>>>>>> 509a87f3
+#### [Auto Parallel](./experiments/auto_parallel_with_gpt/)