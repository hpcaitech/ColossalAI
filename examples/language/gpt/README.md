--- conflicted
+++ resolved
@@ -2,13 +2,7 @@
 This example shows how to use Colossal-AI to run huggingface GPT training in distributed manners.
 
 ## GPT
-<<<<<<< HEAD
-We use the huggingface transformers GPT2 model. The input data is randonly generated.
-
-## Our Modifications
-=======
 We use the GPT2 model from huggingface transformers. The input data is randonly generated.
->>>>>>> fea3cb66
 The `train_gpt_demo.py` provides three distributed plans, i.e. ColossalAI, PyTorch DDP and ZeRO.
 The ColossalAI leverages Tensor Parallel and Gemini.
 
