--- conflicted
+++ resolved
@@ -65,16 +65,13 @@
         default="gpt2_medium",
         help="model model scale",
     )
-<<<<<<< HEAD
     parser.add_argument(
         "--train_step",
         type=int,
         default=10,
         help="training iterations for test",
     )
-=======
-    parser.add_argument("--steps", type=int, default=10, help="num of training steps")
->>>>>>> f525d1f5
+
     args = parser.parse_args()
     return args
 
@@ -246,11 +243,9 @@
     SEQ_LEN = 1024
     VOCAB_SIZE = 50257
 
-<<<<<<< HEAD
+
     NUM_STEPS = args.train_step
-=======
-    NUM_STEPS = args.steps
->>>>>>> f525d1f5
+
     WARMUP_STEPS = 1
     assert WARMUP_STEPS < NUM_STEPS, "warmup steps should smaller than the total steps"
     assert (NUM_STEPS - WARMUP_STEPS) % 2 == 1, "the number of valid steps should be odd to take the median "
