# coding=utf-8
# Copyright 2022 EleutherAI and the HuggingFace Inc. team. All rights reserved.
#
# This code is based on EleutherAI's GPT-NeoX library and the GPT-NeoX
# and OPT implementations in this library. It has been modified from its
# original forms to accommodate minor architectural differences compared
# to GPT-NeoX and OPT used by the Meta AI team that trained the model.
#
# Licensed under the Apache License, Version 2.0 (the "License");
# you may not use this file except in compliance with the License.
# You may obtain a copy of the License at
#
#     http://www.apache.org/licenses/LICENSE-2.0
#
# Unless required by applicable law or agreed to in writing, software
# distributed under the License is distributed on an "AS IS" BASIS,
# WITHOUT WARRANTIES OR CONDITIONS OF ANY KIND, either express or implied.
# See the License for the specific language governing permissions and
# limitations under the License.
""" PyTorch OpenMoE model."""
import math
from typing import List, Optional, Tuple, Union

import torch
import torch.nn.functional as F
import torch.utils.checkpoint
from colossalai.kernel.cuda_native.mha.flash_attn_2 import HAS_FLASH_ATTN
from colossalai.kernel.triton.llama_act_combine_kernel import HAS_TRITON
from colossalai.moe.layers import SparseMLP
from colossalai.moe.manager import MOE_MANAGER
from torch import nn
from transformers.modeling_outputs import (BaseModelOutputWithPast,
                                           CausalLMOutputWithPast)
from transformers.modeling_utils import PreTrainedModel
<<<<<<< HEAD
from transformers.models.llama.modeling_llama import LlamaConfig, LlamaRMSNorm
from transformers.utils import (
    add_start_docstrings,
    add_start_docstrings_to_model_forward,
    logging,
    replace_return_docstrings,
)

from colossalai.kernel.triton.llama_act_combine_kernel import HAS_TRITON
from colossalai.moe.layers import SparseMLP
from colossalai.moe.manager import MOE_MANAGER
=======
from transformers.models.llama import LlamaConfig
from transformers.models.t5.modeling_t5 import T5LayerNorm
from transformers.utils import (add_start_docstrings,
                                add_start_docstrings_to_model_forward, logging,
                                replace_return_docstrings)
>>>>>>> 1a9a8895

if HAS_TRITON:
    from colossalai.kernel.triton.llama_act_combine_kernel import \
        LlamaActCombine

logger = logging.get_logger(__name__)

_CONFIG_FOR_DOC = "LlamaConfig"


# Copied from transformers.models.bart.modeling_bart._make_causal_mask
def _make_causal_mask(input_ids_shape: torch.Size,
                      dtype: torch.dtype,
                      device: torch.device,
                      past_key_values_length: int = 0):
    """
    Make causal mask used for bi-directional self-attention.
    """
    bsz, tgt_len = input_ids_shape
    mask = torch.full((tgt_len, tgt_len), torch.finfo(dtype).min, device=device)
    mask_cond = torch.arange(mask.size(-1), device=device)
    mask.masked_fill_(mask_cond < (mask_cond + 1).view(mask.size(-1), 1), 0)
    mask = mask.to(dtype)

    if past_key_values_length > 0:
        mask = torch.cat([torch.zeros(tgt_len, past_key_values_length, dtype=dtype, device=device), mask], dim=-1)
    return mask[None, None, :, :].expand(bsz, 1, tgt_len, tgt_len + past_key_values_length)


# Copied from transformers.models.bart.modeling_bart._expand_mask
def _expand_mask(mask: torch.Tensor, dtype: torch.dtype, tgt_len: Optional[int] = None):
    """
    Expands attention_mask from `[bsz, seq_len]` to `[bsz, 1, tgt_seq_len, src_seq_len]`.
    """
    bsz, src_len = mask.size()
    tgt_len = tgt_len if tgt_len is not None else src_len

    expanded_mask = mask[:, None, None, :].expand(bsz, 1, tgt_len, src_len).to(dtype)

    inverted_mask = 1.0 - expanded_mask

    return inverted_mask.masked_fill(inverted_mask.to(torch.bool), torch.finfo(dtype).min)


def generate_fixed_pos_embedding(features, length, min_timescale=1.0, max_timescale=10000.0):
    """Generate Sin/Cos for Rotary Embeddings.

    Args:
      features: an integer
      length: an integer
      min_timescale: an optional float
      max_timescale: an optional float

    Returns:
      output_sin: a float32 Tensor with shape [length, features]
      output_cos: a float32 Tensor with shape [length, features]
    """
    fraction = torch.arange(0, features, 2, dtype=torch.float64).cuda() / features
    timescale = min_timescale * (max_timescale / min_timescale)**fraction
    rotational_frequency = 1. / timescale

    sinusoid_inp = torch.einsum('i,j->ij', torch.arange(length, dtype=torch.float32).cuda(), rotational_frequency)

    sinusoid_inp = torch.cat([sinusoid_inp, sinusoid_inp], dim=-1)

    return torch.sin(sinusoid_inp), torch.cos(sinusoid_inp)


def apply_rotary_embedding(q, k, cos, sin, decode=False, rotary_index=None):
    """Helper function to apply Rotary Embeddings."""
    cos = cos.to(q.dtype)
    sin = sin.to(q.dtype)

    if len(k.shape) == 3:
        # for multi query attention
        k = k.unsqueeze(2)
        multiquery = True
    else:
        multiquery = False

    batch, qlen, qheads, d = q.shape
    kbatch, klen, kheads, kd = k.shape
    assert batch == kbatch, f'{batch} != {kbatch}'
    assert d == kd, f'{d} != {kd}'
    if decode and qlen == 1 and rotary_index is not None:
        qcos = cos[rotary_index + 1, :]
        qsin = sin[rotary_index + 1, :]
        qcos = qcos.unsqueeze(2)
        qsin = qsin.unsqueeze(2)
        kcos, ksin = cos[:klen, :], sin[:klen, :]
        kcos = kcos.unsqueeze(0).unsqueeze(2)
        ksin = ksin.unsqueeze(0).unsqueeze(2)
    else:
        qcos, qsin = cos[:qlen, :], sin[:qlen, :]
        qcos = qcos.unsqueeze(0).unsqueeze(2)
        qsin = qsin.unsqueeze(0).unsqueeze(2)
        kcos, ksin = qcos, qsin

    out_q = (q * qcos) + (rotate_half(q) * qsin)
    out_k = (k * kcos) + (rotate_half(k) * ksin)

    if multiquery:
        out_k = out_k.squeeze(2)

    return out_q, out_k


def rotate_half(x):
    """Rotates half the hidden dims of the input."""
    x1 = x[..., :x.shape[-1] // 2]
    x2 = x[..., x.shape[-1] // 2:]
    return torch.cat((-x2, x1), dim=-1)


def SwiGLU(x):
    """Gated linear unit activation function.
    Args:
        x : input array
        axis: the axis along which the split should be computed (default: -1)
    """
    size = x.shape[-1]
    assert size % 2 == 0, "axis size must be divisible by 2"
    x1, x2 = torch.split(x, size // 2, -1)
    return x1 * (x2 * torch.sigmoid(x2))


class OpenMoeMLP(nn.Module):

    def __init__(self, config):
        super().__init__()
        self.pretraining_tp = config.pretraining_tp
        self.hidden_size = config.hidden_size
        self.intermediate_size = config.intermediate_size
        self.gate_proj = nn.Linear(self.hidden_size, self.intermediate_size * 2, bias=False)
        self.up_proj = nn.Linear(self.hidden_size, self.intermediate_size, bias=False)
        self.down_proj = nn.Linear(self.intermediate_size, self.hidden_size, bias=False)
        self.act_fn = SwiGLU
        self.use_kernel = True if MOE_MANAGER.use_kernel_optim else False

    def forward(self, x):
        if self.pretraining_tp > 1:
            slice = self.intermediate_size // self.pretraining_tp
            gate_proj_slices = self.gate_proj.weight.split(slice, dim=0)
            up_proj_slices = self.up_proj.weight.split(slice, dim=0)
            down_proj_slices = self.down_proj.weight.split(slice, dim=1)

            gate_proj = torch.cat([F.linear(x, gate_proj_slices[i]) for i in range(self.pretraining_tp)], dim=-1)
            up_proj = torch.cat([F.linear(x, up_proj_slices[i]) for i in range(self.pretraining_tp)], dim=-1)

            intermediate_states = (self.act_fn(gate_proj) * up_proj).split(slice, dim=2)
            down_proj = [F.linear(intermediate_states[i], down_proj_slices[i]) for i in range(self.pretraining_tp)]
            down_proj = sum(down_proj)
        else:
            if HAS_TRITON and self.use_kernel:
                down_proj = self.down_proj(LlamaActCombine.apply(self.gate_proj(x), self.up_proj(x)))
            else:
                down_proj = self.down_proj(self.act_fn(self.gate_proj(x)) * self.up_proj(x))

        return down_proj


def repeat_kv(hidden_states: torch.Tensor, n_rep: int) -> torch.Tensor:
    """
    This is the equivalent of torch.repeat_interleave(x, dim=1, repeats=n_rep). The hidden states go from (batch,
    num_key_value_heads, seqlen, head_dim) to (batch, num_attention_heads, seqlen, head_dim)
    """
    batch, num_key_value_heads, slen, head_dim = hidden_states.shape
    if n_rep == 1:
        return hidden_states
    hidden_states = hidden_states[:, :, None, :, :].expand(batch, num_key_value_heads, n_rep, slen, head_dim)
    return hidden_states.reshape(batch, num_key_value_heads * n_rep, slen, head_dim)


class OpenMoeAttention(nn.Module):
    """Multi-headed attention from 'Attention Is All You Need' paper"""

    def __init__(self, config: LlamaConfig):
        super().__init__()
        self.config = config
        self.hidden_size = config.hidden_size
        self.num_heads = config.num_attention_heads
        self.head_dim = config.head_dim
        self.num_key_value_heads = config.num_key_value_heads
        self.num_key_value_groups = self.num_heads // self.num_key_value_heads
        self.pretraining_tp = config.pretraining_tp
        self.max_position_embeddings = config.max_position_embeddings

        self.q_proj = nn.Linear(self.hidden_size, self.num_heads * self.head_dim, bias=False)
        self.k_proj = nn.Linear(self.hidden_size, self.num_key_value_heads * self.head_dim, bias=False)
        self.v_proj = nn.Linear(self.hidden_size, self.num_key_value_heads * self.head_dim, bias=False)
        self.o_proj = nn.Linear(self.num_heads * self.head_dim, self.hidden_size, bias=False)
        self.sin, self.cos = generate_fixed_pos_embedding(self.head_dim, self.max_position_embeddings, 1e4)

    def _shape(self, tensor: torch.Tensor, seq_len: int, bsz: int):
        return tensor.view(bsz, seq_len, self.num_heads, self.head_dim).transpose(1, 2).contiguous()

    def forward(
        self,
        hidden_states: torch.Tensor,
        attention_mask: Optional[torch.Tensor] = None,
        position_ids: Optional[torch.LongTensor] = None,
        past_key_value: Optional[Tuple[torch.Tensor]] = None,
        output_attentions: bool = False,
        use_cache: bool = False,
        use_kernel: bool = True,
    ) -> Tuple[torch.Tensor, Optional[torch.Tensor], Optional[Tuple[torch.Tensor]]]:
        bsz, q_len, _ = hidden_states.size()

        if self.pretraining_tp > 1:
            key_value_slicing = (self.num_key_value_heads * self.head_dim) // self.pretraining_tp
            query_slices = self.q_proj.weight.split((self.num_heads * self.head_dim) // self.pretraining_tp, dim=0)
            key_slices = self.k_proj.weight.split(key_value_slicing, dim=0)
            value_slices = self.v_proj.weight.split(key_value_slicing, dim=0)

            query_states = [F.linear(hidden_states, query_slices[i]) for i in range(self.pretraining_tp)]
            query_states = torch.cat(query_states, dim=-1)

            key_states = [F.linear(hidden_states, key_slices[i]) for i in range(self.pretraining_tp)]
            key_states = torch.cat(key_states, dim=-1)

            value_states = [F.linear(hidden_states, value_slices[i]) for i in range(self.pretraining_tp)]
            value_states = torch.cat(value_states, dim=-1)

        else:
            query_states = self.q_proj(hidden_states)
            key_states = self.k_proj(hidden_states)
            value_states = self.v_proj(hidden_states)

        query_states = query_states.view(bsz, q_len, self.num_heads, self.head_dim).transpose(1, 2)
        key_states = key_states.view(bsz, q_len, self.num_key_value_heads, self.head_dim).transpose(1, 2)
        value_states = value_states.view(bsz, q_len, self.num_key_value_heads, self.head_dim).transpose(1, 2)

        kv_seq_len = key_states.shape[-2]
        if past_key_value is not None:
            kv_seq_len += past_key_value[0].shape[-2]
        # cos, sin = self.rotary_emb(value_states, seq_len=kv_seq_len)
        # query_states, key_states = apply_rotary_pos_emb(query_states, key_states, cos, sin, position_ids)
        if past_key_value is not None:
            # reuse k, v, self_attention
            key_states = torch.cat([past_key_value[0], key_states], dim=2)
            value_states = torch.cat([past_key_value[1], value_states], dim=2)

        past_key_value = (key_states, value_states) if use_cache else None

        query_states = query_states.transpose(1, 2)
        key_states = key_states.transpose(1, 2)
        max_length = max(query_states.shape[1], key_states.shape[1])
        assert max_length <= self.sin.shape[0]
        sin, cos = self.sin[:max_length], self.cos[:max_length]
        # TODO: for inference, we can add emb kv into cache to avoid computation
        query_states, key_states = apply_rotary_embedding(query_states,
                                                          key_states,
                                                          cos,
                                                          sin,
                                                          decode=True if q_len == 1 else False,
                                                          rotary_index=position_ids)
        query_states = query_states.transpose(1, 2)
        key_states = key_states.transpose(1, 2)

        # repeat k/v heads if n_kv_heads < n_heads
        key_states = repeat_kv(key_states, self.num_key_value_groups)
        value_states = repeat_kv(value_states, self.num_key_value_groups)

        if HAS_FLASH_ATTN and use_kernel:
            from flash_attn import flash_attn_func
            query_states = query_states.transpose(1, 2)
            key_states = key_states.transpose(1, 2)
            value_states = value_states.transpose(1, 2)
            attn_output = flash_attn_func(query_states,
                                          key_states,
                                          value_states,
                                          softmax_scale=1.0,
                                          causal=True)
            attn_output = attn_output.transpose(1, 2).contiguous()
        else:
            attn_weights = torch.matmul(query_states, key_states.transpose(2, 3))

            if attn_weights.size() != (bsz, self.num_heads, q_len, kv_seq_len):
                raise ValueError(f"Attention weights should be of size {(bsz, self.num_heads, q_len, kv_seq_len)}, but is"
                                 f" {attn_weights.size()}")

            if attention_mask is not None:
                if attention_mask.size() != (bsz, 1, q_len, kv_seq_len):
                    raise ValueError(
                        f"Attention mask should be of size {(bsz, 1, q_len, kv_seq_len)}, but is {attention_mask.size()}")
                if self.training:
                    attention_mask = attention_mask.clone().detach()
                attention_mask[:, :, :, 0] = 0
                attn_weights = attn_weights + attention_mask

            # upcast attention to fp32
            attn_weights = nn.functional.softmax(attn_weights, dim=-1, dtype=torch.float32).to(query_states.dtype)
            attn_output = torch.matmul(attn_weights, value_states)

        if attn_output.size() != (bsz, self.num_heads, q_len, self.head_dim):
            raise ValueError(f"`attn_output` should be of size {(bsz, self.num_heads, q_len, self.head_dim)}, but is"
                             f" {attn_output.size()}")

        attn_output = attn_output.transpose(1, 2).contiguous()
        attn_output = attn_output.reshape(bsz, q_len, self.num_heads * self.head_dim)

        if self.pretraining_tp > 1:
            attn_output = attn_output.split(self.hidden_size // self.pretraining_tp, dim=2)
            o_proj_slices = self.o_proj.weight.split(self.hidden_size // self.pretraining_tp, dim=1)
            attn_output = sum([F.linear(attn_output[i], o_proj_slices[i]) for i in range(self.pretraining_tp)])
        else:
            attn_output = self.o_proj(attn_output)

        if not output_attentions:
            attn_weights = None

        return attn_output, attn_weights, past_key_value


class OpenMoeDecoderLayer(nn.Module):

    def __init__(self, config: LlamaConfig, moe: bool):
        super().__init__()
        self.hidden_size = config.hidden_size
        self.moe = moe
        self.self_attn = OpenMoeAttention(config=config)
<<<<<<< HEAD
        self.input_layernorm = LlamaRMSNorm(config.hidden_size, eps=config.rms_norm_eps)
        self.post_attention_layernorm = LlamaRMSNorm(config.hidden_size, eps=config.rms_norm_eps)
=======
        self.input_layernorm = T5LayerNorm(config.hidden_size, eps=config.rms_norm_eps)
        self.post_attention_layernorm = T5LayerNorm(config.hidden_size, eps=config.rms_norm_eps)
>>>>>>> 1a9a8895
        if self.moe:
            self.mlp = SparseMLP(
                num_experts=config.num_experts,
                top_k=config.topk,
                capacity_factor_train=config.capacity_factor_train,
                capacity_factor_eval=config.capacity_factor_eval,
                min_capacity=config.min_capacity,
                noisy_policy=config.noisy_policy,
                drop_tks=config.drop_tks,
                expert_parallel=MOE_MANAGER.get_parallel() if MOE_MANAGER.is_initialized else config.expert_parallel,
                hidden_size=config.hidden_size,
                intermediate_size=config.intermediate_size,
                activation=config.hidden_act,
                gated=config.gated)
<<<<<<< HEAD
            self.pre_extra_mlp_layernorm = LlamaRMSNorm(config.hidden_size, eps=config.rms_norm_eps)
=======
            self.pre_extra_mlp_layernorm = T5LayerNorm(config.hidden_size, eps=config.rms_norm_eps)
>>>>>>> 1a9a8895
            self.extra_mlp = OpenMoeMLP(config)
        else:
            self.mlp = OpenMoeMLP(config)

    def forward(
        self,
        hidden_states: torch.Tensor,
        attention_mask: Optional[torch.Tensor] = None,
        position_ids: Optional[torch.LongTensor] = None,
        past_key_value: Optional[Tuple[torch.Tensor]] = None,
        output_attentions: Optional[bool] = False,
        use_cache: Optional[bool] = False,
    ) -> Tuple[torch.FloatTensor, Optional[Tuple[torch.FloatTensor, torch.FloatTensor]]]:
        """
        Args:
            hidden_states (`torch.FloatTensor`): input to the layer of shape `(batch, seq_len, embed_dim)`
            attention_mask (`torch.FloatTensor`, *optional*): attention mask of size
                `(batch, 1, tgt_len, src_len)` where padding elements are indicated by very large negative values.
            output_attentions (`bool`, *optional*):
                Whether or not to return the attentions tensors of all attention layers. See `attentions` under
                returned tensors for more detail.
            use_cache (`bool`, *optional*):
                If set to `True`, `past_key_values` key value states are returned and can be used to speed up decoding
                (see `past_key_values`).
            past_key_value (`Tuple(torch.FloatTensor)`, *optional*): cached past key and value projection states
        """

        residual = hidden_states

        hidden_states = self.input_layernorm(hidden_states)

        # Self Attention
        hidden_states, self_attn_weights, present_key_value = self.self_attn(
            hidden_states=hidden_states,
            attention_mask=attention_mask,
            position_ids=position_ids,
            past_key_value=past_key_value,
            output_attentions=output_attentions,
            use_cache=use_cache,
        )
        hidden_states = residual + hidden_states

        # Fully Connected
        residual = hidden_states
        hidden_states = self.post_attention_layernorm(hidden_states)
        hidden_states = self.mlp(hidden_states)
        hidden_states = residual + hidden_states

        if self.moe:
            residual = hidden_states
            hidden_states = self.pre_extra_mlp_layernorm(hidden_states)
            hidden_states = self.extra_mlp(hidden_states)
            hidden_states = residual + hidden_states

        outputs = (hidden_states,)

        if output_attentions:
            outputs += (self_attn_weights,)

        if use_cache:
            outputs += (present_key_value,)

        return outputs


LLAMA_START_DOCSTRING = r"""
    This model inherits from [`PreTrainedModel`]. Check the superclass documentation for the generic methods the
    library implements for all its model (such as downloading or saving, resizing the input embeddings, pruning heads
    etc.)

    This model is also a PyTorch [torch.nn.Module](https://pytorch.org/docs/stable/nn.html#torch.nn.Module) subclass.
    Use it as a regular PyTorch Module and refer to the PyTorch documentation for all matter related to general usage
    and behavior.

    Parameters:
        config ([`LlamaConfig`]):
            Model configuration class with all the parameters of the model. Initializing with a config file does not
            load the weights associated with the model, only the configuration. Check out the
            [`~PreTrainedModel.from_pretrained`] method to load the model weights.
"""


@add_start_docstrings(
    "The bare LLaMA Model outputting raw hidden-states without any specific head on top.",
    LLAMA_START_DOCSTRING,
)
class OpenMoePreTrainedModel(PreTrainedModel):
    config_class = LlamaConfig
    base_model_prefix = "model"
    supports_gradient_checkpointing = True
    _no_split_modules = ["LlamaDecoderLayer"]
    _skip_keys_device_placement = "past_key_values"

    def _init_weights(self, module):
        std = self.config.initializer_range
        if isinstance(module, nn.Linear):
            module.weight.data.normal_(mean=0.0, std=std)
            if module.bias is not None:
                module.bias.data.zero_()
        elif isinstance(module, nn.Embedding):
            module.weight.data.normal_(mean=0.0, std=std)
            if module.padding_idx is not None:
                module.weight.data[module.padding_idx].zero_()

    def _set_gradient_checkpointing(self, module, value=False):
        if isinstance(module, OpenMoeModel):
            module.gradient_checkpointing = value


LLAMA_INPUTS_DOCSTRING = r"""
    Args:
        input_ids (`torch.LongTensor` of shape `(batch_size, sequence_length)`):
            Indices of input sequence tokens in the vocabulary. Padding will be ignored by default should you provide
            it.

            Indices can be obtained using [`AutoTokenizer`]. See [`PreTrainedTokenizer.encode`] and
            [`PreTrainedTokenizer.__call__`] for details.

            [What are input IDs?](../glossary#input-ids)
        attention_mask (`torch.Tensor` of shape `(batch_size, sequence_length)`, *optional*):
            Mask to avoid performing attention on padding token indices. Mask values selected in `[0, 1]`:

            - 1 for tokens that are **not masked**,
            - 0 for tokens that are **masked**.

            [What are attention masks?](../glossary#attention-mask)

            Indices can be obtained using [`AutoTokenizer`]. See [`PreTrainedTokenizer.encode`] and
            [`PreTrainedTokenizer.__call__`] for details.

            If `past_key_values` is used, optionally only the last `decoder_input_ids` have to be input (see
            `past_key_values`).

            If you want to change padding behavior, you should read [`modeling_opt._prepare_decoder_attention_mask`]
            and modify to your needs. See diagram 1 in [the paper](https://arxiv.org/abs/1910.13461) for more
            information on the default strategy.

            - 1 indicates the head is **not masked**,
            - 0 indicates the head is **masked**.
        position_ids (`torch.LongTensor` of shape `(batch_size, sequence_length)`, *optional*):
            Indices of positions of each input sequence tokens in the position embeddings. Selected in the range `[0,
            config.n_positions - 1]`.

            [What are position IDs?](../glossary#position-ids)
        past_key_values (`tuple(tuple(torch.FloatTensor))`, *optional*, returned when `use_cache=True` is passed or when `config.use_cache=True`):
            Tuple of `tuple(torch.FloatTensor)` of length `config.n_layers`, with each tuple having 2 tensors of shape
            `(batch_size, num_heads, sequence_length, embed_size_per_head)`) and 2 additional tensors of shape
            `(batch_size, num_heads, encoder_sequence_length, embed_size_per_head)`.

            Contains pre-computed hidden-states (key and values in the self-attention blocks and in the cross-attention
            blocks) that can be used (see `past_key_values` input) to speed up sequential decoding.

            If `past_key_values` are used, the user can optionally input only the last `decoder_input_ids` (those that
            don't have their past key value states given to this model) of shape `(batch_size, 1)` instead of all
            `decoder_input_ids` of shape `(batch_size, sequence_length)`.
        inputs_embeds (`torch.FloatTensor` of shape `(batch_size, sequence_length, hidden_size)`, *optional*):
            Optionally, instead of passing `input_ids` you can choose to directly pass an embedded representation. This
            is useful if you want more control over how to convert `input_ids` indices into associated vectors than the
            model's internal embedding lookup matrix.
        use_cache (`bool`, *optional*):
            If set to `True`, `past_key_values` key value states are returned and can be used to speed up decoding (see
            `past_key_values`).
        output_attentions (`bool`, *optional*):
            Whether or not to return the attentions tensors of all attention layers. See `attentions` under returned
            tensors for more detail.
        output_hidden_states (`bool`, *optional*):
            Whether or not to return the hidden states of all layers. See `hidden_states` under returned tensors for
            more detail.
        return_dict (`bool`, *optional*):
            Whether or not to return a [`~utils.ModelOutput`] instead of a plain tuple.
"""


@add_start_docstrings(
    "The bare LLaMA Model outputting raw hidden-states without any specific head on top.",
    LLAMA_START_DOCSTRING,
)
class OpenMoeModel(OpenMoePreTrainedModel):
    """
    Transformer decoder consisting of *config.num_hidden_layers* layers. Each layer is a [`LlamaDecoderLayer`]

    Args:
        config: LlamaConfig
    """

    def __init__(self, config: LlamaConfig):
        super().__init__(config)
        self.padding_idx = config.pad_token_id
        self.vocab_size = config.vocab_size

        self.embed_tokens = nn.Embedding(config.vocab_size, config.hidden_size, self.padding_idx)
        self.layers = nn.ModuleList([
            OpenMoeDecoderLayer(config, moe=True if (i + 1) % config.moe_layer_interval == 0 else False)
            for i in range(config.num_hidden_layers)
        ])
        self.norm = LlamaRMSNorm(config.hidden_size, eps=config.rms_norm_eps)

        self.gradient_checkpointing = False
        # Initialize weights and apply final processing
        self.post_init()

    def get_input_embeddings(self):
        return self.embed_tokens

    def set_input_embeddings(self, value):
        self.embed_tokens = value

    # Copied from transformers.models.bart.modeling_bart.BartDecoder._prepare_decoder_attention_mask
    def _prepare_decoder_attention_mask(self, attention_mask, input_shape, inputs_embeds, past_key_values_length):
        # create causal mask
        # [bsz, seq_len] -> [bsz, 1, tgt_seq_len, src_seq_len]
        combined_attention_mask = None
        if input_shape[-1] > 1:
            combined_attention_mask = _make_causal_mask(
                input_shape,
                inputs_embeds.dtype,
                device=inputs_embeds.device,
                past_key_values_length=past_key_values_length,
            )

        if attention_mask is not None:
            # [bsz, seq_len] -> [bsz, 1, tgt_seq_len, src_seq_len]
            expanded_attn_mask = _expand_mask(attention_mask, inputs_embeds.dtype,
                                              tgt_len=input_shape[-1]).to(inputs_embeds.device)
            combined_attention_mask = (expanded_attn_mask if combined_attention_mask is None else expanded_attn_mask +
                                       combined_attention_mask)

        return combined_attention_mask

    @add_start_docstrings_to_model_forward(LLAMA_INPUTS_DOCSTRING)
    def forward(
        self,
        input_ids: torch.LongTensor = None,
        attention_mask: Optional[torch.Tensor] = None,
        position_ids: Optional[torch.LongTensor] = None,
        past_key_values: Optional[List[torch.FloatTensor]] = None,
        inputs_embeds: Optional[torch.FloatTensor] = None,
        use_cache: Optional[bool] = None,
        output_attentions: Optional[bool] = None,
        output_hidden_states: Optional[bool] = None,
        return_dict: Optional[bool] = None,
    ) -> Union[Tuple, BaseModelOutputWithPast]:
        output_attentions = output_attentions if output_attentions is not None else self.config.output_attentions
        output_hidden_states = (output_hidden_states
                                if output_hidden_states is not None else self.config.output_hidden_states)
        use_cache = use_cache if use_cache is not None else self.config.use_cache

        return_dict = return_dict if return_dict is not None else self.config.use_return_dict

        # retrieve input_ids and inputs_embeds
        if input_ids is not None and inputs_embeds is not None:
            raise ValueError("You cannot specify both decoder_input_ids and decoder_inputs_embeds at the same time")
        elif input_ids is not None:
            batch_size, seq_length = input_ids.shape
        elif inputs_embeds is not None:
            batch_size, seq_length, _ = inputs_embeds.shape
        else:
            raise ValueError("You have to specify either decoder_input_ids or decoder_inputs_embeds")

        seq_length_with_past = seq_length
        past_key_values_length = 0

        if past_key_values is not None:
            past_key_values_length = past_key_values[0][0].shape[2]
            seq_length_with_past = seq_length_with_past + past_key_values_length

        if position_ids is None:
            device = input_ids.device if input_ids is not None else inputs_embeds.device
            position_ids = torch.arange(past_key_values_length,
                                        seq_length + past_key_values_length,
                                        dtype=torch.long,
                                        device=device)
            position_ids = position_ids.unsqueeze(0).view(-1, seq_length)
        else:
            position_ids = position_ids.view(-1, seq_length).long()

        if inputs_embeds is None:
            inputs_embeds = self.embed_tokens(input_ids)
        # embed positions
        if attention_mask is None:
            attention_mask = torch.ones((batch_size, seq_length_with_past),
                                        dtype=torch.bool,
                                        device=inputs_embeds.device)
        attention_mask = self._prepare_decoder_attention_mask(attention_mask, (batch_size, seq_length), inputs_embeds,
                                                              past_key_values_length)

        hidden_states = inputs_embeds

        if self.gradient_checkpointing and self.training:
            if use_cache:
                logger.warning_once(
                    "`use_cache=True` is incompatible with gradient checkpointing. Setting `use_cache=False`...")
                use_cache = False

        # decoder layers
        all_hidden_states = () if output_hidden_states else None
        all_self_attns = () if output_attentions else None
        next_decoder_cache = () if use_cache else None

        for idx, decoder_layer in enumerate(self.layers):
            if output_hidden_states:
                all_hidden_states += (hidden_states,)

            past_key_value = past_key_values[idx] if past_key_values is not None else None

            if self.gradient_checkpointing and self.training:

                def create_custom_forward(module):

                    def custom_forward(*inputs):
                        # None for past_key_value
                        return module(*inputs, output_attentions, None)

                    return custom_forward

                layer_outputs = torch.utils.checkpoint.checkpoint(
                    create_custom_forward(decoder_layer),
                    hidden_states,
                    attention_mask,
                    position_ids,
                    None,
                )
            else:
                layer_outputs = decoder_layer(
                    hidden_states,
                    attention_mask=attention_mask,
                    position_ids=position_ids,
                    past_key_value=past_key_value,
                    output_attentions=output_attentions,
                    use_cache=use_cache,
                )

            hidden_states = layer_outputs[0]

            if use_cache:
                next_decoder_cache += (layer_outputs[2 if output_attentions else 1],)

            if output_attentions:
                all_self_attns += (layer_outputs[1],)

        hidden_states = self.norm(hidden_states)

        # add hidden states from the last decoder layer
        if output_hidden_states:
            all_hidden_states += (hidden_states,)

        next_cache = next_decoder_cache if use_cache else None
        if not return_dict:
            return tuple(v for v in [hidden_states, next_cache, all_hidden_states, all_self_attns] if v is not None)
        return BaseModelOutputWithPast(
            last_hidden_state=hidden_states,
            past_key_values=next_cache,
            hidden_states=all_hidden_states,
            attentions=all_self_attns,
        )


class OpenMoeForCausalLM(OpenMoePreTrainedModel):
    # _tied_weights_keys = ["lm_head.weight"]

    def __init__(self, config):
        super().__init__(config)
        self.model = OpenMoeModel(config)
        self.pretraining_tp = config.pretraining_tp
        self.vocab_size = config.vocab_size
        self.lm_head = nn.Linear(config.hidden_size, config.vocab_size, bias=False)

        # Initialize weights and apply final processing
        self.post_init()

    def get_input_embeddings(self):
        return self.model.embed_tokens

    def set_input_embeddings(self, value):
        self.model.embed_tokens = value

    def get_output_embeddings(self):
        return self.lm_head

    def set_output_embeddings(self, new_embeddings):
        self.lm_head = new_embeddings

    def set_decoder(self, decoder):
        self.model = decoder

    def get_decoder(self):
        return self.model

    @add_start_docstrings_to_model_forward(LLAMA_INPUTS_DOCSTRING)
    @replace_return_docstrings(output_type=CausalLMOutputWithPast, config_class=_CONFIG_FOR_DOC)
    def forward(
        self,
        input_ids: torch.LongTensor = None,
        attention_mask: Optional[torch.Tensor] = None,
        position_ids: Optional[torch.LongTensor] = None,
        past_key_values: Optional[List[torch.FloatTensor]] = None,
        inputs_embeds: Optional[torch.FloatTensor] = None,
        labels: Optional[torch.LongTensor] = None,
        use_cache: Optional[bool] = None,
        output_attentions: Optional[bool] = None,
        output_hidden_states: Optional[bool] = None,
        return_dict: Optional[bool] = None,
        chunk_head: Optional[bool] = None,
    ) -> Union[Tuple, CausalLMOutputWithPast]:
        r"""
        Args:
            labels (`torch.LongTensor` of shape `(batch_size, sequence_length)`, *optional*):
                Labels for computing the masked language modeling loss. Indices should either be in `[0, ...,
                config.vocab_size]` or -100 (see `input_ids` docstring). Tokens with indices set to `-100` are ignored
                (masked), the loss is only computed for the tokens with labels in `[0, ..., config.vocab_size]`.

        Returns:

        Example:

        ```python
        >>> from transformers import AutoTokenizer, LlamaForCausalLM

        >>> model = LlamaForCausalLM.from_pretrained(PATH_TO_CONVERTED_WEIGHTS)
        >>> tokenizer = AutoTokenizer.from_pretrained(PATH_TO_CONVERTED_TOKENIZER)

        >>> prompt = "Hey, are you conscious? Can you talk to me?"
        >>> inputs = tokenizer(prompt, return_tensors="pt")

        >>> # Generate
        >>> generate_ids = model.generate(inputs.input_ids, max_length=30)
        >>> tokenizer.batch_decode(generate_ids, skip_special_tokens=True, clean_up_tokenization_spaces=False)[0]
        "Hey, are you conscious? Can you talk to me?\nI'm not conscious, but I can talk to you."
        ```"""
        # reset moe loss
        MOE_MANAGER.reset_loss()

        output_attentions = output_attentions if output_attentions is not None else self.config.output_attentions
        output_hidden_states = (output_hidden_states
                                if output_hidden_states is not None else self.config.output_hidden_states)
        return_dict = return_dict if return_dict is not None else self.config.use_return_dict

        # decoder outputs consists of (dec_features, layer_state, dec_hidden, dec_attn)
        outputs = self.model(
            input_ids=input_ids,
            attention_mask=attention_mask,
            position_ids=position_ids,
            past_key_values=past_key_values,
            inputs_embeds=inputs_embeds,
            use_cache=use_cache,
            output_attentions=output_attentions,
            output_hidden_states=output_hidden_states,
            return_dict=return_dict,
        )

        hidden_states = outputs[0]
        if self.pretraining_tp > 1:
            lm_head_slices = self.lm_head.weight.split(self.vocab_size // self.pretraining_tp, dim=0)
            logits = [F.linear(hidden_states, lm_head_slices[i]) for i in range(self.pretraining_tp)]
            logits = torch.cat(logits, dim=-1)

        loss = None
        # if no training, just do forward
        if labels is None:
            logits = self.lm_head(hidden_states)
            logits = logits.float()
        # the vocab size for openmoe is 30w+
        # which causes great activation memory in training, up to 20G for one sequence
        # so we use chunk and checkpoint to reduce memory
        else:
            if chunk_head == True:

                def create_custom_forward(module):

                    def custom_forward(*inputs):
                        logits = module(inputs[0])
                        logits = logits.float()
                        # Shift so that tokens < n predict n
                        shift_logits = logits[..., :-1, :].contiguous().float()
                        shift_labels = inputs[1][..., 1:].contiguous()
                        # Flatten the tokens
                        loss = self._calculate_loss(shift_logits, shift_labels)
                        return loss

                    return custom_forward

                aux_loss, z_loss = self._calculate_router_loss()
                loss = aux_loss + z_loss
                for batch_idx in range(hidden_states.shape[0]):
                    loss = loss + torch.utils.checkpoint.checkpoint(
                        create_custom_forward(self.lm_head),
                        hidden_states[batch_idx:batch_idx + 1, :],
                        labels[batch_idx:batch_idx + 1, :],
                    )
                logits = None
            else:
                logits = self.lm_head(hidden_states)
                logits = logits.float()
                # Shift so that tokens < n predict n
                shift_logits = logits[..., :-1, :].contiguous()
                shift_labels = labels[..., 1:].contiguous()
                # Flatten the tokens
                aux_loss, z_loss = self._calculate_router_loss()
                loss = aux_loss + z_loss
                loss = loss + self._calculate_loss(shift_logits, shift_labels)

        if not return_dict:
            output = (logits,) + outputs[1:]
            return (loss,) + output if loss is not None else output

        return CausalLMOutputWithPast(
            loss=loss,
            logits=logits,
            past_key_values=outputs.past_key_values,
            hidden_states=outputs.hidden_states,
            attentions=outputs.attentions,
        )

    def prepare_inputs_for_generation(self,
                                      input_ids,
                                      past_key_values=None,
                                      attention_mask=None,
                                      inputs_embeds=None,
                                      **kwargs):
        if past_key_values:
            input_ids = input_ids[:, -1:]

        position_ids = kwargs.get("position_ids", None)
        if attention_mask is not None and position_ids is None:
            # create position_ids on the fly for batch generation
            position_ids = attention_mask.long().cumsum(-1) - 1
            position_ids.masked_fill_(attention_mask == 0, 1)
            if past_key_values:
                position_ids = position_ids[:, -1].unsqueeze(-1)

        # if `inputs_embeds` are passed, we only want to use them in the 1st generation step
        if inputs_embeds is not None and past_key_values is None:
            model_inputs = {"inputs_embeds": inputs_embeds}
        else:
            model_inputs = {"input_ids": input_ids}

        model_inputs.update({
            "position_ids": position_ids,
            "past_key_values": past_key_values,
            "use_cache": kwargs.get("use_cache"),
            "attention_mask": attention_mask,
        })
        return model_inputs

    @staticmethod
    def _reorder_cache(past_key_values, beam_idx):
        reordered_past = ()
        for layer_past in past_key_values:
            reordered_past += (tuple(
                past_state.index_select(0, beam_idx.to(past_state.device)) for past_state in layer_past),)
        return reordered_past

    def _calculate_router_loss(self, aux_loss: list = None, z_loss: list = None):
        if aux_loss is None or z_loss is None:
            aux_loss, z_loss = MOE_MANAGER.get_loss()
        assert len(aux_loss) == len(z_loss) == self.config.num_hidden_layers // self.config.moe_layer_interval
        aux_loss = self.config.router_aux_loss_factor * sum(aux_loss) / len(aux_loss)
        z_loss = self.config.router_z_loss_factor * sum(z_loss) / len(z_loss)
        return aux_loss, z_loss

    def _calculate_loss(self, logits: torch.Tensor, targets: torch.Tensor) -> torch.Tensor:
        """Compute cross entropy and entropy for log probs and targets.

        Args:
            logits: [batch, length, num_classes] float array.
            targets: categorical targets [batch, length] int array.

        Returns:
            Tuple of scalar loss.
        """
        if len(logits.shape) != len(targets.shape) + 1:
            raise ValueError('Incorrect shapes. Got shape %s logits and %s targets' %
                             (str(logits.shape), str(targets.shape)))
        vocab_size = logits.shape[-1]
        confidence = 1.0 - self.config.label_smoothing
        low_confidence = (1.0 - confidence) / (vocab_size - 1)
        normalizing_constant = -(confidence * math.log(confidence) +
                                 (vocab_size - 1) * low_confidence * math.log(low_confidence + 1e-20))

        # one hot
        soft_targets = targets[..., None] == \
            torch.arange(vocab_size, device=targets.device).reshape((1,) * len(targets.shape) + (-1,))
        soft_targets = torch.where(soft_targets, torch.full_like(soft_targets, confidence),
                                   torch.full_like(soft_targets, low_confidence))
        soft_targets = soft_targets.to(torch.float32)

        # cross entropy
        total_loss = ZLossCrossEntropy.apply(logits, soft_targets, self.config.z_loss_factor)
        total_loss = total_loss - normalizing_constant
        total_loss = torch.mean(torch.sum(total_loss, dim=-1), dim=0)
        return total_loss


class ZLossCrossEntropy(torch.autograd.Function):
    """Computes cross entropy loss with stable custom gradient.

    Computes a stabilized-gradient version of:
        -jnp.sum(targets * nn.log_softmax(logits), axis=-1)

    If z_loss > 0, then an auxiliary loss equal to z_loss*log(z)^2
    will be added to the cross entropy loss (z = softmax normalization constant).
    The two uses of z_loss are:
    1. To keep the logits from drifting too far from zero, which can cause
        unacceptable roundoff errors in bfloat16.
    2. To encourage the logits to be normalized log-probabilities.

    Args:
        logits: [batch, length, num_classes] float array.
        targets: categorical one-hot targets [batch, length, num_classes] float
        array.
        z_loss: coefficient for auxilliary z-loss loss term.

    Returns:
        tuple with the total loss and the z_loss, both
        float arrays with shape [batch, length].
    """

    @staticmethod
    def forward(ctx, logits, targets, z_loss):
        max_logit = torch.max(logits, dim=-1, keepdim=True)[0]
        shifted = logits - max_logit
        exp_shifted = torch.exp(shifted)
        sum_exp = torch.sum(exp_shifted, axis=-1, keepdims=True)
        log_softmax = shifted - torch.log(sum_exp)
        loss = -torch.sum(targets * log_softmax, axis=-1)
        # Add auxilliary z-loss term.
        log_z = torch.squeeze(torch.log(sum_exp) + max_logit, axis=-1)
        total_z_loss = z_loss * torch.square(log_z)
        loss += total_z_loss
        ctx.z_loss = z_loss
        ctx.save_for_backward(logits, targets, exp_shifted, sum_exp, log_softmax, log_z)
        return loss

    @staticmethod
    def backward(ctx, *grad_outputs):
        assert len(grad_outputs) == 1
        g = grad_outputs[0]
        z_loss = ctx.z_loss
        logits, targets, exp_shifted, sum_exp, log_softmax, log_z = ctx.saved_tensors
        # z-loss term adds the (2 * z_loss * log_z) factor.
        deriv = ((1 + 2 * z_loss * log_z).unsqueeze(-1) * exp_shifted / sum_exp - targets)
        g_logits = g.unsqueeze(-1) * deriv
        g_targets = -g.unsqueeze(-1) * log_softmax

        return (
            g_logits.to(logits.dtype),
            g_targets.to(targets.dtype),
            None,
        )<|MERGE_RESOLUTION|>--- conflicted
+++ resolved
@@ -24,15 +24,9 @@
 import torch
 import torch.nn.functional as F
 import torch.utils.checkpoint
-from colossalai.kernel.cuda_native.mha.flash_attn_2 import HAS_FLASH_ATTN
-from colossalai.kernel.triton.llama_act_combine_kernel import HAS_TRITON
-from colossalai.moe.layers import SparseMLP
-from colossalai.moe.manager import MOE_MANAGER
 from torch import nn
-from transformers.modeling_outputs import (BaseModelOutputWithPast,
-                                           CausalLMOutputWithPast)
+from transformers.modeling_outputs import BaseModelOutputWithPast, CausalLMOutputWithPast
 from transformers.modeling_utils import PreTrainedModel
-<<<<<<< HEAD
 from transformers.models.llama.modeling_llama import LlamaConfig, LlamaRMSNorm
 from transformers.utils import (
     add_start_docstrings,
@@ -41,20 +35,13 @@
     replace_return_docstrings,
 )
 
+from colossalai.kernel.cuda_native.mha.flash_attn_2 import HAS_FLASH_ATTN
 from colossalai.kernel.triton.llama_act_combine_kernel import HAS_TRITON
 from colossalai.moe.layers import SparseMLP
 from colossalai.moe.manager import MOE_MANAGER
-=======
-from transformers.models.llama import LlamaConfig
-from transformers.models.t5.modeling_t5 import T5LayerNorm
-from transformers.utils import (add_start_docstrings,
-                                add_start_docstrings_to_model_forward, logging,
-                                replace_return_docstrings)
->>>>>>> 1a9a8895
 
 if HAS_TRITON:
-    from colossalai.kernel.triton.llama_act_combine_kernel import \
-        LlamaActCombine
+    from colossalai.kernel.triton.llama_act_combine_kernel import LlamaActCombine
 
 logger = logging.get_logger(__name__)
 
@@ -319,23 +306,21 @@
             query_states = query_states.transpose(1, 2)
             key_states = key_states.transpose(1, 2)
             value_states = value_states.transpose(1, 2)
-            attn_output = flash_attn_func(query_states,
-                                          key_states,
-                                          value_states,
-                                          softmax_scale=1.0,
-                                          causal=True)
+            attn_output = flash_attn_func(query_states, key_states, value_states, softmax_scale=1.0, causal=True)
             attn_output = attn_output.transpose(1, 2).contiguous()
         else:
             attn_weights = torch.matmul(query_states, key_states.transpose(2, 3))
 
             if attn_weights.size() != (bsz, self.num_heads, q_len, kv_seq_len):
-                raise ValueError(f"Attention weights should be of size {(bsz, self.num_heads, q_len, kv_seq_len)}, but is"
-                                 f" {attn_weights.size()}")
+                raise ValueError(
+                    f"Attention weights should be of size {(bsz, self.num_heads, q_len, kv_seq_len)}, but is"
+                    f" {attn_weights.size()}")
 
             if attention_mask is not None:
                 if attention_mask.size() != (bsz, 1, q_len, kv_seq_len):
                     raise ValueError(
-                        f"Attention mask should be of size {(bsz, 1, q_len, kv_seq_len)}, but is {attention_mask.size()}")
+                        f"Attention mask should be of size {(bsz, 1, q_len, kv_seq_len)}, but is {attention_mask.size()}"
+                    )
                 if self.training:
                     attention_mask = attention_mask.clone().detach()
                 attention_mask[:, :, :, 0] = 0
@@ -372,13 +357,8 @@
         self.hidden_size = config.hidden_size
         self.moe = moe
         self.self_attn = OpenMoeAttention(config=config)
-<<<<<<< HEAD
         self.input_layernorm = LlamaRMSNorm(config.hidden_size, eps=config.rms_norm_eps)
         self.post_attention_layernorm = LlamaRMSNorm(config.hidden_size, eps=config.rms_norm_eps)
-=======
-        self.input_layernorm = T5LayerNorm(config.hidden_size, eps=config.rms_norm_eps)
-        self.post_attention_layernorm = T5LayerNorm(config.hidden_size, eps=config.rms_norm_eps)
->>>>>>> 1a9a8895
         if self.moe:
             self.mlp = SparseMLP(
                 num_experts=config.num_experts,
@@ -393,11 +373,7 @@
                 intermediate_size=config.intermediate_size,
                 activation=config.hidden_act,
                 gated=config.gated)
-<<<<<<< HEAD
             self.pre_extra_mlp_layernorm = LlamaRMSNorm(config.hidden_size, eps=config.rms_norm_eps)
-=======
-            self.pre_extra_mlp_layernorm = T5LayerNorm(config.hidden_size, eps=config.rms_norm_eps)
->>>>>>> 1a9a8895
             self.extra_mlp = OpenMoeMLP(config)
         else:
             self.mlp = OpenMoeMLP(config)
