--- conflicted
+++ resolved
@@ -67,10 +67,7 @@
         "--model_name",
         type=str,
         default="base",
-<<<<<<< HEAD
         choices=["base", "8b"],
-=======
->>>>>>> 1a9a8895
         help="Path to pretrained model or model identifier from huggingface.co/models.",
     )
     parser.add_argument(
@@ -92,11 +89,7 @@
         type=str,
         default="hybrid",
         help="parallel plugin",
-<<<<<<< HEAD
-        choices=["zero1", "zero2", "hybrid", "fsdp"],
-=======
         choices=["zero1", "zero2", "hybrid"],
->>>>>>> 1a9a8895
     )
     # hybrid plugin
     parser.add_argument("--pp_size", type=int, default=2, help="pp size")
@@ -140,29 +133,6 @@
     colossalai.launch_from_torch(config={}, seed=args.seed)
     coordinator = DistCoordinator()
 
-<<<<<<< HEAD
-=======
-    # Set up moe
-    if args.plugin in ["zero1", "zero2"]:
-        MOE_MANAGER.setup(
-            seed=42,
-            parallel="EP",
-            use_kernel_optim=False if args.model_name == "test" else args.use_kernel,
-        )
-    elif args.plugin == "hybrid":
-        assert (args.dp_size * args.ep_size *
-                args.pp_size == coordinator.world_size), "dp_size * ep_size * pp_size must equal to world_size"
-        MOE_MANAGER.setup(
-            seed=42,
-            parallel="EP",
-            mode="fixed",
-            fixed_dp_size=args.dp_size,
-            fixed_ep_size=args.ep_size,
-            fixed_pp_size=args.pp_size,
-            use_kernel_optim=False if args.model_name == "test" else args.use_kernel,
-        )
-
->>>>>>> 1a9a8895
     # Manage loggers
     disable_existing_loggers()
     logger = get_dist_logger()
@@ -227,35 +197,9 @@
     # Enable gradient checkpointing
     model.gradient_checkpointing_enable()
 
-<<<<<<< HEAD
     # Prepare tokenizer and dataloader
     tokenizer = T5Tokenizer.from_pretrained("google/umt5-small")
     dataset = RandomDataset(num_samples=1000)
-=======
-    # Set plugin
-    booster_kwargs = {}
-    if args.plugin == "zero1":
-        plugin = LowLevelZeroPlugin(initial_scale=2**5, stage=1)
-    elif args.plugin == "zero2":
-        plugin = LowLevelZeroPlugin(initial_scale=2**5, stage=2)
-    elif args.plugin == "hybrid":
-        plugin = MoeHybridParallelPlugin(
-            tp_size=1,
-            pp_size=args.pp_size,
-            zero_stage=args.zero_stage,
-            microbatch_size=args.microbatch_size,
-            custom_policy=OpenMoeForCausalLMPolicy(),
-            enable_fused_normalization=args.use_kernel,
-            enable_jit_fused=args.use_kernel,
-        )
-    else:
-        raise ValueError(f"Invalid plugin {args.plugin}")
-    logger.info(f"Set plugin as {plugin}", ranks=[0])
-
-    # Prepare tokenizer and dataloader
-    tokenizer = T5Tokenizer.from_pretrained("google/umt5-small")
-    dataset = RandomDataset(num_samples=1000 if args.model_name != "test" else 50)
->>>>>>> 1a9a8895
     dataloader = plugin.prepare_dataloader(dataset, batch_size=args.batch_size, shuffle=True, drop_last=True)
 
     # Set optimizer
@@ -279,15 +223,9 @@
                 desc=f"Epoch [{epoch + 1}/{args.num_epoch}]",
                 disable=not coordinator.is_master(),
         ) as pbar:
-<<<<<<< HEAD
             for _ in pbar:
                 if use_pipeline:
                     # Forward pass
-=======
-            # Forward pass
-            for _ in pbar:
-                if use_pipeline:
->>>>>>> 1a9a8895
                     outputs = booster.execute_pipeline(
                         train_dataloader_iter,
                         model,
@@ -301,10 +239,7 @@
                         loss = outputs["loss"]
                         pbar.set_postfix({"loss": loss.item()})
                 else:
-<<<<<<< HEAD
                     # Forward pass
-=======
->>>>>>> 1a9a8895
                     data = next(train_dataloader_iter)
                     data = move_to_cuda(data, torch.cuda.current_device())
                     outputs = model(**data)
