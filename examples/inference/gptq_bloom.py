--- conflicted
+++ resolved
@@ -14,28 +14,6 @@
 from colossalai.testing import clear_cache_before_run, rerun_if_address_is_in_use, spawn
 
 os.environ["TRANSFORMERS_NO_ADVISORY_WARNINGS"] = "true"
-<<<<<<< HEAD
-
-
-def print_perf_stats(latency_set, config, bs, warmup=3):
-    # trim warmup queries
-    latency_set = list(latency_set)
-    latency_set = latency_set[warmup:]
-    count = len(latency_set)
-
-    if count > 0:
-        latency_set.sort()
-        avg = sum(latency_set) / count
-        num_layers = getattr(config, "num_layers", config.num_hidden_layers)
-        num_parameters = num_layers * config.hidden_size * config.hidden_size * 12
-        num_bytes = 2    # float16
-
-        print("Avg Per Token Latency: {0:8.2f} ms".format(avg * 1000))
-        print("Avg BW: {0:8.2f} GB/s".format(1 / avg * num_parameters * num_bytes / 1e9))
-        print("Avg flops: {0:8.2f} TFlops/s".format(1 / avg * num_parameters * num_bytes * bs / 1e12))
-        print("Avg Throughput: tokens/s: {}".format((1000 / (avg * 1000)) * bs))
-=======
->>>>>>> a4489384
 
 
 def bench_bloom(args):
