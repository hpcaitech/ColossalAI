--- conflicted
+++ resolved
@@ -12,12 +12,9 @@
             for fname in [
                 "cuda/colossal_inference_C_frontend.cpp",
                 "cuda/decode_kv_cache_memcpy_kernel.cu",
-<<<<<<< HEAD
                 "cuda/fused_rotary_emb_and_cache_kernel.cu",
-=======
                 "cuda/activation_kernel.cu",
                 "cuda/rms_layernorm_kernel.cu",
->>>>>>> f7aecc0c
             ]
         ]
         return ret
