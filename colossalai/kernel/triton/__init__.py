--- conflicted
+++ resolved
@@ -1,36 +1,5 @@
-# try:
-
-import triton
-
-<<<<<<< HEAD
-HAS_TRITON = True
-
-from .context_attention import bloom_context_attn_fwd, llama_context_attn_fwd
-from .copy_kv_cache_dest import copy_kv_cache_to_dest
-from .fused_layernorm import layer_norm
-from .gptq_triton import gptq_fused_linear_triton
-from .rms_norm import rmsnorm_forward
-from .rotary_embedding_kernel import rotary_embedding_fwd
-from .softmax import softmax
-from .token_attention_kernel import token_attention_fwd
-
-__all__ = [
-    "llama_context_attn_fwd",
-    "bloom_context_attn_fwd",
-    "softmax",
-    "layer_norm",
-    "rmsnorm_forward",
-    "copy_kv_cache_to_dest",
-    "rotary_embedding_fwd",
-    "token_attention_fwd",
-    "gptq_fused_linear_triton",
-]
-
-# except ImportError:
-#     print(ImportError.msg)
-#     HAS_TRITON = False
-#     print("Triton is not installed. Please install Triton to use Triton kernels.")
-=======
+try:
+    import triton
 except ImportError:
     HAS_TRITON = False
     print("Triton is not installed. Please install Triton to use Triton kernels.")
@@ -56,5 +25,4 @@
         "rotary_embedding_fwd",
         "token_attention_fwd",
         "gptq_fused_linear_triton",
-    ]
->>>>>>> 8aed02b9
+    ]