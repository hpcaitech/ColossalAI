--- conflicted
+++ resolved
@@ -274,9 +274,8 @@
     )
 
 
-<<<<<<< HEAD
 @triton.jit
-def fused_rotary_embedding_kernel1(
+def fused_rotary_embedding_kernel_v2(
     q,
     k,
     cos,
@@ -391,8 +390,6 @@
 
 
 @torch.no_grad()
-=======
->>>>>>> 35382a7f
 def rotary_embedding(
     q: torch.Tensor,
     k: torch.Tensor,
@@ -461,7 +458,7 @@
         )
     else:
         grid = (triton.next_power_of_2(q_head_num), q_total_tokens)
-        fused_rotary_embedding_kernel1[grid](
+        fused_rotary_embedding_kernel_v2[grid](
             q,
             k,
             cos,
