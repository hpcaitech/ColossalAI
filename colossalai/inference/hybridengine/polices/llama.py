--- conflicted
+++ resolved
@@ -45,17 +45,13 @@
 
     def module_policy(self):
         policy = super().module_policy()
-<<<<<<< HEAD
-        if "inference_gptq" in self.shard_config.extra_kwargs.keys() and self.shard_config.inference_gptq:
-=======
         decoder_attribute_replacement = {
             "self_attn.hidden_size": self.model.config.hidden_size // self.shard_config.tensor_parallel_size,
             "self_attn.num_heads": self.model.config.num_attention_heads // self.shard_config.tensor_parallel_size,
             "self_attn.num_key_value_heads": self.model.config.num_key_value_heads
             // self.shard_config.tensor_parallel_size,
         }
-        if self.shard_config.quant == "gptq":
->>>>>>> e17f8696
+        if "inference_gptq" in self.shard_config.extra_kwargs.keys() and self.shard_config.inference_gptq:
             from colossalai.inference.quant.gptq.cai_gptq import ColCaiQuantLinear, RowCaiQuantLinear
 
             policy[LlamaDecoderLayer] = ModulePolicyDescription(
