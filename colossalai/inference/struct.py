import enum
<<<<<<< HEAD
from dataclasses import dataclass, field
from typing import Dict, List, Set
=======
from dataclasses import dataclass
from typing import List, Union

import torch
from ordered_set import OrderedSet

from colossalai.logging import get_dist_logger

logger = get_dist_logger(__name__)
>>>>>>> 95efad75

"""
The abstraction of request and sequence are defined here.
"""


class RequestStatus(enum.Enum):
    """
    The status of Sentences
    """

    # running status
    WAITING = enum.auto()
    PREFILL = enum.auto()
    TOKEN = enum.auto()
    ABORTED = enum.auto()

    # completion status
    OVERLENGTH = enum.auto()
    COMPLETED = enum.auto()
    LENGTH_CAPPED = enum.auto()

    @staticmethod
    def is_finished(status: "RequestStatus") -> bool:
        return status in [
            RequestStatus.OVERLENGTH,
            RequestStatus.COMPLETED,
            RequestStatus.LENGTH_CAPPED,
        ]

    @staticmethod
    def is_running(status: "RequestStatus") -> bool:
        return status in [
            RequestStatus.PREFILL,
            RequestStatus.TOKEN,
        ]

    @staticmethod
    def is_waiting(status: "RequestStatus") -> bool:
        return status == RequestStatus.WAITING


@dataclass
class Sequence:
    """Store information of input sequence.

    Args:
        request_id (int): The ID of input sequence.
        prompt (str): The prompt of input sequence.
        input_token_id (List[int]): The tokens ID of input sequence.
        block_size (int): The block size of input sequence.
        sample_params (SampleParams): The sample_params of input sequence.
        block_table (torch.Tensor): The index of input sequence in block_table.
        eos_token_id (int): The eos token id for this inference process.
        max_output_len (int): Maximum output length.
    """

<<<<<<< HEAD
    def __init__(
        self,
        request_id: int,
        prompt: str,
        token_id: List[int],
        block_size: int,
        sample_params,  # SampleParams needs to be imported later.
        block_table_index: int,
    ):
        self.request_id = request_id
        self.prompt = prompt
        self.input_token_id = token_id
        self.block_size = block_size
        self.sample_params = sample_params
=======
    request_id: int
    prompt: str
    input_token_id: List[int]
    block_size: int
    sample_params: any  # SampleParams needs to be imported later.
    block_table: torch.Tensor
    eos_token_id: int
    max_output_len: int = 256

    def __post_init__(self):
>>>>>>> 95efad75
        self.output_token_id = []
        self.status = RequestStatus.WAITING

    @property
    def prompt_len(self) -> int:
        """
        Get length of prompts
        """
        return len(self.input_token_id)

    @property
    def sentence_len(self) -> int:
        """
        Get length of current sentence.
        """
        return len(self.input_token_id) + len(self.output_token_id)

    @property
    def input_len(self) -> None:
        """
        Get length of input sentence.
        """
        return len(self.input_token_id)

    @property
    def output_len(self) -> None:
        """
        Get output length of current sentence.
        """
        return len(self.output_token_id)

    def check_finish(self) -> bool:
        """
        Check whether the inference is finished.

        Returns:
            bool: Whether the inference is finished.
        """
        if RequestStatus.is_finished(self.status):
            return True

        if self.output_token_id:
            if self.output_token_id[-1] == self.eos_token_id or len(self.output_token_id) == self.max_output_len:
                self.status = RequestStatus.COMPLETED
                return True

        return False

    def __hash__(self):
        return hash(self.request_id)

    def mark_running(self) -> None:
        """
        Set status for prefill reqs.
        """
        assert self.status == RequsetStatus.WAITING, "Sequence is not in WAITTING STATUS"
        self.status = RequsetStatus.RUNNING

    def mark_finished(self) -> None:
        """
        Set status for finished reqs.
        """
        self.status = RequsetStatus.COMPLETED

    def __repr__(self) -> str:
        return (
            f"Request ID(request_id={self.request_id}, "
            f"prompt={self.prompt}, "
            f"status={self.status.name}, "
<<<<<<< HEAD
            f"sample_params={self.sample_params}, "
            f"logical block number={len(self.block_table_index)}"
=======
            f"sample_params={self.sample_params}"
>>>>>>> 95efad75
        )


@dataclass
class BatchInfo:
    """
    Information to be passed and used for a batch of sequences.
    """

<<<<<<< HEAD
    sequences_set: Set[Sequence] = field(default_factory=list)
    block_table: Dict[int, int] = field(default_factory=dict)

    is_prompts: bool = True
=======
    sequences_set: OrderedSet["Sequence"]
>>>>>>> 95efad75

    @classmethod
    def init_batch(cls, seqs: List["Sequence"] = None) -> "BatchInfo":
        """
        Initializes inference batches by input sentence list.

        Args:
            seqs (List["Sequence"]): List of input sequence.
        """

        sequences_set = OrderedSet()

        if seqs is not None:
            if not isinstance(seqs, list):
                seqs = [seqs]
            for seq in seqs:
                if seq in sequences_set:
                    logger.warning(f"The sequence(request_id {seq.request_id}) is already in sequences_set.")
                    continue

                sequences_set.add(seq)

        return cls(sequences_set=sequences_set)

    def get_block_table_tensor(self):
        tesnor_list = []
        for seq in self.sequences_set:
            block_table = seq.block_table
            assert block_table, f"The sequence(request_id {seq.request_id}) has not initialized the block_table."
            tesnor_list.append(seq.block_table)
        return torch.concat(tesnor_list)

    def clear_batch(self) -> None:
        """
        Clear sequence set and block table.
        """
        for seq in self.sequences_set:
            if not seq.check_finish():
                seq.status = RequestStatus.ABORTED
        self.sequences_set.clear()

    def fliter_batch(self) -> List["Sequence"]:
        """
        Remove completed sentences from a batch.

        Returns:
            List["Sequence"]: List of finished sequences.
        """
        finish_seqs = []
        for seq in self.sequences_set:
            if seq.check_finish():
                finish_seqs.append(seq)
        for finish_seq in finish_seqs:
            self.sequences_set.discard(finish_seq)
        return finish_seqs

    def abort_seq(self, seq: "Sequence") -> "Sequence":
        """
        Remove sequence from the batch.
        """
        if not seq.check_finish():
            seq.status = RequestStatus.ABORTED
        self.sequences_set.discard(seq)
        return seq

    def add_seqs(self, seqs: List["Sequence"]) -> None:
        """
        Add new sequence to batch

        Args:
            seqs (List["Sequence"]): The list of new sequences.
        """

        if not isinstance(seqs, list):
            seqs = [seqs]

        for seq in seqs:
            if seq in self.sequences_set:
                logger.warning(f"The sequence(request_id {seq.request_id}) is already in sequences_set.")
                continue
            self.sequences_set.add(seq)
<<<<<<< HEAD
            self.block_table[seq.request_id] = seq.block_table_index

    @property
    def is_empty(self) -> bool:
        return len(self.sequences_set) > 0
=======

    def is_empty(self) -> None:
        """
        Check whether sequences_set is empty.
        """
        return not self.sequences_set

    def update_batch_tokens(self, tokens: Union[List[int], List[List[int]]]) -> None:
        """
        Add an output token for each sentence in the batch.

        Args:
            tokens (List[int]): A batch of tokens
        """

        assert self.get_batch_size() == len(tokens), "The number of tokens does not match batch_size."

        for seq, token in zip(self.sequences_set, tokens):
            if not isinstance(token, list):
                if not isinstance(token, int):
                    raise TypeError(f"The token type must be List[int] or int, but get {type(token)}.")
                token = [token]
            seq.output_token_id += token
            seq.check_finish()

    def get_batch_size(self) -> int:
        """
        Get batch_size of this batch
        """
        return len(self.sequences_set)
>>>>>>> 95efad75
<|MERGE_RESOLUTION|>--- conflicted
+++ resolved
@@ -1,10 +1,6 @@
 import enum
-<<<<<<< HEAD
-from dataclasses import dataclass, field
-from typing import Dict, List, Set
-=======
 from dataclasses import dataclass
-from typing import List, Union
+from typing import Any, List, Union
 
 import torch
 from ordered_set import OrderedSet
@@ -12,7 +8,6 @@
 from colossalai.logging import get_dist_logger
 
 logger = get_dist_logger(__name__)
->>>>>>> 95efad75
 
 """
 The abstraction of request and sequence are defined here.
@@ -70,33 +65,16 @@
         max_output_len (int): Maximum output length.
     """
 
-<<<<<<< HEAD
-    def __init__(
-        self,
-        request_id: int,
-        prompt: str,
-        token_id: List[int],
-        block_size: int,
-        sample_params,  # SampleParams needs to be imported later.
-        block_table_index: int,
-    ):
-        self.request_id = request_id
-        self.prompt = prompt
-        self.input_token_id = token_id
-        self.block_size = block_size
-        self.sample_params = sample_params
-=======
     request_id: int
     prompt: str
     input_token_id: List[int]
     block_size: int
-    sample_params: any  # SampleParams needs to be imported later.
+    sample_params: Any  # SampleParams needs to be imported later.
     block_table: torch.Tensor
     eos_token_id: int
     max_output_len: int = 256
 
     def __post_init__(self):
->>>>>>> 95efad75
         self.output_token_id = []
         self.status = RequestStatus.WAITING
 
@@ -115,18 +93,11 @@
         return len(self.input_token_id) + len(self.output_token_id)
 
     @property
-    def input_len(self) -> None:
+    def input_len(self) -> int:
         """
         Get length of input sentence.
         """
         return len(self.input_token_id)
-
-    @property
-    def output_len(self) -> None:
-        """
-        Get output length of current sentence.
-        """
-        return len(self.output_token_id)
 
     def check_finish(self) -> bool:
         """
@@ -152,26 +123,22 @@
         """
         Set status for prefill reqs.
         """
-        assert self.status == RequsetStatus.WAITING, "Sequence is not in WAITTING STATUS"
-        self.status = RequsetStatus.RUNNING
+        assert self.status == RequestStatus.WAITING, "Sequence is not in WAITTING STATUS"
+        self.status = RequestStatus.TOKEN
 
     def mark_finished(self) -> None:
         """
         Set status for finished reqs.
         """
-        self.status = RequsetStatus.COMPLETED
+        self.status = RequestStatus.COMPLETED
 
     def __repr__(self) -> str:
         return (
             f"Request ID(request_id={self.request_id}, "
             f"prompt={self.prompt}, "
             f"status={self.status.name}, "
-<<<<<<< HEAD
             f"sample_params={self.sample_params}, "
             f"logical block number={len(self.block_table_index)}"
-=======
-            f"sample_params={self.sample_params}"
->>>>>>> 95efad75
         )
 
 
@@ -181,14 +148,8 @@
     Information to be passed and used for a batch of sequences.
     """
 
-<<<<<<< HEAD
-    sequences_set: Set[Sequence] = field(default_factory=list)
-    block_table: Dict[int, int] = field(default_factory=dict)
-
+    sequences_set: OrderedSet["Sequence"]
     is_prompts: bool = True
-=======
-    sequences_set: OrderedSet["Sequence"]
->>>>>>> 95efad75
 
     @classmethod
     def init_batch(cls, seqs: List["Sequence"] = None) -> "BatchInfo":
@@ -270,14 +231,8 @@
                 logger.warning(f"The sequence(request_id {seq.request_id}) is already in sequences_set.")
                 continue
             self.sequences_set.add(seq)
-<<<<<<< HEAD
-            self.block_table[seq.request_id] = seq.block_table_index
-
-    @property
-    def is_empty(self) -> bool:
-        return len(self.sequences_set) > 0
-=======
-
+
+    @property
     def is_empty(self) -> None:
         """
         Check whether sequences_set is empty.
@@ -306,5 +261,4 @@
         """
         Get batch_size of this batch
         """
-        return len(self.sequences_set)
->>>>>>> 95efad75
+        return len(self.sequences_set)