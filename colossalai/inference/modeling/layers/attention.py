--- conflicted
+++ resolved
@@ -40,11 +40,7 @@
     return cache
 
 
-<<<<<<< HEAD
-def convert_kvcache(cache, lengths, block_tables):
-=======
 def convert_kvcache(cache, lengths, block_tables, pad_id=0):
->>>>>>> eb672648
     """
     Func: convert key/value cache for calculation
 
@@ -62,28 +58,16 @@
     seq_len = max(lengths)
     padded_cache = []
     for i in range(bsz):
-        cache1 = cache[block_tables[i][: needed_blocks[i] - 1]].permute((0, 3, 1, 2)).reshape(-1, num_heads, head_size)
-        cache2 = cache[block_tables[i][needed_blocks[i] - 1], :, :, : num_remaing_tokens[i]].permute(2, 0, 1)
-
         _cache = torch.cat(
             (
-<<<<<<< HEAD
-                cache1,
-                cache2,
-=======
                 cache[block_tables[i][: needed_blocks[i] - 1]].permute((0, 3, 1, 2)).reshape(-1, num_heads, head_size),
                 cache[block_tables[i][needed_blocks[i] - 1], :, :, : num_remaing_tokens[i]].permute(2, 0, 1),
->>>>>>> eb672648
             ),
             dim=0,
         )
         padding = seq_len - _cache.size(0)
         if padding > 0:
-<<<<<<< HEAD
-            _cache = F.pad(_cache, (0, 0, 0, 0, 0, 1))
-=======
             _cache = F.pad(_cache, (0, 0, 0, 0, 0, 1), value=pad_id)
->>>>>>> eb672648
         padded_cache.append(_cache)
     return torch.stack(padded_cache, dim=0)
 
