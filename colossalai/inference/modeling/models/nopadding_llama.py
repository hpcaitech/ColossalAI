--- conflicted
+++ resolved
@@ -299,7 +299,6 @@
                 sm_scale=sm_scale,
             )
         else:
-<<<<<<< HEAD
             decoding_fused_rotary_embedding(
                 query_states,
                 key_states,
@@ -310,11 +309,11 @@
                 v_cache,
                 block_tables,
                 sequence_lengths,
-=======
-            copy_kv_to_blocked_cache(
-                key_states, value_states, k_cache, v_cache, kv_lengths=sequence_lengths, block_tables=block_tables
->>>>>>> 8c69debd
             )
+            # copy_kv_to_blocked_cache(
+            #     key_states, value_states, k_cache, v_cache, kv_lengths=sequence_lengths, block_tables=block_tables
+            # )
+
             attn_output = flash_decoding_attention(
                 q=query_states,
                 k_cache=k_cache,
