--- conflicted
+++ resolved
@@ -1,11 +1,7 @@
 # This code is adapted from huggingface baichuan model: hhttps://huggingface.co/baichuan-inc/Baichuan2-13B-Base/blob/main/modeling_baichuan.py
-<<<<<<< HEAD
 import itertools
+import math
 from typing import List, Optional, Tuple, Union
-=======
-import math
-from typing import Optional, Tuple
->>>>>>> 3c91e3f1
 
 import torch
 import torch.nn as nn
@@ -50,8 +46,6 @@
 logger = get_dist_logger(__name__)
 
 
-<<<<<<< HEAD
-=======
 # alibi slopes calculation adapted from https://github.com/huggingface/transformers/blob/v4.36.0/src/transformers/models/bloom/modeling_bloom.py#L57
 def get_alibi_slopes(num_heads: int, device: torch.device) -> torch.Tensor:
     closest_power_of_2 = 2 ** math.floor(math.log2(num_heads))
@@ -68,7 +62,6 @@
     return slopes
 
 
->>>>>>> 3c91e3f1
 def baichuan_rmsnorm_forward(
     self,
     hidden_states: torch.Tensor,
@@ -81,16 +74,10 @@
         eps = self.variance_epsilon
     elif hasattr(self, "epsilon"):
         eps = self.epsilon
-<<<<<<< HEAD
-
-    # TODO "Currently, CUDA RMS Norm does not support the hidden_size of 5120. Remove this code after CUDA RMS Norm is fixed."
-    use_cuda_kernel = False
-=======
     else:
         TypeError(
             "Currently, the variable name for the epsilon of baichuan7B/13B should be 'variance_epsilon' or 'epsilon'."
         )
->>>>>>> 3c91e3f1
 
     if use_cuda_kernel:
         if residual is not None:
@@ -105,11 +92,7 @@
         return rms_layernorm(hidden_states, self.weight.data, eps, norm_output, residual)
 
 
-<<<<<<< HEAD
 class NopadBaichuanAttention(ParallelModule, nn.Module):
-=======
-class NopadBaichuanAttention(nn.Module):
->>>>>>> 3c91e3f1
     def __init__(
         self,
         config,
@@ -138,21 +121,16 @@
         self.num_heads = num_heads
         self.hidden_size = hidden_size
         self.head_dim = self.hidden_size // self.num_heads
-<<<<<<< HEAD
         self.process_group = process_group
 
         qkv_weight_list = [attn_qproj_w.transpose(0, 1), attn_kproj_w.transpose(0, 1), attn_vproj_w.transpose(0, 1)]
         self.qkv_weight = nn.Parameter(torch.stack(qkv_weight_list, dim=0))
-=======
+
         self.alibi_slopes = None
         self.use_alibi_attn = False
         if self.hidden_size == 5120:
             self.use_alibi_attn = True
             self.alibi_slopes = get_alibi_slopes(self.num_heads, device=attn_qproj_w.device)
-
-        qkv_weight_list = [attn_qproj_w, attn_kproj_w, attn_vproj_w]
-        self.qkv_weight = torch.stack(qkv_weight_list, dim=0)
->>>>>>> 3c91e3f1
 
     @staticmethod
     def from_native_module(
@@ -232,14 +210,6 @@
             torch.bmm(hidden_states, self.qkv_weight).view(3, token_nums, self.num_heads, self.head_dim).unbind(0)
         )
 
-<<<<<<< HEAD
-        use_alibi_attn = False
-
-        if fd_inter_tensor.alibi_slopes is not None:
-            use_alibi_attn = True
-
-=======
->>>>>>> 3c91e3f1
         block_size = k_cache.size(-2)
 
         if is_prompts:
@@ -248,11 +218,7 @@
                 and use_cuda_kernel
                 and query_states.dtype != torch.float32
                 and use_flash_attn2
-<<<<<<< HEAD
-                and not use_alibi_attn
-=======
                 and not self.use_alibi_attn
->>>>>>> 3c91e3f1
             ):
                 # flash attn 2 currently only supports FP16/BF16.
                 inference_ops.rotary_embedding(query_states, key_states, cos_sin[0], cos_sin[1], high_precision)
@@ -274,11 +240,7 @@
                 )
                 attn_output = attn_output.view(token_nums, -1)
             else:
-<<<<<<< HEAD
-                if not use_alibi_attn:
-=======
                 if not self.use_alibi_attn:
->>>>>>> 3c91e3f1
                     rotary_embedding(query_states, key_states, cos_sin[0], cos_sin[1])
                 attn_output = context_attention_unpadded(
                     q=query_states,
@@ -290,11 +252,7 @@
                     block_tables=block_tables,
                     block_size=block_size,
                     output=output_tensor,
-<<<<<<< HEAD
-                    alibi_slopes=fd_inter_tensor.alibi_slopes,
-=======
                     alibi_slopes=self.alibi_slopes,
->>>>>>> 3c91e3f1
                     max_seq_len=kv_seq_len,
                     sm_scale=sm_scale,
                 )
@@ -302,11 +260,7 @@
             q_len = tokens_to_verify + 1 if is_verifier else 1
 
             if use_cuda_kernel:
-<<<<<<< HEAD
-                if not use_alibi_attn:
-=======
                 if not self.use_alibi_attn:
->>>>>>> 3c91e3f1
                     inference_ops.rotary_embedding_and_cache_copy(
                         query_states,
                         key_states,
@@ -324,11 +278,7 @@
                         key_states, value_states, k_cache, v_cache, sequence_lengths, block_tables
                     )
             else:
-<<<<<<< HEAD
-                if not is_verifier and not use_alibi_attn:
-=======
                 if not is_verifier and not self.use_alibi_attn:
->>>>>>> 3c91e3f1
                     decoding_fused_rotary_embedding(
                         query_states,
                         key_states,
@@ -341,11 +291,7 @@
                         sequence_lengths,
                     )
                 else:
-<<<<<<< HEAD
-                    if not use_alibi_attn:
-=======
                     if not self.use_alibi_attn:
->>>>>>> 3c91e3f1
                         rotary_embedding(query_states, key_states, cos_sin[0], cos_sin[1])
                     copy_k_to_blocked_cache(
                         key_states, k_cache, kv_lengths=sequence_lengths, block_tables=block_tables, n=q_len
@@ -365,17 +311,12 @@
                 output=output_tensor,
                 mid_output=fd_inter_tensor.mid_output,
                 mid_output_lse=fd_inter_tensor.mid_output_lse,
-<<<<<<< HEAD
-                alibi_slopes=fd_inter_tensor.alibi_slopes,
-=======
                 alibi_slopes=self.alibi_slopes,
->>>>>>> 3c91e3f1
                 sm_scale=sm_scale,
                 q_len=q_len,
             )
 
         attn_output = attn_output.view(-1, self.hidden_size)
-<<<<<<< HEAD
         attn_output = self.o_proj(attn_output)
 
         return attn_output
@@ -427,12 +368,6 @@
     def extra_repr(self) -> str:
         return f"qkv_weight_proj MergedLinear1D_Col: in_features={self.qkv_weight.shape[1]}x3, out_features={self.qkv_weight.shape[2]}, bias=False"
 
-=======
-        attn_output = torch.mm(attn_output, self.o_proj_weight)
-
-        return attn_output
-
->>>>>>> 3c91e3f1
 
 # NOTE This will cause difference as out length increases.
 class NopadBaichuanMLP(ParallelModule, nn.Module):
