--- conflicted
+++ resolved
@@ -79,18 +79,15 @@
 
         self.multi_query_group_num = model.config.num_attention_heads
         # default to attention_heads
-        self.multi_query_attention = model.config.multi_query_attention
+        if hasattr(model.config, "multi_query_attention"):
+            self.multi_query_attention = getattr(model.config, "multi_query_attention")
 
         if hasattr(model.config, "multi_query_group_num"):
             self.multi_query_group_num = getattr(model.config, "multi_query_group_num")
 
         if hasattr(model.config, "num_key_value_heads"):
-<<<<<<< HEAD
             self.multi_query_group_num = getattr(model.config, "num_key_value_heads")
 
-=======
-            self.multi_query_group_num = model.config.num_key_value_heads
->>>>>>> ef4c14a5
         self.tp_size = -1  # to be set with given shard config in self.prepare_shard_config
         self.cache_manager = None
 
