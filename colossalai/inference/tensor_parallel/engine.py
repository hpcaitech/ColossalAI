--- conflicted
+++ resolved
@@ -192,13 +192,7 @@
                 start_index += curr_seq_len
                 max_len_in_batch = curr_seq_len if curr_seq_len > max_len_in_batch else max_len_in_batch
 
-<<<<<<< HEAD
-        block_loc = torch.empty((batch_size, self.max_input_len + self.max_output_len),
-                                dtype=torch.long,
-                                device='cuda')
-=======
         block_loc = torch.empty((batch_size, self.max_input_len + self.max_output_len), dtype=torch.long, device='cuda')
->>>>>>> 17cfa571
         batch_infer_state = BatchInferState(batch_size, max_len_in_batch)
         batch_infer_state.seq_len = seq_lengths.to('cuda')    # might want to assign specific device
         batch_infer_state.start_loc = seq_start_indexes.to('cuda')
