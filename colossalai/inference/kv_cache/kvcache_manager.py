--- conflicted
+++ resolved
@@ -494,9 +494,8 @@
         k_cache: List[torch.Tensor] = []
         v_cache: List[torch.Tensor] = []
         for _ in range(self.num_layers):
-<<<<<<< HEAD
-            k_cache.append(torch.zeros(alloc_shape, dtype=self.dtype, device=self.device))
-            v_cache.append(torch.zeros(alloc_shape, dtype=self.dtype, device=self.device))
+            k_cache.append(torch.zeros(kalloc_shape, dtype=self.kv_cache_dtype, device=self.device))
+            v_cache.append(torch.zeros(valloc_shape, dtype=self.kv_cache_dtype, device=self.device))
         return k_cache, v_cache
 
 
@@ -552,9 +551,4 @@
         for i in range(self.num_blocks):
             cache_block = CacheBlock(i, self.block_size, self.elem_size_in_bytes, k_ptrs=None, v_ptrs=None)
             blocks.append(cache_block)
-        return blocks
-=======
-            k_cache.append(torch.zeros(kalloc_shape, dtype=self.kv_cache_dtype, device=self.device))
-            v_cache.append(torch.zeros(valloc_shape, dtype=self.kv_cache_dtype, device=self.device))
-        return k_cache, v_cache
->>>>>>> de4bf3de
+        return blocks