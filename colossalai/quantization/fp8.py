--- conflicted
+++ resolved
@@ -27,31 +27,21 @@
     fp8_type = torch.float8_e4m3fn if fp8_format == "e4m3" else torch.float8_e5m2
     fp8_max = torch.finfo(fp8_type).max
 
-<<<<<<< HEAD
     if inp.numel() == 0:
         per_tensor_max = torch.tensor([1.0], device=inp.device)
         scale = fp8_max / per_tensor_max
-    else:
-        if per_channel_scale:
-            per_channel_max = inp.abs().max(dim=-1).values.float()
-            per_channel_max = torch.where(per_channel_max > 0, per_channel_max, 1.0)
-            scale = fp8_max / per_channel_max[:, None]
-        else:
-            per_tensor_max = inp.abs().max().float()
-            per_tensor_max = torch.where(per_tensor_max > 0, per_tensor_max, 1.0)
-            scale = fp8_max / per_tensor_max
-=======
-    if per_channel_scale:
-        per_channel_max = inp.abs().max(dim=-1).values.float()
-        per_channel_max = torch.where(per_channel_max > 0, per_channel_max, 1.0)
-        scale = fp8_max / per_channel_max[:, None]
-        scale_inv = per_channel_max / fp8_max
-    else:
-        per_tensor_max = inp.abs().max().float()
-        per_tensor_max = torch.where(per_tensor_max > 0, per_tensor_max, 1.0)
-        scale = fp8_max / per_tensor_max
         scale_inv = 1.0 / scale
->>>>>>> e4aadeee
+    else:
+      if per_channel_scale:
+          per_channel_max = inp.abs().max(dim=-1).values.float()
+          per_channel_max = torch.where(per_channel_max > 0, per_channel_max, 1.0)
+          scale = fp8_max / per_channel_max[:, None]
+          scale_inv = per_channel_max / fp8_max
+      else:
+          per_tensor_max = inp.abs().max().float()
+          per_tensor_max = torch.where(per_tensor_max > 0, per_tensor_max, 1.0)
+          scale = fp8_max / per_tensor_max
+          scale_inv = 1.0 / scale
 
     ret = (scale * inp.float()).to(fp8_type)
     return ret, scale_inv
