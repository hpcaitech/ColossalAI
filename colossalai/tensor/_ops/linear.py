--- conflicted
+++ resolved
@@ -9,13 +9,8 @@
 from colossalai.tensor import ComputePattern, TensorSpec, ComputePattern, ParallelAction, ColoTensor, ShardPattern
 
 
-<<<<<<< HEAD
 def colo_linear_1Drow(input_tensor: ColoTensor, weight: ColoTensor, bias:ColoTensor) -> ColoTensor:
     parallel_action = weight.shard_spec.get_action_by_compute_pattern(ComputePattern.TP1DRow_Linear)
-=======
-def colo_linear_1Drow(input_tensor: ColoTensor, weight: ColoTensor, bias: ColoTensor) -> ColoTensor:
-    parallel_action = weight.shard_spec.get_action_by_compute_pattern(ComputePattern.TP1DRow)
->>>>>>> d16671da
     # Input:S[1] x Weight:S[0] = Output:P
     # All-Reduce(Output) + bias = res
     # Input:S[1]
