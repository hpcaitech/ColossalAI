--- conflicted
+++ resolved
@@ -6,11 +6,8 @@
 from colossalai.gemini.stateful_tensor import StatefulTensor, TensorState
 from colossalai.gemini.tensor_placement_policy import TensorPlacementPolicy
 from typing import List
-<<<<<<< HEAD
 from colossalai.logging import get_dist_logger
 from time import time
-=======
->>>>>>> 90921145
 
 
 class StatefulTensorMgr(object):
@@ -29,12 +26,9 @@
         self._compute_idx: int = -1
 
         self._cpu_gpu_move_volume = 0
-<<<<<<< HEAD
         self._layout_time = 0
         self._evict_time = 0
-=======
         self._warmup = True
->>>>>>> 90921145
 
     def register_stateful_tensor_list(self, tensor_list: List[StatefulTensor]) -> None:
         assert self._stateful_tensor_list == [], "Can't register stateful tensors for manager twice"
@@ -52,6 +46,8 @@
         self._warmup = False
         self._compute_idx = -1
         self._cpu_gpu_move_volume = 0
+        self._layout_time = 0
+        self._evict_time = 0
 
     def adjust_layout(self) -> None:
         """ Adjust the layout of statefuil tensor according to the information provided
@@ -78,18 +74,6 @@
     def cpu_gpu_move_volume(self):
         return self._cpu_gpu_move_volume
 
-<<<<<<< HEAD
-    def reset(self):
-        """This function must be called when each iteration finishes
-        """
-        self._warmup = False
-        self._compute_idx = -1
-        self._cpu_gpu_move_volume = 0
-        self._layout_time = 0
-        self._evict_time = 0
-
-=======
->>>>>>> 90921145
     def _trans_state(self, trans_state_func, stateful_tensor, state):
         trans_state_func(state)
         if state == TensorState.COMPUTE:
