#!/usr/bin/env python
# -*- encoding: utf-8 -*-

from colossalai.utils.common import print_rank_0
import torch
from torch._six import inf

try:
    import colossal_C
except:
    print('Colossalai should be built with cuda extension to use the FP16 optimizer')

from ..multi_tensor_apply import multi_tensor_applier
<<<<<<< HEAD

from colossalai.constants import IS_TENSOR_PARALLEL, TENSOR_PARALLEL_ATTRIBUTES, NUM_PARTITIONS
=======
import torch.distributed as dist
from colossalai.constants import IS_TENSOR_PARALLEL, TENSOR_PARALLEL_ATTRIBUTES
>>>>>>> 9e72bc15
from colossalai.context.parallel_mode import ParallelMode
from colossalai.core import global_context as gpc


def is_model_parallel_parameter(p):
    return hasattr(p, IS_TENSOR_PARALLEL) and getattr(p, IS_TENSOR_PARALLEL)


def _calc_l2_norm(grads):
    norm = 0.0
    if len(grads) > 0:
        dummy_overflow_buf = torch.cuda.IntTensor([0])
        norm, _ = multi_tensor_applier(
            colossal_C.multi_tensor_l2norm,
            dummy_overflow_buf,
            [grads],
            False  # no per-parameter norm
        )
    return norm


def _calc_lp(grads, norm_type):
    norm = 0.0
    for grad in grads:
        grad_norm = torch.norm(grad, norm_type)
        norm += grad_norm ** norm_type
    return norm

# ======== Gradient Clipping =========


def clip_grad_norm_fp32(parameters, max_norm, norm_type=2):
    """Clips gradient norm of an iterable of parameters whose gradients
       are in fp32.

    This is adapted from torch.nn.utils.clip_grad.clip_grad_norm_ and
    added functionality to handle model parallel parameters. Note that
    the gradients are modified in place.

    Arguments:
        parameters (Iterable[Tensor] or Tensor): an iterable of Tensors or a
            single Tensor that will have gradients normalized
        max_norm (float or int): max norm of the gradients
        norm_type (float or int): type of the used p-norm. Can be ``'inf'`` for
            infinity norm.

    Returns:
        Total norm of the parameters (viewed as a single vector).
    """

    if isinstance(parameters, torch.Tensor):
        parameters = [parameters]

    # Filter parameters based on:
    #   - grad should not be none
    #   - parameter should not be shared
    #   - should not be a replica due to tensor model parallelism
    params = []
    for param in parameters:
        if param.grad is not None:
            # Make sure the grads are in fp32
            assert param.grad.type() == 'torch.cuda.FloatTensor'
            params.append(param)
    # Norm parameters.
    max_norm = float(max_norm)
    norm_type = float(norm_type)

    # Calculate norm.
    if norm_type == inf:
        total_norm = max(p.grad.data.abs().max() for p in params)
        total_norm_cuda = torch.cuda.FloatTensor([float(total_norm)])
        ops = []
        # Take max across all model-parallel GPUs.
        if gpc.is_initialized(ParallelMode.TENSOR) and gpc.get_world_size(ParallelMode.TENSOR) > 1:
            ops.append(dist.all_reduce(total_norm_cuda,
                                       op=dist.ReduceOp.MAX,
                                       group=gpc.get_group(
                                           ParallelMode.TENSOR),
                                       async_op=True))
        if gpc.is_initialized(ParallelMode.PIPELINE) and gpc.get_world_size(ParallelMode.PIPELINE) > 1:
            ops.append(dist.all_reduce(total_norm_cuda,
                                       op=dist.ReduceOp.MAX,
                                       group=gpc.get_group(
                                           ParallelMode.PIPELINE),
                                       async_op=True))
        for req in ops:
            req.wait()
        total_norm = total_norm_cuda[0].item()
    else:
        tensor_parallel_grads = []
        no_tensor_parallel_grads = []
        for p in params:
            if is_model_parallel_parameter(p):
                reductor = (gpc.get_world_size(ParallelMode.TENSOR) / getattr(p, NUM_PARTITIONS)) ** (1 / norm_type)
                tensor_parallel_grads.append(p.grad.data / reductor)
            else:
                no_tensor_parallel_grads.append(p.grad.data)
        if norm_type == 2.0:
            tensor_parallel_norm = _calc_l2_norm(
                tensor_parallel_grads) ** norm_type
            no_tensor_parallel_norm = _calc_l2_norm(
                no_tensor_parallel_grads) ** norm_type
        else:
            tensor_parallel_norm = _calc_lp(tensor_parallel_grads, norm_type)
            no_tensor_parallel_grads = _calc_lp(
                no_tensor_parallel_grads, norm_type)
        # Sum across all model-parallel GPUs.
        if gpc.is_initialized(ParallelMode.TENSOR) and len(tensor_parallel_grads) > 0:
            dist.all_reduce(tensor_parallel_norm,
                            op=dist.ReduceOp.SUM,
                            group=gpc.get_group(ParallelMode.TENSOR))
        total_norm = tensor_parallel_norm + no_tensor_parallel_norm
        if gpc.is_initialized(ParallelMode.PIPELINE) and gpc.get_world_size(ParallelMode.PIPELINE) > 1:
            dist.all_reduce(total_norm,
                            op=dist.ReduceOp.SUM,
                            group=gpc.get_group(ParallelMode.PIPELINE))
        total_norm = total_norm ** (1.0 / norm_type)
        if type(total_norm) == 'torch.cuda.FloatTensor':
            total_norm = total_norm.item()

    # Scale.
    clip_coeff = max_norm / (total_norm + 1.0e-6)
    if clip_coeff < 1.0:
        grads = [p.grad.detach() for p in params]
        dummy_overflow_buf = torch.cuda.IntTensor([0])
        multi_tensor_applier(colossal_C.multi_tensor_scale,
                             dummy_overflow_buf,
                             [grads, grads],
                             clip_coeff)

    return total_norm


def count_zeros_fp32(parameters):
    if isinstance(parameters, torch.Tensor):
        parameters = [parameters]

    # Filter parameters based on:
    #   - grad should not be none
    #   - parameter should not be shared
    #   - should not be a replica due to tensor model parallelism
    total_num_zeros = 0.0
    for param in parameters:
        grad_not_none = param.grad is not None
        is_not_tp_duplicate = param_is_not_tensor_parallel_duplicate(param)
        if grad_not_none and is_not_tp_duplicate:
            grad = param.grad.detach()
            num_zeros = grad.numel() - torch.count_nonzero(grad)
            total_num_zeros = num_zeros + total_num_zeros

    # Sum across all model-parallel GPUs.
    ops = []
    ops.append(dist.all_reduce(total_num_zeros,
                               op=dist.ReduceOp.SUM,
                               group=gpc.get_group(ParallelMode.TENSOR),
                               async_op=True))
    ops.append(dist.all_reduce(total_num_zeros,
                               op=dist.ReduceOp.SUM,
                               group=gpc.get_group(ParallelMode.PIPELINE),
                               async_op=True))
    for req in ops:
        req.wait()
    total_num_zeros = total_num_zeros.item()

    return total_num_zeros


def copy_tensor_parallel_attributes(src_tensor, dst_tensor):
    for attr in TENSOR_PARALLEL_ATTRIBUTES:
        if hasattr(src_tensor, attr):
            val = getattr(src_tensor, attr)
            setattr(dst_tensor, attr, val)


def param_is_not_tensor_parallel_duplicate(param):
    return (hasattr(param, IS_TENSOR_PARALLEL) and
            getattr(param, IS_TENSOR_PARALLEL)) or (
        gpc.get_local_rank(ParallelMode.TENSOR) == 0)<|MERGE_RESOLUTION|>--- conflicted
+++ resolved
@@ -11,13 +11,9 @@
     print('Colossalai should be built with cuda extension to use the FP16 optimizer')
 
 from ..multi_tensor_apply import multi_tensor_applier
-<<<<<<< HEAD
 
 from colossalai.constants import IS_TENSOR_PARALLEL, TENSOR_PARALLEL_ATTRIBUTES, NUM_PARTITIONS
-=======
 import torch.distributed as dist
-from colossalai.constants import IS_TENSOR_PARALLEL, TENSOR_PARALLEL_ATTRIBUTES
->>>>>>> 9e72bc15
 from colossalai.context.parallel_mode import ParallelMode
 from colossalai.core import global_context as gpc
 
