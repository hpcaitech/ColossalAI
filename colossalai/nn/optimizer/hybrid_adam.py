from typing import Any, Optional

import torch
from torch.optim import Adam

<<<<<<< HEAD
from op_builder import FusedOptimBuilder
from colossalai.registry import OPTIMIZERS
=======
from colossalai.kernel.op_builder import FusedOptimBuilder
>>>>>>> 9c2feb2f
from colossalai.utils import multi_tensor_applier

from .cpu_adam import CPUAdam


class HybridAdam(CPUAdam):
    """Implements Adam algorithm.

    Supports parameters updating on both GPU and CPU, depending on the device of parameters.
    But the parameters and gradients should on the same device:
      * Parameters on CPU and gradients on CPU is allowed.
      * Parameters on GPU and gradients on GPU is allowed.
      * Parameters on GPU and gradients on CPU is **not** allowed.

    `HybridAdam` requires CUDA extensions which can be built during installation or runtime.

    This version of Hybrid Adam is an hybrid of CPUAdam and FusedAdam.

    * For parameters updating on CPU, it uses CPUAdam.
    * For parameters updating on GPU, it uses FusedAdam.
    * Hybrid precision calculation of fp16 and fp32 is supported, eg fp32 parameters and fp16 gradients.

    :class:`colossalai.nn.optimizer.HybridAdam` may be used as a drop-in replacement for ``torch.optim.AdamW``,
    or ``torch.optim.Adam`` with ``adamw_mode=False``

    Adam was been proposed in `Adam: A Method for Stochastic Optimization`_.

    Arguments:
        model_params (iterable): iterable of parameters of dicts defining
            parameter groups.
        lr (float, optional): learning rate. (default: 1e-3)
        betas (Tuple[float, float], optional): coefficients used for computing
            running averages of gradient and its square. (default: (0.9, 0.999))
        eps (float, optional): term added to the denominator to improve
            numerical stability. (default: 1e-8)
        weight_decay (float, optional): weight decay (L2 penalty) (default: 0)
        amsgrad (boolean, optional): whether to use the AMSGrad variant of this
            algorithm from the paper `On the Convergence of Adam and Beyond`_
            (default: False) NOT SUPPORTED yet in CPUAdam!
        adamw_mode (boolean, optional): Apply L2 regularization or weight decay
            True for decoupled weight decay(also known as AdamW) (default: True)
        simd_log (boolean, optional): whether to show if you are using SIMD to
            accelerate. (default: False)
        nvme_offload_fraction (float, optional): Fraction of optimizer states to be offloaded to NVMe. Defaults to 0.0.
        nvme_offload_dir (Optional[str], optional): Directory to save NVMe offload files.
            If it's ``None``, a random temporary directory will be used. Defaults to None.

    .. _Adam\: A Method for Stochastic Optimization:
        https://arxiv.org/abs/1412.6980
    .. _On the Convergence of Adam and Beyond:
        https://openreview.net/forum?id=ryQu7f-RZ
    """

    # Number of fp32 shards for per parameter
    # Param weight, grad, momentum and variance
    num_fp32_shards_per_param = 4

    def __init__(self,
                 model_params,
                 lr=1e-3,
                 bias_correction=True,
                 betas=(0.9, 0.999),
                 eps=1e-8,
                 weight_decay=0,
                 adamw_mode=True,
                 nvme_offload_fraction: float = 0.0,
                 nvme_offload_dir: Optional[str] = None,
                 **defaults: Any):

        super().__init__(model_params, lr, bias_correction, betas, eps, weight_decay, adamw_mode, nvme_offload_fraction,
                         nvme_offload_dir)
        fused_optim = FusedOptimBuilder().load()
        self.gpu_adam_op = fused_optim.multi_tensor_adam
        self._dummy_overflow_buf = torch.cuda.IntTensor([0])

    @torch.no_grad()
    def step(self, closure=None, div_scale: float = -1):
        loss = None
        if closure is not None:
            with torch.enable_grad():
                loss = closure()

        self._pre_step('exp_avg', 'exp_avg_sq')
        for _, group in enumerate(self.param_groups):
            g_l, p_l, m_l, v_l = [], [], [], []
            group_step = 0
            for _, p in enumerate(group['params']):

                if p.grad is None:
                    continue

                state = self.state[p]

                target_device = p.device
                if len(state) == 0:
                    state['step'] = 0

                    # FIXME(ver217): CPU adam kernel only supports fp32 states now
                    assert p.dtype is torch.float, "HybridAdam only support fp32 parameters"
                    # gradient momentums
                    state['exp_avg'] = torch.zeros_like(p, device=target_device)
                    # gradient variances
                    state['exp_avg_sq'] = torch.zeros_like(p, device=target_device)
                    self._post_state_init(p)

                state['step'] += 1
                group_step = state['step']
                beta1, beta2 = group['betas']

                if target_device.type == 'cpu':
                    assert state['exp_avg'].device.type == 'cpu', "exp_avg should stay on cpu"
                    assert state['exp_avg_sq'].device.type == 'cpu', "exp_avg should stay on cpu"
                    self._pre_update(p, 'exp_avg', 'exp_avg_sq')
                    if p.grad.dtype is torch.bfloat16:
                        # cpu adam kernel does not support bf16 now
                        bias_correction1 = 1 - beta1**state['step']
                        bias_correction2 = 1 - beta2**state['step']
                        self.torch_adam_update(p.data, p.grad.data, state['exp_avg'], state['exp_avg_sq'], group['lr'],
                                               beta1, beta2, group['eps'], group['weight_decay'], bias_correction1,
                                               bias_correction2, self.adamw_mode)
                    else:
                        self.cpu_adam_op.step(state['step'], group['lr'], beta1, beta2, group['eps'],
                                              group['weight_decay'], group['bias_correction'], p.data, p.grad.data,
                                              state['exp_avg'], state['exp_avg_sq'], div_scale)
                    self._post_update(p, 'exp_avg', 'exp_avg_sq')

                elif target_device.type == 'cuda':
                    assert state['exp_avg'].device.type == 'cuda', "exp_avg should stay on cuda"
                    assert state['exp_avg_sq'].device.type == 'cuda', "exp_avg should stay on cuda"

                    # record the state by group and update at once
                    g_l.append(p.grad.data)
                    p_l.append(p.data)
                    m_l.append(state['exp_avg'])
                    v_l.append(state['exp_avg_sq'])

                else:
                    raise RuntimeError
            if len(g_l) > 0:
                adamw_mode = 1 if self.adamw_mode else 0
                bias_correction = 1 if group['bias_correction'] else 0
                multi_tensor_applier(self.gpu_adam_op, self._dummy_overflow_buf, [g_l, p_l, m_l, v_l], group['lr'],
                                     group['betas'][0], group['betas'][1], group['eps'], group_step, adamw_mode,
                                     bias_correction, group['weight_decay'], div_scale)
        self._post_step()
        return loss<|MERGE_RESOLUTION|>--- conflicted
+++ resolved
@@ -3,12 +3,7 @@
 import torch
 from torch.optim import Adam
 
-<<<<<<< HEAD
-from op_builder import FusedOptimBuilder
-from colossalai.registry import OPTIMIZERS
-=======
 from colossalai.kernel.op_builder import FusedOptimBuilder
->>>>>>> 9c2feb2f
 from colossalai.utils import multi_tensor_applier
 
 from .cpu_adam import CPUAdam
