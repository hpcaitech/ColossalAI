import torch.nn.functional as F
from typing import Optional
from colossalai.tensor.op_wrapper import colo_op_impl
from colossalai.nn.layer.parallel_1d._utils import reduce_input
from colossalai.core import global_context as gpc
from colossalai.tensor import ComputePattern, TensorSpec, ComputePattern, ComputeSpec, ColoTensor, distspec
from colossalai.context import ParallelMode
from ._utils import GeneralTensor, convert_to_colo_tensor


def colo_embedding_1Dcol(input_tensor: ColoTensor,
                         weight: ColoTensor,
                         padding_idx: Optional[int] = None,
                         max_norm: Optional[float] = None,
                         norm_type: float = 2.0,
                         scale_grad_by_freq: bool = False,
                         sparse: bool = False) -> ColoTensor:
    # embedding_1Dcol split the weight(lookup table) to (num_embeddings, embedding_dim/P)
    # Gather splitted lookup table
    input_tensor = input_tensor.convert_to_dist_spec(distspec.replicate(weight.tensor_spec.get_process_group()))

    output_parallel = F.embedding(input_tensor,
                                  weight,
                                  padding_idx=padding_idx,
                                  max_norm=max_norm,
                                  norm_type=norm_type,
                                  scale_grad_by_freq=scale_grad_by_freq,
                                  sparse=sparse)
    output_spec = TensorSpec(
        distspec.shard(weight.tensor_spec.get_process_group(), [-1], [weight.tensor_spec.get_process_group_size()]),
        ComputeSpec(ComputePattern.TP1D))
    output = ColoTensor.from_torch_tensor(output_parallel, spec=output_spec)

    compute_spec = weight.tensor_spec.compute_spec
    if compute_spec.output_replicate:
        return output.to_replicate()
    else:
        return output


def colo_embedding_1Drow(input_tensor: ColoTensor,
                         weight: ColoTensor,
                         padding_idx: Optional[int] = None,
                         max_norm: Optional[float] = None,
                         norm_type: float = 2.0,
                         scale_grad_by_freq: bool = False,
                         sparse: bool = False) -> ColoTensor:
    # embedding_1Drow split the weight(lookup table) to (num_embeddings/P, embedding_dim)
    # Find index in this shard and mask those not here
    # Reduce all
    input_tensor = input_tensor.convert_to_dist_spec(distspec.replicate(weight.tensor_spec.get_process_group()))

    tensor_parallel_rank = gpc.get_local_rank(ParallelMode.PARALLEL_1D)
    num_embeddings_per_partition = weight.size_base(0)
    vocab_start_index = tensor_parallel_rank * num_embeddings_per_partition
    vocab_end_index = vocab_start_index + num_embeddings_per_partition

    # Build the mask.
    input_mask = (input_tensor < vocab_start_index) | \
        (input_tensor >= vocab_end_index)
    # Mask the input.
    # TODO(jzy) masked_input may be an activation managed by ColoTensor.
    masked_input = input_tensor.clone() - vocab_start_index
    masked_input[input_mask] = 0

    partial_output = F.embedding(masked_input,
                                 weight,
                                 padding_idx=padding_idx,
                                 max_norm=max_norm,
                                 norm_type=norm_type,
                                 scale_grad_by_freq=scale_grad_by_freq,
                                 sparse=sparse)

    # Mask the output embedding.
    partial_output[input_mask, :] = 0.
    # Reduce across all the model parallel GPUs.
    output = reduce_input(partial_output, ParallelMode.PARALLEL_1D)
    output = ColoTensor.from_torch_tensor(output,
                                          spec=TensorSpec(distspec.replicate(weight.tensor_spec.get_process_group())))
    return output


def colo_embedding_1d(mode: str,
                      input_tensor: ColoTensor,
                      weight: ColoTensor,
                      padding_idx: Optional[int] = None,
                      max_norm: Optional[float] = None,
                      norm_type: float = 2.0,
                      scale_grad_by_freq: bool = False,
                      sparse: bool = False) -> ColoTensor:
    assert mode in ('row', 'col')
    funcs = {'row': colo_embedding_1Drow, 'col': colo_embedding_1Dcol}
    return funcs[mode](input_tensor,
                       weight,
                       padding_idx=padding_idx,
                       max_norm=max_norm,
                       norm_type=norm_type,
                       scale_grad_by_freq=scale_grad_by_freq,
                       sparse=sparse)


@colo_op_impl(F.embedding)
def colo_embedding(input_tensor: GeneralTensor,
                   weight: GeneralTensor,
                   padding_idx: Optional[int] = None,
                   max_norm: Optional[float] = None,
                   norm_type: float = 2.0,
                   scale_grad_by_freq: bool = False,
                   sparse: bool = False):
    """Handles ``__torch_function__`` dispatch for ``torch.nn.functional.embedding``.
    This method looks up an embedding table.
    """
    input_tensor, weight = tuple(map(convert_to_colo_tensor, (input_tensor, weight)))

    # Handle differen parallel actions.

    if not weight.has_compute_spec():    # No Model Parallel Applied
        assert weight.tensor_spec.is_replicate(), 'Invalid weight spec for native embedding op'
        return ColoTensor.from_torch_tensor(
            F.embedding(input_tensor,
                        weight,
                        padding_idx=padding_idx,
                        max_norm=max_norm,
                        norm_type=norm_type,
                        scale_grad_by_freq=scale_grad_by_freq,
                        sparse=sparse))
<<<<<<< HEAD
    elif weight.spec.has_compute_pattern(ComputePattern.TP1D):    # Single Model Parallel Applied
        if weight.spec.is_shard_1Drow():
            mode = 'row'
        elif weight.spec.is_shard_1Dcol():
=======
    elif weight.tensor_spec.has_compute_pattern(ComputePattern.TP1D):    # Single Model Parallel Applied
        if weight.tensor_spec.is_1D_row():
            mode = 'row'
        elif weight.tensor_spec.is_1D_col():
>>>>>>> dd042090
            mode = 'col'
        else:
            raise NotImplementedError
        return colo_embedding_1d(mode,
                                 input_tensor,
                                 weight,
                                 padding_idx=padding_idx,
                                 max_norm=max_norm,
                                 norm_type=norm_type,
                                 scale_grad_by_freq=scale_grad_by_freq,
                                 sparse=sparse)
    else:
        raise NotImplementedError<|MERGE_RESOLUTION|>--- conflicted
+++ resolved
@@ -124,17 +124,10 @@
                         norm_type=norm_type,
                         scale_grad_by_freq=scale_grad_by_freq,
                         sparse=sparse))
-<<<<<<< HEAD
     elif weight.spec.has_compute_pattern(ComputePattern.TP1D):    # Single Model Parallel Applied
         if weight.spec.is_shard_1Drow():
             mode = 'row'
         elif weight.spec.is_shard_1Dcol():
-=======
-    elif weight.tensor_spec.has_compute_pattern(ComputePattern.TP1D):    # Single Model Parallel Applied
-        if weight.tensor_spec.is_1D_row():
-            mode = 'row'
-        elif weight.tensor_spec.is_1D_col():
->>>>>>> dd042090
             mode = 'col'
         else:
             raise NotImplementedError
