--- conflicted
+++ resolved
@@ -94,20 +94,11 @@
 
         tensor_meta = tree_map(extract_tensor_meta, result)
         n.meta['tensor_meta'] = tensor_meta
-<<<<<<< HEAD
         n.meta = {**n.meta, **asdict(meta_info), 'fwd_mem_out': 0}    # extend MetaInfo to `n.meta`
-=======
-        n.meta = {**n.meta, **asdict(meta_info)}    # extend MetaInfo to `n.meta`
->>>>>>> faa23b9d
-
         # TODO: the attribute node_size should be removed in the future
         setattr(n, 'node_size', n.meta.get('fwd_mem_tmp', 0) + n.meta.get('fwd_mem_out', 0))
         for par in n.all_input_nodes:
-<<<<<<< HEAD
             par.meta['fwd_mem_out'] = max(par.meta.get('fwd_mem_out', 0), n.meta.get('fwd_mem_in', 0))
-=======
-            par.meta['fwd_mem_out'] = par.meta.get('fwd_mem_out', 0) + n.meta.get('fwd_mem_in', 0)
->>>>>>> faa23b9d
         n.meta['type'] = type(result)
 
         # retain the autograd graph
