--- conflicted
+++ resolved
@@ -1,11 +1,7 @@
 from dataclasses import dataclass, field
 from enum import Enum
 from functools import partial
-<<<<<<< HEAD
 from typing import Dict, List
-=======
-from typing import Dict
->>>>>>> ab96506d
 from torch.fx import Graph, Node
 from .memory import activation_size, is_inplace
 
@@ -41,32 +37,29 @@
         fwd_flop (int): The forward FLOPs of a certain node.
         fwd_time (float): The real forward time (s) of a certain node.
         bwd_flop (int): The backward FLOPs of a certain node.
-<<<<<<< HEAD
+        bwd_time (float): The real backward time (s) of a certain node.
+        save_fwd_in (bool): The decision variable of whether to save the fwd_mem_out of parent nodes.
         fwd_in (List): See the above illustration.
         fwd_tmp (List): See the above illustration.
         fwd_out (List): See the above illustration.
-=======
-        bwd_time (float): The real backward time (s) of a certain node.
-        save_fwd_in (bool): The decision variable of whether to save the fwd_mem_out of parent nodes.
         fwd_mem_tmp (int): See the above illustration.
         fwd_mem_out (int): See the above illustration.
->>>>>>> ab96506d
         bwd_mem_tmp (int): See the above illustration.
         bwd_mem_out (int): See the above illustration.
     """
+
+    # TODO(super-dainiu): removed redundant items, currently all of them are necessary for development
+
     fwd_flop: int = 0
     fwd_time: float = 0.0
     bwd_flop: int = 0
-<<<<<<< HEAD
+    bwd_time: float = 0.0
+    save_fwd_in: bool = False
     fwd_in: List = field(default_factory=list)
     fwd_tmp: List = field(default_factory=list)
     fwd_out: List = field(default_factory=list)
-=======
-    bwd_time: float = 0.0
-    save_fwd_in: bool = False
     fwd_mem_tmp: int = 0
     fwd_mem_out: int = 0
->>>>>>> ab96506d
     bwd_mem_tmp: int = 0
     bwd_mem_out: int = 0
 
