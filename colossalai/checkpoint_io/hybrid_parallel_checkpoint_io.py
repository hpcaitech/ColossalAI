import copy
import logging
import os
from functools import reduce
from pathlib import Path
from shutil import rmtree
from typing import Dict, Iterator, Optional, OrderedDict, Tuple
from contextlib import nullcontext

import torch
import torch.distributed as dist
import torch.nn as nn
from torch.distributed import ProcessGroup
from torch.optim.lr_scheduler import _LRScheduler as LRScheduler
from torch.utils._pytree import tree_map

from colossalai.cluster import DistCoordinator
from colossalai.interface import ModelWrapper, OptimizerWrapper
from colossalai.tensor.padded_tensor import (
    init_as_padded_tensor,
    is_padded_tensor,
    to_padded_tensor,
    to_unpadded_tensor,
)
from colossalai.utils import get_current_device, get_non_persistent_buffers_set
from colossalai.utils.safetensors import _flatten_optim_state_dict, load_flat

from .distributed_checkpoint_utils import (
    create_model_metadata,
    is_pytorch_model_meta_dist_file,
    load_dist_model,
    save_metadata,
    get_dist_files_name,
    get_dist_meta_file_name,
    MODEL_WEIGHT_PREFIX,
    RestoreDefaultStateDictBehavior
)
from .general_checkpoint_io import GeneralCheckpointIO
from .index_file import CheckpointIndexFile
from .utils import (
    StateDictSharder,
    async_save_state_dict_shards,
    create_pinned_state_dict,
    gather_distributed_param,
    get_model_base_filenames,
    get_optimizer_base_filenames,
    is_safetensors_available,
    load_shard_state_dict,
    load_state_dict,
    load_state_dict_into_model,
    load_states_into_optimizer,
    save_config_file,
    save_param_groups,
    save_state_dict,
    save_state_dict_shards,
    search_padding_dim,
    search_tp_partition_dim,
    sharded_optimizer_loading_epilogue,
)

try:
    from torch.nn.modules.module import _EXTRA_STATE_KEY_SUFFIX
except ImportError:
    _EXTRA_STATE_KEY_SUFFIX = "_extra_state"


class HybridParallelCheckpointIO(GeneralCheckpointIO):
    """
    CheckpointIO for Hybrid Parallel Training.

    Args:
        dp_group (ProcessGroup): Process group along data parallel dimension.
        pp_group (ProcessGroup): Process group along pipeline parallel dimension.
        tp_group (ProcessGroup): Process group along tensor parallel dimension.
        zero_stage (int): The zero stage of plugin. Should be in [0, 1, 2].
        verbose (bool, optional): Whether to print logging massage when saving/loading has been successfully executed. Defaults to True.
    """

    def __init__(
        self,
        dp_group: ProcessGroup,
        pp_group: ProcessGroup,
        tp_group: ProcessGroup,
        sp_group: ProcessGroup,
        zero_stage: int,
        verbose: bool = True,
    ) -> None:
        super().__init__()
        self.global_dp_group = dp_group
        self.pp_group = pp_group
        self.tp_group = tp_group
        self.sp_group = sp_group
        self.dp_rank = dist.get_rank(self.global_dp_group)
        self.tp_rank = dist.get_rank(self.tp_group)
        self.pp_rank = dist.get_rank(self.pp_group)
        self.sp_rank = dist.get_rank(self.sp_group)
        self.global_dp_size = dist.get_world_size(dp_group)
        self.pp_size = dist.get_world_size(pp_group)
        self.tp_size = dist.get_world_size(tp_group)
        self.use_zero = zero_stage > 0
        self.verbose = verbose
        self.coordinator = DistCoordinator()

    def _model_sharder(
        self,
        model: nn.Module,
        prefix: str = "",
        keep_vars: bool = False,
        size_per_shard: int = 1024,
        pinned_state_dicts: Optional[Dict[str, torch.Tensor]] = None,
        gather_dtensor: bool = True, 
    ) -> Iterator[Tuple[OrderedDict, int]]:
        # An internel method that breaks state_dict of model into shards within limited size.

        state_dict_sharder = StateDictSharder(size_per_shard)

        # Save parameters.
        for name, param in model.named_parameters():
            if param is None:
                continue
<<<<<<< HEAD

            if gather_dtensor:
                # Gather tensor pieces when using tensor parallel.
                if is_padded_tensor(param):
                    param = to_unpadded_tensor(param)
                param_ = gather_distributed_param(param, keep_vars=False)
            else:
                param_ = param

=======
            # Gather tensor pieces when using tensor parallel.
            param_ = gather_distributed_param(param, keep_vars=False)
            if is_padded_tensor(param_):
                param_ = to_unpadded_tensor(param_)
>>>>>>> 97e60cbb
            if pinned_state_dicts is not None:
                if (prefix + name) not in pinned_state_dicts:
                    pinned_state_dicts[prefix + name] = torch.empty_like(param_, pin_memory=True, device="cpu")
                pinned_state_dicts[prefix + name].copy_(param_)
                param_ = pinned_state_dicts[prefix + name]
            block, block_size = state_dict_sharder.append_param(prefix + name, param_)
            if block is not None:
                yield block, block_size

        # Save buffers.
        non_persist_buffers_set = get_non_persistent_buffers_set(model)
        for name, buf in model.named_buffers():
            if buf is not None and name not in non_persist_buffers_set:
                buffer = buf if keep_vars else buf.detach()
                if pinned_state_dicts is not None:
                    if (prefix + name) not in pinned_state_dicts:
                        pinned_state_dicts[prefix + name] = torch.empty_like(buffer, pin_memory=True, device="cpu")
                    pinned_state_dicts[prefix + name].copy_(buffer)
                    buffer = pinned_state_dicts[prefix + name]
                block, block_size = state_dict_sharder.append_param(prefix + name, buffer)
                if block is not None:
                    yield block, block_size

        # Save extra states.
        extra_state_key = prefix + _EXTRA_STATE_KEY_SUFFIX
        if (
            getattr(model.__class__, "get_extra_state", torch.nn.Module.get_extra_state)
            is not torch.nn.Module.get_extra_state
        ):
            extra_state = model.get_extra_state()
            if pinned_state_dicts is not None:
                if extra_state_key not in pinned_state_dicts:
                    pinned_state_dicts[extra_state_key] = torch.empty_like(extra_state, pin_memory=True, device="cpu")
                pinned_state_dicts[extra_state_key].copy_(extra_state)
                extra_state = pinned_state_dicts[extra_state_key]
            block, block_size = state_dict_sharder.append_param(extra_state_key, extra_state)
            if block is not None:
                yield block, block_size

        # Return the last block in sharder.
        yield state_dict_sharder.current_block, state_dict_sharder.current_block_size

    @staticmethod
    def _optimizer_sharder(
        optimizer: OptimizerWrapper,
        use_zero: bool,
        dp_group: ProcessGroup,
        tp_group: ProcessGroup,
        size_per_shard: int = 1024,
        pinned_state_dicts: Optional[Dict[int, Dict[str, torch.Tensor]]] = None,
    ):
        # An internel method that breaks state_dict of optimizer into shards within limited size.

        state_dict_sharder = StateDictSharder(size_per_shard)
        param_info = optimizer.param_info
        master_to_working_map = optimizer.get_master_to_working_map()

        for param, state in optimizer.optim.state.items():
            if param is None:
                continue

            if master_to_working_map is not None:
                working_param = master_to_working_map[id(param)]
            else:
                working_param = param

            param_id = param_info["param2id"][id(working_param)]
            if pinned_state_dicts is not None:
                if param_id not in pinned_state_dicts:
                    pinned_state_dicts[param_id] = {}
            original_shape = param_info["param2shape"][id(working_param)]
            state_ = HybridParallelCheckpointIO.gather_from_sharded_optimizer_state(
                state,
                working_param,
                original_shape=original_shape,
                dp_group=dp_group,
                tp_group=tp_group,
                use_zero=use_zero,
                inplace=False,
                pinned_state_dicts=pinned_state_dicts[param_id] if pinned_state_dicts is not None else None,
            )

            block, block_size = state_dict_sharder.append_optim_state(param_id, state_)
            if block is not None:
                yield block, block_size

        # Return the last block in sharder.
        yield state_dict_sharder.current_block, state_dict_sharder.current_block_size

    def save_sharded_model(
        self,
        model: ModelWrapper,
        checkpoint: str,
        gather_dtensor: bool = True,
        prefix: Optional[str] = None,
        size_per_shard: int = 1024,
        use_safetensors: bool = False,
        use_async: bool = False,
    ) -> None:
        """
        Save sharded model checkpoint under the given checkpointing path.
        The following files will be created under the path:
        - An index file (pytorch_model.bin.index.json) containing a map between model params/buffers and file names.
        - Multiple files that store state tensors of models.
          If pipeline parallelism is used, the filenames are in the form of "pytorch_model.<prefix>-stage-000XX-shard-000XX.bin".
          If pipeline parallelism is not used, "pytorch_model.<prefix>-000XX.bin"


        Args:
            model (nn.Module): Model on local device to be saved.
            checkpoint (str): Checkpointing path which should be a directory path.
            gather_dtensor (bool, optional): Whether to gather_dtensor, currently not used. Defaults to True.
            prefix (str, optional): Perfix of file to save. Defaults to None.
            size_per_shard (int, optional): Size per shard in MB. Defaults to 1024.
            use_safetensors (bool, optional): Whether to use safe tensors. Defaults to False.
            use_async (bool, optional): Whether to save the state_dicts of model asynchronously. Defaults to False.
        """

        assert isinstance(model, ModelWrapper), "Please boost the model before saving!"
        model._force_wait_all_gather()
        if self.dp_rank != 0 and self.sp_rank != 0:
            return
        
        model_metadata = None
        if not gather_dtensor:
            # Manage filenames of sharded weights and index file for each pipeline stage.
            model_metadata = create_model_metadata(model, tp_size=self.tp_size, tp_rank=self.tp_rank)
            
        model = model.unwrap()

        if os.path.isfile(checkpoint):
            logging.error(f"Provided path ({checkpoint}) should be a directory, not a file")
            return

        Path(checkpoint).mkdir(parents=True, exist_ok=True)

        # Then collect the sharded parameters & buffers along tp_group.
        # Only devices with tp_rank == 0 are responsible for model saving.
        control_saving = self.tp_rank == 0 if gather_dtensor else True
        if control_saving and use_async:
            if id(model) not in self.pinned_state_dicts:
                self.pinned_state_dicts[id(model)] = {}
            pinned_state_dicts = self.pinned_state_dicts[id(model)]
        else:
            pinned_state_dicts = None
        state_dict_shard = self._model_sharder(
            model, size_per_shard=size_per_shard, pinned_state_dicts=pinned_state_dicts, gather_dtensor=gather_dtensor
        )

        weights_name, save_index_file = get_model_base_filenames(prefix, use_safetensors)
        index_file = CheckpointIndexFile(checkpoint)

        if self.pp_size == 1 or not gather_dtensor:
            # When pipeline is not used, save the model shards as in general checkpointIO
            if not gather_dtensor:
                dist_id = self.tp_size * self.pp_rank + self.tp_rank
                weights_name = get_dist_files_name(weights_name=weights_name, dist_id=dist_id)
                metadata_file = get_dist_meta_file_name(checkpoint=checkpoint, dist_id=dist_id, use_safetensors=use_safetensors)

            if use_async:
                total_size, writers = async_save_state_dict_shards(
                    sharded_state_dict=state_dict_shard,
                    checkpoint=checkpoint,
                    index_file=index_file,
                    base_filename=weights_name,
                    is_master=control_saving,
                    state_preprocess=False,
                )
                self.async_writers.extend(writers)
            else:
                total_size = save_state_dict_shards(
                    sharded_state_dict=state_dict_shard,
                    checkpoint=checkpoint,
                    index_file=index_file,
                    base_filename=weights_name,
                    is_master=control_saving,
                    use_safetensors=use_safetensors,
                )
            if not gather_dtensor:
                # saving metadata for distributed checkpoint
                for k, _ in model_metadata.items():
                    model_metadata[k]["file"] = index_file.get_checkpoint_file(k)
                save_metadata(model_metadata, metadata_file, total_size=total_size)
            else:
                if control_saving:
                    index_file.append_meta_data("total_size", total_size)
                    index_file.write_index_file(save_index_file)
                    save_config_file(model, checkpoint)
                    if self.verbose and self.coordinator.is_master():
                        logging.info(
                            f"The model is split into checkpoint shards. "
                            f"You can find where each parameters has been saved in the "
                            f"index located at {save_index_file}."
                        )

        else:
            # When pipeline is used, each stage produces its own shard files and index files.
            # Index files belonging to each stage are saved under a temporary folder ./tmp_index_files/
            # After all the state_dicts have been saved, the master rank integrates all the index files into one final index file and deletes the tmp folder.
            final_index_file_path = copy.deepcopy(save_index_file)
            tmp_index_file_folder = os.path.join(checkpoint, "tmp_index_files")
            Path(tmp_index_file_folder).mkdir(parents=True, exist_ok=True)

            # Manage filenames of sharded weights and index file for each pipeline stage.
            weights_name = weights_name.replace(".bin", f"-stage-{self.pp_rank:05d}-shard.bin")
            weights_name = weights_name.replace(".safetensors", f"-stage-{self.pp_rank:05d}-shard.safetensors")
            save_index_file = save_index_file.replace(".json", f"-stage-{self.pp_rank:05d}.json")
            save_index_file = os.path.join("tmp_index_files", save_index_file)
            if use_async:
                total_size, writers = async_save_state_dict_shards(
                    sharded_state_dict=state_dict_shard,
                    checkpoint=checkpoint,
                    index_file=index_file,
                    base_filename=weights_name,
                    is_master=control_saving,
                    state_preprocess=False,
                )
                self.async_writers.extend(writers)
            else:
                total_size = save_state_dict_shards(
                    sharded_state_dict=state_dict_shard,
                    checkpoint=checkpoint,
                    index_file=index_file,
                    base_filename=weights_name,
                    is_master=control_saving,
                    use_safetensors=use_safetensors,
                    use_pp_format=True,
                )

            if control_saving:
                assert (
                    self.dp_rank == 0 and self.tp_rank == 0
                ), "The saving process should have both dp_rank and tp_rank as 0."
                index_file.append_meta_data("total_size", total_size)
                index_file.write_index_file(save_index_file)
            else:
                return

            dist.barrier(self.pp_group)

            # The global master rank integrates the index files and clean the folder.
            if self.pp_rank == 0:
                final_index_file = CheckpointIndexFile(checkpoint)
                final_index_file.append_meta_data("total_size", 0)

                for filename in os.listdir(tmp_index_file_folder):
                    stage_index_file = CheckpointIndexFile.from_file(os.path.join(tmp_index_file_folder, filename))
                    final_index_file.metadata["total_size"] += stage_index_file.metadata["total_size"]
                    for weight, weight_filename in stage_index_file.weight_map.items():
                        final_index_file.append_weight_map(weight, weight_filename)

                final_index_file.write_index_file(final_index_file_path)
                save_config_file(model, checkpoint)
                rmtree(tmp_index_file_folder)
                if self.verbose and self.coordinator.is_master():
                    logging.info(
                        f"The model is split into checkpoint shards. "
                        f"You can find where each parameters has been saved in the "
                        f"index located at {final_index_file_path}."
                    )

    def load_sharded_model(
        self,
        model: ModelWrapper,
        checkpoint_index_file: Path,
        strict: bool = False,
        low_cpu_mem_mode: bool = True,
        num_threads: int = 1,
    ):
        """
        Load sharded model with the given path to index file of checkpoint folder.

        Args:
            model (nn.Module): The model to be loaded.
            checkpoint_index_file (str): Path to the index file of checkpointing folder.
            strict (bool, optional): For name matching during loading state_dict. Defaults to False.
                                     This argument should be manually set to False since params on same device might be stored in different files.
        """
        assert isinstance(model, ModelWrapper), "Please boost the model before loading!"
        model._force_wait_all_gather()

        if is_pytorch_model_meta_dist_file(checkpoint_index_file):
            model_metadata = create_model_metadata(model, tp_size=self.tp_size, tp_rank=self.tp_rank)
            checkpoint = checkpoint_index_file.parent
            state_dict = load_dist_model(
                model_metadata=model_metadata,
                checkpoint=checkpoint,
            )
            model = model.unwrap()
            with RestoreDefaultStateDictBehavior(model):
                load_state_dict_into_model(
                    model, state_dict, missing_keys=[], strict=False, load_sub_module=True
                )
            return

        model_before_wrapping = model  # backup for model before wrapping
        model = model.unwrap()

        # Check whether the checkpoint uses safetensors.
        use_safetensors = False
        if "safetensors" in checkpoint_index_file.name:
            use_safetensors = True

        if use_safetensors and not is_safetensors_available():
            raise ImportError("`safe_serialization` requires the `safetensors` library: `pip install safetensors`.")

        # Read checkpoint index file.
        ckpt_index_file = CheckpointIndexFile.from_file(checkpoint_index_file)
        ckpt_root_path = ckpt_index_file.root_path
        weight_map = ckpt_index_file.weight_map
        strict = False

        # Load params & buffers to model.
        # Keep a record of loaded files so that file will not be repeatedly loaded.
        loaded_file = set()

        missing_keys = []
        missing_file_keys = []

        def _load(name: str):
            if name not in weight_map:
                missing_file_keys.append(name)
                return
            filename = weight_map[name]

            # If this param/buffer has been loaded before, directly return.
            if filename in loaded_file:
                return

            file_path = os.path.join(ckpt_root_path, filename)
            state_dict = load_shard_state_dict(Path(file_path), use_safetensors)
            if not low_cpu_mem_mode:
                state_dict = create_pinned_state_dict(state_dict, empty=False, num_threads=num_threads)

            load_state_dict_into_model(
                model, state_dict, missing_keys=missing_keys, strict=strict, load_sub_module=True
            )
            loaded_file.add(filename)

        # Load parameters.
        for name, _ in model.named_parameters():
            _load(name)

        # Load buffers.
        non_persistent_buffers = get_non_persistent_buffers_set(model)
        for name, buf in model.named_buffers():
            if buf is not None and name not in non_persistent_buffers:
                _load(name)

        # Load extra states.
        extra_state_key = _EXTRA_STATE_KEY_SUFFIX
        if (
            getattr(model.__class__, "get_extra_state", torch.nn.Module.get_extra_state)
            is not torch.nn.Module.get_extra_state
        ):
            _load(extra_state_key)

        # Update master params if mixed-precision training is enabled.
        model_before_wrapping.update_master_params()

        if self.verbose and self.coordinator.is_master():
            logging.info(f"The model has been successfully loaded from sharded checkpoint: {ckpt_root_path}.")

        if len(missing_keys) == 0:
            raise RuntimeError(
                "No weigth is loaded into the model. Please check the checkpoint files and the model structure."
            )

        remain_keys = reduce(lambda a, b: a & b, map(set, missing_keys))
        remain_keys = remain_keys.union(set(missing_file_keys))
        if len(remain_keys) > 0:
            if strict:
                error_msgs = [
                    "Missing key(s) in state_dict: {}. ".format(", ".join('"{}"'.format(k) for k in missing_keys))
                ]
                raise RuntimeError(
                    "Error(s) in loading state_dict for {}:\n\t{}".format(
                        self.__class__.__name__, "\n\t".join(error_msgs)
                    )
                )
            else:
                if self.coordinator.is_master():
                    logging.info(f"The following keys are not loaded from checkpoint: {remain_keys}")

    def save_sharded_optimizer(
        self,
        optimizer: OptimizerWrapper,
        checkpoint: str,
        gather_dtensor: bool = True,
        prefix: Optional[str] = None,
        size_per_shard: int = 1024,
        use_async: bool = False,
    ):
        """
        Save sharded optimizer checkpoint under the given checkpointing path.
        The following files will be created under the path:
        - An index file (pytorch_optim.bin.index.json) containing a map between optimizer states and file names
        - A group file (pytorch_optim_group.bin) recording information of param_groups
        - Multiple files that store state tensors of optimizers.
          If pipeline parallelism is used, the filenames are in the form of "pytorch_optim.<prefix>-stage-000XX-shard-000XX.bin".
          If pipeline parallelism is not used, "pytorch_optim.<prefix>-000XX.bin"

        Args:
            optimizer (OptimizerWrapper): Optimizer to save sharded state_dict
            checkpoint (str): Path to save optimizer state_dict
            gather_dtensor (bool): Whether to gather_dtensor, not used
            prefix (str): Perfix of file to save
            size_per_shard (int): Max file size of each file shard that store state tensors
        """
        assert isinstance(optimizer, OptimizerWrapper), "Please boost the optimizer before saving!"
        if os.path.isfile(checkpoint):
            logging.error(f"Provided path ({checkpoint}) should be a directory, not a file")
            return

        Path(checkpoint).mkdir(parents=True, exist_ok=True)

        # Devices along the same dp_group share the same copies of states when zero is not used.
        # In this case only let the device with dp_rank == 0 save the model.
        if not self.use_zero and self.dp_rank != 0:
            return

        # Then collect the sharded states along dp_group(if using zero)/tp_group.
        # Only devices with (dp_rank == 0 and tp_rank == 0) are responsible for states saving.
        control_saving = self.dp_rank == 0 and self.tp_rank == 0 and self.sp_rank == 0

        if use_async and control_saving:
            if id(optimizer) not in self.pinned_state_dicts:
                self.pinned_state_dicts[id(optimizer)] = {}
            pinned_state_dicts = self.pinned_state_dicts[id(optimizer)]
        else:
            pinned_state_dicts = None
        state_dict_shard = HybridParallelCheckpointIO._optimizer_sharder(
            optimizer,
            use_zero=self.use_zero,
            dp_group=self.global_dp_group,
            tp_group=self.tp_group,
            size_per_shard=size_per_shard,
            pinned_state_dicts=pinned_state_dicts,
        )
        states_name, save_index_file, param_group_file = get_optimizer_base_filenames(prefix, use_safetensors=use_async)
        index_file = CheckpointIndexFile(checkpoint)

        if self.pp_size == 1:
            # When pipeline is not used, save the optimizer shards as in general checkpointIO
            if use_async:
                total_size, writers = async_save_state_dict_shards(
                    sharded_state_dict=state_dict_shard,
                    checkpoint=checkpoint,
                    index_file=index_file,
                    base_filename=states_name,
                    is_master=control_saving,
                    use_pp_format=True,
                    state_preprocess=True,
                )
                self.async_writers.extend(writers)
            else:
                total_size = save_state_dict_shards(
                    sharded_state_dict=state_dict_shard,
                    checkpoint=checkpoint,
                    index_file=index_file,
                    base_filename=states_name,
                    is_master=control_saving,
                )

            if control_saving:
                # Store param groups.
                index_file.append_meta_data("param_groups", param_group_file)
                group_file_path = os.path.join(checkpoint, param_group_file)
                param_groups = [
                    {**group, "params": group_info["params"]}
                    for group, group_info in zip(optimizer.param_groups, optimizer.param_info["param_groups"])
                ]
                save_param_groups({"param_groups": param_groups}, group_file_path)
                # Store index file.
                index_file.append_meta_data("total_size", total_size)
                index_file.write_index_file(save_index_file)
                if self.verbose and self.coordinator.is_master():
                    logging.info(
                        f"The optimizer is going to be split to checkpoint shards. "
                        f"You can find where each parameters has been saved in the "
                        f"index located at {save_index_file}."
                    )

        else:
            # When pipeline is used, each stage produces its own shard files and index files.
            # Index files belonging to each stage are saved under a temporary folder ./tmp_index_files/
            # After all the state_dicts have been saved, the master rank integrates all the index files into one final index file and deletes the tmp folder.

            final_index_file_path = copy.deepcopy(save_index_file)
            tmp_index_file_folder = os.path.join(checkpoint, "tmp_index_files")
            Path(tmp_index_file_folder).mkdir(parents=True, exist_ok=True)

            # Manage filenames of sharded weights and index file for each pipeline stage.
            if not use_async:
                states_name = states_name.replace(".bin", f"-stage-{self.pp_rank+1:05d}-shard.bin")
            else:
                states_name = states_name.replace(".safetensors", f"-stage-{self.pp_rank+1:05d}-shard.safetensors")
            save_index_file = save_index_file.replace(".json", f"-stage-{self.pp_rank+1:05d}.json")
            save_index_file = os.path.join("tmp_index_files", save_index_file)

            if use_async:
                total_size, writers = async_save_state_dict_shards(
                    sharded_state_dict=state_dict_shard,
                    checkpoint=checkpoint,
                    index_file=index_file,
                    base_filename=states_name,
                    is_master=control_saving,
                    use_pp_format=True,
                    state_preprocess=True,
                )
                self.async_writers.extend(writers)
            else:
                total_size = save_state_dict_shards(
                    sharded_state_dict=state_dict_shard,
                    checkpoint=checkpoint,
                    index_file=index_file,
                    base_filename=states_name,
                    is_master=control_saving,
                    use_pp_format=True,
                )

            if control_saving:
                assert (
                    self.dp_rank == 0 and self.tp_rank == 0
                ), "The saving process should have both dp_rank and tp_rank as 0."
                index_file.append_meta_data("total_size", total_size)
                index_file.write_index_file(save_index_file)
            else:
                return

            dist.barrier(self.pp_group)

            # The global master rank integrates the index files and clean the folder.
            if self.pp_rank == 0:
                final_index_file = CheckpointIndexFile(checkpoint)
                final_index_file.append_meta_data("total_size", 0)

                for filename in os.listdir(tmp_index_file_folder):
                    stage_index_file = CheckpointIndexFile.from_file(os.path.join(tmp_index_file_folder, filename))
                    final_index_file.metadata["total_size"] += stage_index_file.metadata["total_size"]
                    for param_id, state_filename in stage_index_file.weight_map.items():
                        final_index_file.append_weight_map(param_id, state_filename)

                # Store param groups.
                final_index_file.append_meta_data("param_groups", param_group_file)
                group_file_path = os.path.join(checkpoint, param_group_file)
                param_groups = [
                    {**group, "params": group_info["params"]}
                    for group, group_info in zip(optimizer.param_groups, optimizer.param_info["param_groups"])
                ]
                save_param_groups({"param_groups": param_groups}, group_file_path)

                final_index_file.write_index_file(final_index_file_path)
                rmtree(tmp_index_file_folder)

                if self.verbose and self.coordinator.is_master():
                    logging.info(
                        f"The model is split into checkpoint shards. "
                        f"You can find where each parameters has been saved in the "
                        f"index located at {final_index_file_path}."
                    )

    def load_sharded_optimizer(
        self,
        optimizer: OptimizerWrapper,
        checkpoint_index_file: str,
        prefix: str = "",
        low_cpu_mem_mode: bool = True,
        num_threads: int = 1,
    ):
        """
        Load sharded optimizer with the given path to index file of checkpoint folder.

        Args:
            optimizer (OptimizerWrapper): The optimizer to be loaded.
            checkpoint_index_file (str): Path to the index file of checkpointing folder.
            prefix (str): Not used.
        """
        assert isinstance(optimizer, OptimizerWrapper), "Please boost the optimizer before loading!"

        def _get_param_id_from_optimizer_param(
            param: torch.Tensor, master_to_working_map: Optional[Dict[int, torch.Tensor]] = None
        ):
            if master_to_working_map is not None:
                working_param = master_to_working_map[id(param)]
            else:
                working_param = param
            return optimizer.param_info["param2id"][id(working_param)]

        # id_map is a mapping from param ids kept by current pipeline, to their corresponding parameter objects.
        # When Zero is used, the mapped parameter objects should be fp32 master parameters.
        # IDs should be obtained through saved param2id mapping earlier saved in optimizer.param_info.
        id_map = {}
        master_to_working_map = optimizer.get_master_to_working_map()
        for pg in optimizer.optim.param_groups:
            for param in pg["params"]:
                param_id = _get_param_id_from_optimizer_param(param, master_to_working_map)
                id_map[param_id] = param

        # Read checkpoint index file.
        ckpt_index_file = CheckpointIndexFile.from_file(checkpoint_index_file)
        ckpt_root_path = ckpt_index_file.root_path
        weight_map = ckpt_index_file.weight_map
        weight_map = {int(k): v for k, v in weight_map.items()}  # convert saved id from str to int

        # Load param_groups
        param_group_path = ckpt_index_file.get_param_group_filename()
        if param_group_path is None:
            raise RuntimeError(
                f"Invalid index file path {checkpoint_index_file} for an optimizer. \
                               Lacking param group file under current directory."
            )
        saved_groups = torch.load(param_group_path)

        updated_groups = []
        for old_pg, saved_pg in zip(optimizer.optim.param_groups, saved_groups):
            # obtain updated param group
            new_pg = copy.deepcopy(saved_pg)
            new_pg["params"] = old_pg["params"]  # The parameters in the same group shouldn't change.
            updated_groups.append(new_pg)
        optimizer.optim.__dict__.update({"param_groups": updated_groups})

        # Load saved states to optimizer.
        # Keep a record of loaded files so that file will not be repeatedly loaded.
        loaded_file = set()
        for pg in optimizer.optim.param_groups:
            for param in pg["params"]:
                if param is None:
                    continue
                param_id = _get_param_id_from_optimizer_param(param, master_to_working_map)
                if param_id not in weight_map:
                    continue
                filename = weight_map[param_id]

                # If this param's states has been loaded before, directly return.
                if filename in loaded_file:
                    continue

                file_path = os.path.join(ckpt_root_path, filename)
                if file_path.endswith(".safetensors"):
                    state_dict = load_flat(file_path)
                else:
                    state_dict = load_shard_state_dict(Path(file_path), use_safetensors=False)
                if not low_cpu_mem_mode:
                    state_dict = create_pinned_state_dict(state_dict, empty=False, num_threads=num_threads)
                load_states_into_optimizer(optimizer.optim, state_dict, id_map, strict=True)
                loaded_file.add(filename)

        # Then shard the loaded optimizer states if using tp/zero.
        for param, state in optimizer.optim.state.items():
            device = param.device
            if master_to_working_map is not None:
                working_param = master_to_working_map[id(param)]
            else:
                working_param = param
            original_shape = optimizer.param_info["param2shape"][id(working_param)]
            sharded_state = self.shard_from_complete_optimizer_state(
                state, current_shape=working_param.shape, original_shape=original_shape, device=device, inplace=True
            )
            optimizer.optim.state[param] = sharded_state

        sharded_optimizer_loading_epilogue(optimizer.optim)
        if self.verbose and self.coordinator.is_master():
            logging.info(f"The optimizer has been successfully loaded from sharded checkpoint: {ckpt_root_path}.")

    def save_unsharded_model(
        self, model: ModelWrapper, checkpoint: str, gather_dtensor: bool, use_safetensors: bool, use_async: bool = False
    ):
        """
        Save model state dict to a single file with given checkpointing path.

        Args:
            model (nn.Module): Model on local device to be saved.
            checkpoint (str): Checkpointing path which should be a file path. Can be absolute or relative path.
            gather_dtensor (bool, optional): Whether to gather dtensor, currently not used. Defaults to True.
            use_safetensors (bool, optional): Whether to use safe tensors. Defaults to False.
            use_async (bool, optional): Whether to save the state_dicts of model asynchronously. Defaults to False.
        """
        if self.coordinator.is_master():
            logging.warning("Please avoid using unsharded checkpointing methods when dealing with large models!")

        assert isinstance(model, ModelWrapper), "Please boost the model before saving!"
        model._force_wait_all_gather()

        if self.dp_rank != 0 and self.sp_rank != 0:
            return

        if not gather_dtensor:
            dist_id = self.tp_size * self.pp_rank + self.tp_rank
            Path(checkpoint).mkdir(parents=True, exist_ok=True)
            model_metadata = create_model_metadata(model, tp_size=self.tp_size, tp_rank=self.tp_rank)
            checkpoint_file = os.path.join(checkpoint, f"{MODEL_WEIGHT_PREFIX}{dist_id:05d}.bin")
            if use_async:
                checkpoint_file = checkpoint_file.replace(".bin", f".safetensors")
            metadata_file = get_dist_meta_file_name(checkpoint=checkpoint, dist_id=dist_id, use_safetensors=use_async)
            save_metadata(model_metadata=model_metadata, metadata_file=metadata_file, checkpoint_file=checkpoint_file)
        else:
            checkpoint_file = checkpoint

        model = model.unwrap()

        # The logic of collecting parameter shards along tp degree
        # has been implemented by _save_to_state_dict method of ParallelModule in Shardformer.
        ctx = RestoreDefaultStateDictBehavior(model) if not gather_dtensor else nullcontext()
        with ctx:
            state_dict = model.state_dict()

        if (self.pp_size == 1 and self.tp_rank == 0) or not gather_dtensor:
            # When pipeline is not used, let master rank directly save the collected state_dict.
            if use_async:
                from colossalai.utils.safetensors import save

                if id(model) not in self.pinned_state_dicts:
                    self.pinned_state_dicts[id(model)] = create_pinned_state_dict(state_dict)
                for name, param in state_dict.items():
                    self.pinned_state_dicts[id(model)][name].copy_(param)
                    state_dict[name] = self.pinned_state_dicts[id(model)][name]
                writer = save(path=checkpoint_file, state_dict=state_dict)
                self.async_writers.append(writer)
            else:
                save_state_dict(state_dict, checkpoint_file, use_safetensors)
        else:
            # When pipeline is used, first collect state_dict from every pipeline stage, then save the complete state_dict.
            state_dict_list = [None for _ in range(self.pp_size)]
            dist.barrier(self.pp_group)
            dist.all_gather_object(state_dict_list, state_dict, self.pp_group)
            # Only the master rank do the saving.
            if self.coordinator.is_master():
                complete_state_dict = dict()
                for _state_dict in state_dict_list:
                    complete_state_dict.update(_state_dict)
                if use_async:
                    from colossalai.utils.safetensors import save

                    if id(model) not in self.pinned_state_dicts:
                        self.pinned_state_dicts[id(model)] = create_pinned_state_dict(complete_state_dict)
                    for name, param in complete_state_dict.items():
                        self.pinned_state_dicts[id(model)][name].copy_(param)
                        complete_state_dict[name] = self.pinned_state_dicts[id(model)][name]
                    writer = save(path=checkpoint_file, state_dict=complete_state_dict)
                    self.async_writers.append(writer)
                else:
                    save_state_dict(complete_state_dict, checkpoint_file, use_safetensors)

    def load_unsharded_model(
        self,
        model: ModelWrapper,
        checkpoint: str,
        strict: bool = False,
        low_cpu_mem_mode: bool = True,
        num_threads: int = 1,
    ):
        """
        Load model from a single file with the given path of checkpoint.

        Args:
            model (nn.Module): The model to be loaded.
            checkpoint_index_file (str): Path to the checkpoint file.
            strict (bool, optional): For name matching during loading state_dict. Defaults to False.
                                     This argument should be manually set to False since not all params in checkpoint are needed for each device when pipeline is enabled.
        """
        if self.coordinator.is_master():
            logging.warning("Please avoid using unsharded checkpointing methods when dealing with large models!")

        assert isinstance(model, ModelWrapper), "Please boost the model before loading!"
        model._force_wait_all_gather()

        load_dtensor = False
        if os.path.isdir(checkpoint):
            for filename in os.listdir(checkpoint):
                if is_pytorch_model_meta_dist_file(filename):
                    load_dtensor = True
                    break

        model_metadata = None # used for dist model
        if load_dtensor:
            model_metadata = create_model_metadata(model, tp_size=self.tp_size, tp_rank=self.tp_rank)

        strict = False
        model_before_wrapping = model
        model = model.unwrap()

        # Load from checkpoint. Since the logic of breaking parameter shards along tp degree
        # has been implemented by _load_from_state_dict method of ParallelModule in Shardformer,
        # model.load_state_dict can be directly called.
        if load_dtensor:
            state_dict = load_dist_model(model_metadata=model_metadata, checkpoint=checkpoint)
        else:
            state_dict = load_state_dict(checkpoint)

        if not low_cpu_mem_mode:
            state_dict = create_pinned_state_dict(state_dict, empty=False, num_threads=num_threads)

        ctx = RestoreDefaultStateDictBehavior(model) if load_dtensor else nullcontext()
        with ctx:
            model.load_state_dict(state_dict, strict=strict)

        # Update master params if mixed-precision training is enabled.
        model_before_wrapping.update_master_params()

    def save_unsharded_optimizer(
        self, optimizer: OptimizerWrapper, checkpoint: str, gather_dtensor: bool, use_async: bool = False
    ):
        """
        Save optimizer state dict to a file with given path.

        Args:
            optimizer (OptimizerWrapper): Optimizer to save sharded state_dict.
            checkpoint (str): Path to save optimizer state_dict.
            gather_dtensor (bool): Whether to gather_dtensor, not used.
        """
        if self.coordinator.is_master():
            logging.warning("Please avoid using unsharded checkpointing methods when dealing with large models!")

        assert isinstance(optimizer, OptimizerWrapper), "Please boost the optimizer before saving!"

        # optimizer states of parameters kept by local device('s pipeline stage)
        local_states = dict()

        for param, state in optimizer.optim.state.items():
            if param is None:
                continue

            # working param is needed for obtaining correct param_id
            master_to_working_map = optimizer.get_master_to_working_map()
            if master_to_working_map is not None:
                working_param = master_to_working_map[id(param)]
            else:
                working_param = param

            # gather complete state from tp shards & dp shards
            param_id = optimizer.param_info["param2id"][id(working_param)]
            original_shape = optimizer.param_info["param2shape"][id(working_param)]

            local_states[param_id] = HybridParallelCheckpointIO.gather_from_sharded_optimizer_state(
                state,
                working_param,
                original_shape=original_shape,
                dp_group=self.global_dp_group,
                tp_group=self.tp_group,
                use_zero=self.use_zero,
                inplace=False,
                device=get_current_device(),
            )

        if self.pp_size == 1:
            # When pipeline is not used, let master rank directly save the collected state_dict.
            param_groups = [
                {**group, "params": group_info["params"]}
                for group, group_info in zip(optimizer.param_groups, optimizer.param_info["param_groups"])
            ]
            state_dict = {"param_groups": param_groups, "state": local_states}
            if self.coordinator.is_master():
                if use_async:
                    from colossalai.utils.safetensors import save

                    flatten_state_dict, metadata = _flatten_optim_state_dict(state_dict)
                    if id(optimizer) not in self.pinned_state_dicts:
                        self.pinned_state_dicts = create_pinned_state_dict(flatten_state_dict)
                    for k, v in flatten_state_dict.items():
                        self.pinned_state_dicts[k].copy_(v)
                        flatten_state_dict[k] = self.pinned_state_dicts[k]
                    writer = save(path=checkpoint, state_dict=flatten_state_dict, metadata=metadata)
                    self.async_writers.append(writer)
                else:
                    save_state_dict(state_dict, checkpoint, use_safetensors=False)
        else:
            # When pipeline is used, first collect state_dict from every pipeline stage, then save the complete state_dict.
            states_list = [None for _ in range(self.pp_size)]
            dist.barrier(self.pp_group)
            dist.all_gather_object(states_list, local_states, self.pp_group)

            # Only the master rank do the saving.
            if self.coordinator.is_master():
                param_groups = [
                    {**group, "params": group_info["params"]}
                    for group, group_info in zip(optimizer.param_groups, optimizer.param_info["param_groups"])
                ]
                state_dict = {"param_groups": param_groups, "state": dict()}
                for _states in states_list:
                    state_dict["state"].update(_states)
                if use_async:
                    from colossalai.utils.safetensors import save

                    flatten_state_dict, metadata = _flatten_optim_state_dict(state_dict)
                    if id(optimizer) not in self.pinned_state_dicts:
                        self.pinned_state_dicts = create_pinned_state_dict(flatten_state_dict)
                    for k, v in flatten_state_dict.items():
                        self.pinned_state_dicts[k].copy_(v)
                        flatten_state_dict[k] = self.pinned_state_dicts[k]
                    writer = save(path=checkpoint, state_dict=flatten_state_dict, metadata=metadata)
                    self.async_writers.append(writer)
                else:
                    save_state_dict(state_dict, checkpoint, use_safetensors=False)

    def load_unsharded_optimizer(
        self, optimizer: OptimizerWrapper, checkpoint: str, low_cpu_mem_mode: bool = True, num_threads: int = 1
    ):
        """
        Load optimizer from a file with given path.

        Args:
            optimizer (OptimizerWrapper): The optimizer to be loaded.
            checkpoint_index_file (str): Path to the checkpoint file.
        """

        def _get_param_id_from_optimizer_param(
            param: torch.Tensor, master_to_working_map: Optional[Dict[int, torch.Tensor]] = None
        ):
            if master_to_working_map is not None:
                working_param = master_to_working_map[id(param)]
            else:
                working_param = param
            return optimizer.param_info["param2id"][id(working_param)]

        if self.coordinator.is_master():
            logging.warning("Please avoid using unsharded checkpointing methods when dealing with large models!")

        assert isinstance(optimizer, OptimizerWrapper), "Please boost the optimizer before loading!"

        # Complete optimizer state_dict loaded from checkpoint, need to be processed later.
        if checkpoint.endswith(".safetensors"):
            state_dict = load_flat(checkpoint)
        else:
            state_dict = load_state_dict(checkpoint)
        if not low_cpu_mem_mode:
            state_dict = create_pinned_state_dict(state_dict, empty=False, num_threads=num_threads)

        # Load param_groups.
        updated_groups = []
        saved_groups = state_dict["param_groups"]
        for old_pg, saved_pg in zip(optimizer.optim.param_groups, saved_groups):
            new_pg = copy.deepcopy(saved_pg)
            new_pg["params"] = old_pg["params"]  # Only keep the parameters kept by current pipeline stage.
            updated_groups.append(new_pg)
        optimizer.optim.__dict__.update({"param_groups": updated_groups})

        # Load saved states to optimizer. First discard those states not belonging to current pipeline stage.
        master_to_working_map = optimizer.get_master_to_working_map()
        id_map = {}
        for pg in optimizer.optim.param_groups:
            for param in pg["params"]:
                param_id = _get_param_id_from_optimizer_param(param, master_to_working_map)
                id_map[param_id] = param
        load_states_into_optimizer(optimizer.optim, state_dict["state"], id_map, strict=True)

        # Then shard the loaded optimizer states if using tp/zero.
        for param, state in optimizer.optim.state.items():
            if param is None:
                continue
            device = param.device
            if master_to_working_map is not None:
                working_param = master_to_working_map[id(param)]
            else:
                working_param = param
            original_shape = optimizer.param_info["param2shape"][id(working_param)]
            sharded_state = self.shard_from_complete_optimizer_state(
                state, current_shape=working_param.shape, original_shape=original_shape, device=device, inplace=True
            )
            optimizer.optim.state[param] = sharded_state

        sharded_optimizer_loading_epilogue(optimizer.optim)

    def save_lr_scheduler(self, lr_scheduler: LRScheduler, checkpoint: str):
        """
        Save lr scheduler to checkpoint but only on master process.
        """
        if self.coordinator.is_master():
            super().save_lr_scheduler(lr_scheduler, checkpoint)

    @staticmethod
    def gather_from_sharded_optimizer_state(
        state: OrderedDict,
        param: torch.Tensor,
        original_shape: torch.Size,
        dp_group: ProcessGroup,
        tp_group: ProcessGroup,
        use_zero: bool,
        inplace: bool,
        device: torch.device = torch.device("cpu"),
        pinned_state_dicts: Optional[Dict[str, torch.Tensor]] = None,
    ) -> OrderedDict:
        """
        With given parameter and its optimizer states, gather the complete optimizer state for saving.

        Args:
            state (OrderedDict): Optimizer states of given parameter, might be distributed among tp/dp group if using TP/Zero.
            param (torch.Tensor): The given parameter. It should be working_param when using Zero.
            original_shape (torch.Size): The size of parameter before sharding.
            dp_group (ProcessGroup): The process group of data parallel.
            tp_group (ProcessGroup): The process group of tensor parallel.
            use_zero (bool): Whether Zero is used.
            inplace (bool): If set to True, will update the values of argument 'state' in place. Else will make a copy of state.
            device (torch.device): The destination device of loaded optimizer states. Defaults to torch.device('cpu').

        Returns:
            OrderedDict: The complete optimizer state of given parameter.
        """
        dp_size = dist.get_world_size(dp_group)
        tp_size = dist.get_world_size(tp_group)
        current_shape = param.shape
        state_ = state if inplace else copy.deepcopy(state)

        for k, v in state_.items():
            if v is None:
                continue
            if isinstance(v, torch.Tensor) and k != "step":
                # First gather Zero shards.
                if use_zero:
                    v = v.to(get_current_device())
                    gather_tensor = [torch.zeros_like(v) for _ in range(dp_size)]
                    dist.all_gather(gather_tensor, v, group=dp_group)
                    v = torch.stack(gather_tensor).view(-1)[: param.numel()].reshape_as(param)

                # Then gather TP shards.
                partition_dim = search_tp_partition_dim(current_shape, original_shape, tp_size)
                if partition_dim is not None:
                    gather_tensor = [torch.zeros_like(v) for _ in range(tp_size)]
                    dist.all_gather(gather_tensor, v, group=tp_group)
                    v = torch.cat(gather_tensor, dim=partition_dim)

                padding_dim = search_padding_dim(v.shape, original_shape)
                if padding_dim is not None:
                    v = init_as_padded_tensor(v, v.shape[padding_dim], original_shape[padding_dim], padding_dim)
                    v = to_unpadded_tensor(v)

                if pinned_state_dicts is not None:
                    if k not in pinned_state_dicts:
                        pinned_state_dicts[k] = torch.empty_like(v, pin_memory=True, device="cpu")
                    pinned_state_dicts[k].copy_(v)
                    state_[k] = pinned_state_dicts[k]
                else:
                    state_[k] = v.detach().clone().to(device)

        return state_

    def shard_from_complete_optimizer_state(
        self,
        state: OrderedDict,
        current_shape: torch.Size,
        original_shape: torch.Size,
        device: torch.device,
        inplace: bool,
    ) -> OrderedDict:
        """
        With complete optimizer states of a specific parameter loaded from checkpoint,
        slice out the sharded optimizer states kept by current device.

        Args:
            state (OrderedDict): Complete optimizer states of a given parameter, loaded from checkpoint.
            current_shape (torch.Size): The size of parameter after sharding.
            original_shape (torch.Size): The size of parameter before sharding.
            device (torch.device): The destination device of loaded optimizer states.
            inplace (bool): If set to True, will update the values of argument 'state' in place. Else will make a copy of state.

        Returns:
            OrderedDict: The sharded optimizer state of the given parameter.
        """
        state_ = state if inplace else copy.deepcopy(state)

        for k, v in state_.items():
            if isinstance(v, torch.Tensor) and k != "step":
                # Shard state along tensor parallel group.
                partition_dim = search_tp_partition_dim(current_shape, original_shape, self.tp_size)
                global_shape = current_shape
                if partition_dim is not None:
                    # pad embedding params
                    global_shape = (
                        *current_shape[:partition_dim],
                        current_shape[partition_dim] * self.tp_size,
                        *current_shape[partition_dim + 1 :],
                    )

                padding_dim = search_padding_dim(global_shape, original_shape)
                if padding_dim is not None:
                    v = to_padded_tensor(v, global_shape[padding_dim], padding_dim)

                if partition_dim is not None:
                    slice_size = current_shape[partition_dim]
                    v = v.split(slice_size, dim=partition_dim)[self.tp_rank]

                # Shard state along data parallel group when using Zero.
                if self.use_zero:
                    padding_size = (self.global_dp_size - v.numel() % self.global_dp_size) % self.global_dp_size
                    with torch.no_grad():
                        v = v.flatten()
                        if padding_size > 0:
                            v = torch.nn.functional.pad(v, [0, padding_size])
                        slice_size = v.numel() // self.global_dp_size
                        v = v.split(slice_size, dim=0)[self.dp_rank]

                state_[k] = v.detach().clone().to(device)

        return state_

    def save_lora_as_pretrained(self, model, checkpoint, use_safetensors):
        if os.path.isfile(checkpoint):
            logging.error(f"Provided path ({checkpoint}) should be a directory, not a file")
            return
        from peft import PeftModel

        assert isinstance(model, ModelWrapper), "Please boost the model before saving!"
        model._force_wait_all_gather()
        peft_model = model.unwrap()
        assert isinstance(
            peft_model, PeftModel
        ), "The model doesn't have lora adapters, please enable lora before saving."
        return peft_model.save_pretrained(
            checkpoint,
            safe_serialization=use_safetensors,
            state_dict=tree_map(lambda x: x.data if torch.is_tensor(x) else x, peft_model.state_dict()),
        )<|MERGE_RESOLUTION|>--- conflicted
+++ resolved
@@ -118,22 +118,11 @@
         for name, param in model.named_parameters():
             if param is None:
                 continue
-<<<<<<< HEAD
-
-            if gather_dtensor:
-                # Gather tensor pieces when using tensor parallel.
-                if is_padded_tensor(param):
-                    param = to_unpadded_tensor(param)
-                param_ = gather_distributed_param(param, keep_vars=False)
-            else:
-                param_ = param
-
-=======
+                
             # Gather tensor pieces when using tensor parallel.
             param_ = gather_distributed_param(param, keep_vars=False)
             if is_padded_tensor(param_):
                 param_ = to_unpadded_tensor(param_)
->>>>>>> 97e60cbb
             if pinned_state_dicts is not None:
                 if (prefix + name) not in pinned_state_dicts:
                     pinned_state_dicts[prefix + name] = torch.empty_like(param_, pin_memory=True, device="cpu")
