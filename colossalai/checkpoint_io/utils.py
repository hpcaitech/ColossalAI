--- conflicted
+++ resolved
@@ -288,11 +288,7 @@
     Returns:
         int: the total size of shards
     """
-<<<<<<< HEAD
     from colossalai.utils.safetensors import move_and_save
-    from tensornvme.async_file_io import AsyncFileWriter
-=======
->>>>>>> 6280cb18
 
     total_size = 0
     shard_filenames = []
