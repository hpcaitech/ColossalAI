import warnings
from contextlib import contextmanager
from typing import Any, Callable, Iterator, List, Optional, Union

import torch
import torch.nn as nn
from torch.optim import Optimizer
from torch.optim.lr_scheduler import _LRScheduler as LRScheduler
from torch.utils.data import DataLoader

from colossalai.checkpoint_io import GeneralCheckpointIO
from colossalai.interface import ModelWrapper, OptimizerWrapper

from .accelerator import Accelerator
from .mixed_precision import MixedPrecision, mixed_precision_factory
from .plugin import Plugin
from .plugin.pp_plugin_base import PipelinePluginBase

__all__ = ['Booster']


class Booster:
    """
    Booster is a high-level API for training neural networks. It provides a unified interface for
    training with different precision, accelerator, and plugin.

    Examples:
        ```python
        colossalai.launch(...)
        plugin = GeminiPlugin(...)
        booster = Booster(precision='fp16', plugin=plugin)

        model = GPT2()
        optimizer = HybridAdam(model.parameters())
        dataloader = Dataloader(Dataset)
        lr_scheduler = LinearWarmupScheduler()
        criterion = GPTLMLoss()

        model, optimizer, lr_scheduler, dataloader = booster.boost(model, optimizer, lr_scheduler, dataloader)

        for epoch in range(max_epochs):
            for input_ids, attention_mask in dataloader:
                outputs = model(input_ids, attention_mask)
                loss = criterion(outputs.logits, input_ids)
                booster.backward(loss, optimizer)
                optimizer.step()
                lr_scheduler.step()
                optimizer.zero_grad()
        ```

    Args:
        device (str or torch.device): The device to run the training. Default: 'cuda'.
        mixed_precision (str or MixedPrecision): The mixed precision to run the training. Default: None.
                                If the argument is a string, it can be 'fp16', 'fp16_apex', 'bf16', or 'fp8'.
                                'fp16' would use PyTorch AMP while `fp16_apex` would use Nvidia Apex.
        plugin (Plugin): The plugin to run the training. Default: None.
    """

    def __init__(self,
                 device: str = 'cuda',
                 mixed_precision: Union[MixedPrecision, str] = None,
                 plugin: Optional[Plugin] = None) -> None:
        if plugin is not None:
            assert isinstance(
                plugin, Plugin), f'Expected the argument plugin to be an instance of Plugin, but got {type(plugin)}.'
        self.plugin = plugin

        # set accelerator
        if self.plugin and self.plugin.control_device():
            self.accelerator = None
            warnings.warn('The plugin will control the accelerator, so the device argument will be ignored.')
        else:
            self.accelerator = Accelerator(device)

        # set precision
        if self.plugin and self.plugin.control_precision():
            warnings.warn('The plugin will control the precision, so the mixed_precision argument will be ignored.')
            self.mixed_precision = None
        elif mixed_precision is None:
            self.mixed_precision = None
        else:
            # validate and set precision
            if isinstance(mixed_precision, str):
                # the user will take the default arguments for amp training
                self.mixed_precision = mixed_precision_factory(mixed_precision)
            elif isinstance(mixed_precision, MixedPrecision):
                # the user can customize the arguments by passing the precision object
                self.mixed_precision = mixed_precision
            else:
                raise ValueError(
                    f'Expected the argument mixed_precision to be a string or an instance of Precision, but got {type(mixed_precision)}.'
                )

        if self.plugin is not None and self.plugin.control_checkpoint_io():
            self.checkpoint_io = self.plugin.get_checkpoint_io()
        else:
            self.checkpoint_io = GeneralCheckpointIO()

    def boost(
        self,
        model: nn.Module,
        optimizer: Optional[Optimizer] = None,
        criterion: Optional[Callable] = None,
        dataloader: Optional[DataLoader] = None,
        lr_scheduler: Optional[LRScheduler] = None,
    ) -> List[Union[nn.Module, Optimizer, LRScheduler, DataLoader]]:
        """
        Boost the model, optimizer, criterion, lr_scheduler, and dataloader.

        Args:
            model (nn.Module): The model to be boosted.
            optimizer (Optimizer): The optimizer to be boosted.
            criterion (Callable): The criterion to be boosted.
            dataloader (DataLoader): The dataloader to be boosted.
            lr_scheduler (LRScheduler): The lr_scheduler to be boosted.
        """
        # TODO(FrankLeeeee): consider multi-model and multi-optimizer case
        # TODO(FrankLeeeee): consider multi-dataloader case
        # transform model for mixed precision
        if self.plugin:
            model, optimizer, criterion, dataloader, lr_scheduler = self.plugin.configure(
                model, optimizer, criterion, dataloader, lr_scheduler)

        if self.plugin and not self.plugin.control_device():
            # transform model for accelerator
            model = self.accelerator.configure(model)

        if self.mixed_precision and (self.plugin is None or self.plugin and not self.plugin.control_precision()):
            # transform model for mixed precision
            # when mixed_precision is specified and the plugin is not given or does not control the precision
            model, optimizer, criterion = self.mixed_precision.configure(model, optimizer, criterion)

        return model, optimizer, criterion, dataloader, lr_scheduler

    def backward(self, loss: torch.Tensor, optimizer: Optimizer) -> None:
        """Backward pass.

        Args:
            loss (torch.Tensor): The loss to be backpropagated.
            optimizer (Optimizer): The optimizer to be updated.
        """
        # TODO: implement this method with plugin
        optimizer.backward(loss)

    def execute_pipeline(self,
                         data_iter: Iterator,
                         model: nn.Module,
                         criterion: Callable[[Any, Any], torch.Tensor],
                         optimizer: Optimizer,
                         return_loss: bool = True,
                         return_outputs: bool = False) -> dict:
        # run pipeline forward backward pass
        # return loss or outputs if needed
        assert isinstance(self.plugin,
                          PipelinePluginBase), f'The plugin {self.plugin.__class__.__name__} does not support pipeline.'
        return self.plugin.execute_pipeline(data_iter, model, criterion, optimizer, return_loss, return_outputs)

    def no_sync(self, model: nn.Module = None, optimizer: OptimizerWrapper = None) -> contextmanager:
        """Context manager to disable gradient synchronization across DP process groups.
           Support torch DDP and Low Level ZeRO-1 for now.

        Args:
            model (nn.Module): The model to be disabled gradient synchronization, for DDP
            optimizer (OptimizerWrapper): The optimizer to be disabled gradient synchronization, for ZeRO1-1

        Returns:
            contextmanager: Context to disable gradient synchronization.
        """
        assert self.plugin is not None, f'no_sync is only enabled when a plugin is provided and the plugin supports no_sync.'
        assert self.plugin.support_no_sync(), f'The plugin {self.plugin.__class__.__name__} does not support no_sync.'
<<<<<<< HEAD
        return self.plugin.no_sync(model, optimizer)
=======
        return self.plugin.no_sync(model)
>>>>>>> d4a3a101

    def load_model(self, model: Union[nn.Module, ModelWrapper], checkpoint: str, strict: bool = True):
        """Load model from checkpoint.

        Args:
            model (nn.Module or ModelWrapper): A model boosted by Booster.
            checkpoint (str): Path to the checkpoint. It must be a local path.
                It should be a directory path if the checkpoint is sharded. Otherwise, it should be a file path.
            strict (bool, optional): whether to strictly enforce that the keys
                in :attr:`state_dict` match the keys returned by this module's
                :meth:`~torch.nn.Module.state_dict` function. Defaults to True.
        """
        self.checkpoint_io.load_model(model, checkpoint, strict)

    def save_model(self,
                   model: Union[nn.Module, ModelWrapper],
                   checkpoint: str,
                   shard: bool = False,
                   gather_dtensor: bool = True,
                   prefix: Optional[str] = None,
                   size_per_shard: int = 1024,
                   use_safetensors: bool = False):
        """Save model to checkpoint.

        Args:
            model (nn.Module or ModelWrapper): A model boosted by Booster.
            checkpoint (str): Path to the checkpoint. It must be a local path.
                It is a file path if ``shard=False``. Otherwise, it is a directory path.
            shard (bool, optional): Whether to save checkpoint a sharded way.
                If true, the checkpoint will be a folder. Otherwise, it will be a single file. Defaults to False.
            gather_dtensor (bool, optional): whether to gather the distributed tensor to the first device. Default: True.
            prefix (str, optional): A prefix added to parameter and buffer
                names to compose the keys in state_dict. Defaults to None.
            size_per_shard (int, optional): Maximum size of checkpoint shard file in MB. This is useful only when ``shard=True``. Defaults to 1024.
            use_safetensors (bool, optional): whether to use safe tensors. Default: False. If set to True, the checkpoint will be saved.
        """
        self.checkpoint_io.save_model(model,
                                      checkpoint=checkpoint,
                                      shard=shard,
                                      gather_dtensor=gather_dtensor,
                                      prefix=prefix,
                                      size_per_shard=size_per_shard,
                                      use_safetensors=use_safetensors)

    def load_optimizer(self, optimizer: Optimizer, checkpoint: str):
        """Load optimizer from checkpoint.

        Args:
            optimizer (Optimizer): An optimizer boosted by Booster.
            checkpoint (str): Path to the checkpoint. It must be a local path.
                It should be a directory path if the checkpoint is sharded. Otherwise, it should be a file path.
            prefix (str, optional): A prefix added to parameter and buffer
                names to compose the keys in state_dict. Defaults to None.
            size_per_shard (int, optional): Maximum size of checkpoint shard file in MB. This is useful only when ``shard=True``. Defaults to 1024.
        """
        self.checkpoint_io.load_optimizer(optimizer, checkpoint)

    def save_optimizer(self,
                       optimizer: Optimizer,
                       checkpoint: str,
                       shard: bool = False,
                       gather_dtensor: bool = True,
                       prefix: Optional[str] = None,
                       size_per_shard: int = 1024):
        """
        Save optimizer to checkpoint.

        Args:
            optimizer (Optimizer): An optimizer boosted by Booster.
            checkpoint (str): Path to the checkpoint. It must be a local path.
                It is a file path if ``shard=False``. Otherwise, it is a directory path.
            shard (bool, optional): Whether to save checkpoint a sharded way.
                If true, the checkpoint will be a folder. Otherwise, it will be a single file. Defaults to False.
            gather_dtensor (bool): whether to gather the distributed tensor to the first device. Default: True.
            prefix (str, optional): A prefix added to parameter and buffer
                names to compose the keys in state_dict. Defaults to None.
            size_per_shard (int, optional): Maximum size of checkpoint shard file in MB. This is useful only when ``shard=True``. Defaults to 1024.
        """
        self.checkpoint_io.save_optimizer(optimizer, checkpoint, shard, gather_dtensor, prefix, size_per_shard)

    def save_lr_scheduler(self, lr_scheduler: LRScheduler, checkpoint: str):
        """Save lr scheduler to checkpoint.

        Args:
            lr_scheduler (LRScheduler): A lr scheduler boosted by Booster.
            checkpoint (str): Path to the checkpoint. It must be a local file path.
        """
        self.checkpoint_io.save_lr_scheduler(lr_scheduler, checkpoint)

    def load_lr_scheduler(self, lr_scheduler: LRScheduler, checkpoint: str):
        """Load lr scheduler from checkpoint.

        Args:
            lr_scheduler (LRScheduler): A lr scheduler boosted by Booster.
            checkpoint (str): Path to the checkpoint. It must be a local file path.
        """
        self.checkpoint_io.load_lr_scheduler(lr_scheduler, checkpoint)<|MERGE_RESOLUTION|>--- conflicted
+++ resolved
@@ -168,11 +168,7 @@
         """
         assert self.plugin is not None, f'no_sync is only enabled when a plugin is provided and the plugin supports no_sync.'
         assert self.plugin.support_no_sync(), f'The plugin {self.plugin.__class__.__name__} does not support no_sync.'
-<<<<<<< HEAD
-        return self.plugin.no_sync(model, optimizer)
-=======
         return self.plugin.no_sync(model)
->>>>>>> d4a3a101
 
     def load_model(self, model: Union[nn.Module, ModelWrapper], checkpoint: str, strict: bool = True):
         """Load model from checkpoint.
