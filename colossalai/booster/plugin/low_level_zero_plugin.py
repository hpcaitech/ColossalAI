--- conflicted
+++ resolved
@@ -273,17 +273,12 @@
 
         if optimizer is not None and \
                 not isinstance(optimizer, OptimizerWrapper):
-<<<<<<< HEAD
             optimizer = zero_optim_wrapper(model.unwrap(),
                                            optimizer,
                                            optim_config=self.zero_optim_config,
                                            **self.optim_kwargs,
                                            verbose=self.verbose)
-=======
-            optimizer = LowLevelZeroOptimizer(model.unwrap(), optimizer, self.zero_optim_config, self.optim_kwargs,
-                                              self.verbose)
->>>>>>> 5187c96b
-
+            
         return model, optimizer, criterion, dataloader, lr_scheduler
 
     def control_checkpoint_io(self) -> bool:
