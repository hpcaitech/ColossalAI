--- conflicted
+++ resolved
@@ -22,11 +22,7 @@
 )
 from colossalai.cluster import ProcessGroupMesh
 from colossalai.interface import ModelWrapper, OptimizerWrapper
-<<<<<<< HEAD
-from colossalai.moe import MoECheckpointIO
-=======
-from colossalai.moe import MOE_MANAGER, MoECheckpintIO
->>>>>>> a7ae2b5b
+from colossalai.moe import MOE_MANAGER, MoECheckpointIO
 from colossalai.pipeline.schedule import OneForwardOneBackwardSchedule
 from colossalai.pipeline.stage_manager import PipelineStageManager
 from colossalai.shardformer import ShardConfig
@@ -345,16 +341,12 @@
             **_kwargs,
         )
 
-<<<<<<< HEAD
+
     def get_checkpoint_io(self) -> MoECheckpointIO:
-        self.checkpoint_io = MoECheckpointIO(self.dp_group, self.pp_group, self.tp_group, self.zero_stage)
-=======
-    def get_checkpoint_io(self) -> MoECheckpintIO:
         if self.checkpoint_io is None:
-            self.checkpoint_io = MoECheckpintIO(self.dp_group, self.pp_group, self.tp_group, self.zero_stage)
+            self.checkpoint_io = MoECheckpointIO(self.dp_group, self.pp_group, self.tp_group, self.zero_stage)
         else:
             self.checkpoint_io = self.checkpoint_io(self.dp_group, self.pp_group, self.tp_group, self.zero_stage)
->>>>>>> a7ae2b5b
         return self.checkpoint_io
 
     def configure(
