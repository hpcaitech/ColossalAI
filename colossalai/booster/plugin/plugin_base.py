--- conflicted
+++ resolved
@@ -61,11 +61,12 @@
         pass
 
     @abstractmethod
-<<<<<<< HEAD
     def no_sync(self, model: nn.Module) -> Iterator[None]:
         """
         Context manager to disable gradient synchronization.
-=======
+        """
+        pass
+
     def prepare_dataloader(self,
                            dataset: Dataset,
                            batch_size: int,
@@ -77,6 +78,5 @@
                            **kwargs):
         """Prepare a dataloader for distributed training. The dataloader will be wrapped by
         `torch.utils.data.DataLoader`
->>>>>>> 3bf09efe
         """
         pass