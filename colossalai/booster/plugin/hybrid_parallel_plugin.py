import ctypes
import random
from contextlib import contextmanager
from functools import partial
from types import MethodType
from typing import Any, Callable, Iterator, List, Optional, OrderedDict, Tuple, Union

import numpy as np
import torch
import torch.distributed as dist
from torch import Tensor, inf
from torch.distributed import ProcessGroup, get_world_size
from torch.nn import Module, SyncBatchNorm
from torch.nn.parallel import DistributedDataParallel as DDP
from torch.optim import Optimizer
from torch.optim.lr_scheduler import _LRScheduler as LRScheduler
from torch.utils._pytree import tree_map
from torch.utils.data import DataLoader
from torch.utils.data.distributed import DistributedSampler

from colossalai.amp.naive_amp.mixed_precision_optimizer import MixedPrecisionOptimizer
from colossalai.checkpoint_io import CheckpointIO, HybridParallelCheckpointIO
from colossalai.cluster import ProcessGroupMesh
from colossalai.interface import ModelWrapper, OptimizerWrapper
from colossalai.pipeline.schedule import OneForwardOneBackwardSchedule
from colossalai.pipeline.stage_manager import PipelineStageManager
from colossalai.shardformer import ShardConfig, ShardFormer
from colossalai.shardformer.layer.utils import SeqParallelUtils
from colossalai.shardformer.policies.base_policy import Policy
from colossalai.tensor.d_tensor.api import is_distributed_tensor
from colossalai.zero.low_level import LowLevelZeroOptimizer

from .pp_plugin_base import PipelinePluginBase

DP_AXIS, PP_AXIS, TP_AXIS = 0, 1, 2


def _convert_floating_point(x, dtype: torch.dtype = torch.float16):
    if isinstance(x, torch.Tensor) and torch.is_floating_point(x):
        return x.to(dtype)
    return x


class HybridParallelModule(ModelWrapper):
    def __init__(
        self,
        module: Module,
        precision: str,
        shard_config: ShardConfig,
        dp_group: ProcessGroup,
        tp_group: ProcessGroup,
        use_ddp: bool,
        ddp_config: dict,
        custom_policy: Policy,
    ) -> None:
        self.stage_manager = shard_config.pipeline_stage_manager
        self.shard_config = shard_config
        self.dp_group = dp_group
        self.tp_group = tp_group
        self.use_dpp = use_ddp
        self.require_grad_sync = True

        shardformer = ShardFormer(shard_config)
        if custom_policy is not None:
            assert isinstance(custom_policy, object)
        module, self.shared_params = shardformer.optimize(module, policy=custom_policy)

        # setting process groups for shared parameters
        self.shared_param_process_groups = []
        for shared_param in self.shared_params:
            if len(shared_param) > 0:
                self.shared_param_process_groups.append(
                    self.stage_manager.init_process_group_by_stages(list(shared_param.keys()))
                )

        # setting mixed_precision
        self.mixed_precision = None
        if precision == "fp16":
            self.mixed_precision = torch.float16
        elif precision == "bf16":
            self.mixed_precision = torch.bfloat16
        if self.mixed_precision is not None:
            module = module.to(self.mixed_precision)
        module = module.cuda()

        # setting input type cast when using mixed precision
        self.convert_fn = None
        if self.mixed_precision is not None:
            self.convert_fn = partial(_convert_floating_point, dtype=self.mixed_precision)

        # setting ddp configs
        if use_ddp:
            # convert model to sync bn
            module = SyncBatchNorm.convert_sync_batchnorm(module, dp_group)
            # wrap the model with PyTorch DDP
            module = DDP(module, process_group=dp_group, **ddp_config)

        super().__init__(module)

    def sync_shared_params(self):
        for shared_param, group in zip(self.shared_params, self.shared_param_process_groups):
            if self.stage_manager.stage in shared_param:
                param = shared_param[self.stage_manager.stage]
                dist.all_reduce(param.grad, group=group)
            dist.barrier()

    @contextmanager
    def no_sync(self):
        r"""
        A context manager to disable automatic gradient synchronization (all-reduce) and allow manual synchronization
        when 'no_sync' is active. Alternatively, synchronization will occur in the first forward-backward pass
        when exiting the context.
        """

        # Store the current value of 'require_grad_sync' to restore it later.
        old_require_grad_sync = self.require_grad_sync
        # Disable automatic gradient synchronization.
        self.require_grad_sync = False
        try:
            if self.use_dpp:
                # If using data parallel processing (use_dpp), disable synchronization too.
                with self.module.no_sync():
                    yield
            else:
                yield
        finally:
            # Restore the original value of 'require_grad_sync'.
            self.require_grad_sync = old_require_grad_sync

    def sync_dp_grads(self):
        r"""
        Synchronize gradients across data parallelism (DP) if the DP group size is greater than 1.
        This function performs an all-reduce operation to combine gradients from different devices in the DP group.
<<<<<<< HEAD

        Args:
            None

        Returns:
            None
        """

=======

        Args:
            None

        Returns:
            None
        """

>>>>>>> b68f1902
        # Check if the DP group size is 1, meaning no synchronization is needed.
        if self.dp_group.size() == 1:
            return

        # Iterate through the model's parameters and perform gradient synchronization.
        for p in self.module.parameters():
            if p.grad is not None:
                # Perform all-reduce to combine gradients from different devices.
                dist.all_reduce(p.grad, group=self.dp_group)
                # Normalize the gradient by dividing it by the DP group size.
                p.grad.div_(self.dp_group.size())

    def sync_sp_grads(self, grads: Optional[List[torch.Tensor]] = None):
        r"""
        Synchronize gradients that are partially derived within sequence parallelism
        if sequence parallelism is enabled. Gradients can be provided explicitly or extracted
        from the module.

        Args:
            grads (Optional[List[torch.Tensor]]): A list of gradient tensors to synchronize. If not
                provided, gradients will be extracted from the model.

        Returns:
            None
        """

        if self.tp_group.size() > 1 and self.shard_config.enable_sequence_parallelism:
            if grads is not None:
                # Synchronize provided gradient tensors across the tensor parallelism group.
                SeqParallelUtils.allreduce_partial_data_grad(tp_group=self.tp_group, grads=grads)
            else:
                # Synchronize gradients from the model across the tensor parallelism group.
                SeqParallelUtils.allreduce_partial_data_grad(tp_group=self.tp_group, model=self.module)

    def forward(self, *args, **kwargs):
        if self.convert_fn is not None:
            args = tree_map(self.convert_fn, args)
            kwargs = tree_map(self.convert_fn, kwargs)
        return super().forward(*args, **kwargs)

    def unwrap(self):
        module = super().unwrap()
        if isinstance(module, DDP):
            module = module.module
        return module


def get_param_info(optim: Optimizer):
    # Get a backup of necessary information of parameters for future use, which includes:
    # 1. A complete param_group, with params in the form of param_id
    # 2. A mapping from param address (obtained using id(param)) to integer param_id
    # 3. A mapping from integer param_id to param address.
    # 4. A mapping from param_address (obtained using id(param)) to the original shape of parameter before sharding.
    # When Zero is used, the params here are fp16/bf16 model params rather than fp32 master params in optimizer.

    if optim is None:
        return {}
    param_info = {"param_groups": [], "param2id": {}, "id2param": {}, "param2shape": {}}
    start_index = 0
    for group in optim.param_groups:
        packed_group = {k: v for k, v in group.items() if k != "params"}
        packed_group["params"] = []

        for param_id, param in enumerate(group["params"], start_index):
            original_shape = param.shape if isinstance(param, torch.Tensor) else None
            packed_group["params"].append(param_id)
            param_info["param2id"][id(param)] = param_id
            param_info["id2param"][param_id] = id(param)
            param_info["param2shape"][id(param)] = original_shape

        param_info["param_groups"].append(packed_group)
        start_index += len(group["params"])

    return param_info


def init_pipeline_optimizer(optim: Optimizer, model: Module):
    model_params = set(model.parameters())
    new_param_groups = []
    for group in optim.param_groups:
        params = [p for p in group["params"] if p in model_params]
        new_param_groups.append({**group, "params": params})
    optim.__setstate__({"param_groups": new_param_groups})


class HybridParallelNaiveOptimizer(OptimizerWrapper):
    def __init__(
        self,
        optim: Optimizer,
        model: HybridParallelModule,
        use_pipeline: bool,
        param_info: OrderedDict,
        max_norm: float = 0,
        tp_process_group: Optional[ProcessGroup] = None,  # if using tp
        pp_process_group: Optional[ProcessGroup] = None,  # if using pp
    ):
        self.param_info = param_info
        if use_pipeline:
            init_pipeline_optimizer(optim, model)
        self.model = model
        self.stage_manager = model.stage_manager
        self.shared_params = model.shared_params
        self.max_norm = max_norm
        self.tp_pg = tp_process_group
        self.pp_pg = pp_process_group
        self.tp_size = get_world_size(self.tp_pg) if self.tp_pg is not None else 1
        self.pp_size = get_world_size(self.pp_pg) if self.pp_pg is not None else 1
        super().__init__(optim)

    def backward(self, loss: Tensor, *args, **kwargs):
        r"""
        Backpropagate gradients through the model and optionally synchronize sequence parallelism gradients.

        This method performs backward pass for gradient computation. If sequence parallelism is enabled
        and gradient synchronization is required, it will synchronize gradients that are partially derived
        within sequence parallelism across tp parallelism groups.

        Args:
            loss (Tensor): The loss tensor to compute gradients with respect to.
            *args: Additional positional arguments to be passed to the superclass backward method.
            **kwargs: Additional keyword arguments to be passed to the superclass backward method.

        Returns:
            None
        """

        # Call the superclass backward method to compute gradients.
        super().backward(loss, *args, **kwargs)

        if self.model.require_grad_sync:
            # If gradient synchronization is required, sync sequence parallelism gradients.
            self.model.sync_sp_grads()
        else:
            # If gradient synchronization is is not required, return.
            return

    def backward_by_grad(self, tensor: Tensor, grad: Tensor):
        """
        Backpropagate gradients through the model using a precomputed gradient and optionally synchronize sequence parallelism gradients.

        This method performs a backward pass for gradient computation using a precomputed gradient tensor.
        If sequence parallelism is enabled and gradient synchronization is required, it will synchronize
        gradients that are partially derived within sequence parallelism across tp parallelism groups.

        Args:
            tensor (Tensor): The input tensor for which gradients are computed.
            grad (Tensor): The precomputed gradient tensor to compute gradients with respect to the input tensor.

        Returns:
            None
        """

        # Call the superclass backward method to compute gradients.
        super().backward_by_grad(tensor, grad)

        if self.model.require_grad_sync:
            # If gradient synchronization is required, sync sequence parallelism gradients.
            self.model.sync_sp_grads()
        else:
            # If gradient synchronization is is not required, return.
            return

    def step(self, *args, **kwargs):
        r"""
        Perform an optimization step.

        Args:
            *args: Variable-length positional arguments to be passed to the optimizer's step function.
            **kwargs: Keyword arguments to be passed to the optimizer's step function.
        """

        if self.max_norm > 0:
            # Compute the total gradient norm.
            param_gradient_pairs = [
                (p, p.grad) for group in self.optim.param_groups for p in group["params"] if p.grad is not None
            ]
            total_norm = self._compute_grad_norm(param_gradient_pairs)

            # Clip the gradients to prevent exploding gradients.
            self._clip_grad_norm(total_norm)

        # Perform the optimization step using the underlying optimizer.
        self.optim.step(*args, **kwargs)

    def _compute_grad_norm(self, param_gradient_pairs: List[Tuple[Tensor]], norm_type: int = 2) -> int:
        r"""
        Compute and return the gradient norm for gradient clipping.

        Args:
            param_gradient_pairs (List[Tuple[Tensor]]): List of (parameter, gradient) pairs; gradients are used for norm calculation.
            norm_type (int, optional): Type of the norm used (e.g., 2 for L2 norm). Defaults to 2.

        Returns:
            float: The total norm of the given gradients.
        """

        if len(param_gradient_pairs) == 0:
            return 0.0

        norm_type = float(norm_type)

        # gradients used for norm calculation.
        gradients = [grad for param, grad in param_gradient_pairs]

        if norm_type == inf:
            total_norm = max(grad.data.abs().max() for grad in gradients)
            total_norm_cuda = torch.cuda.FloatTensor([float(total_norm)])
            if self.tp_size > 1:
                dist.all_reduce(tensor=total_norm_cuda, op=dist.ReduceOp.MAX, group=self.tp_pg)
            if self.pp_size > 1:
                dist.all_reduce(tensor=total_norm_cuda, op=dist.ReduceOp.MAX, group=self.pp_pg)
            total_norm = total_norm_cuda.item()
        else:
            # gradients used for norm calculation.
            gradients = [grad for param, grad in param_gradient_pairs]
            # grad_to_param_mapping is used to check which gradients are not distributed across devices of the 'tp_group'.
            grad_to_param_mapping = {id(grad): param for param, grad in param_gradient_pairs}

            total_norm_exponentiated = 0.0
            for grad in gradients:
                grad_norm_exponentiated = grad.data.double().norm(norm_type) ** norm_type

                # If 'tp_size' is greater than 1 and the parameter for the gradient is not a distributed tensor,
                # it indicates that the parameter is not distributed across devices of the 'tp_group'.
                # Consequently, there is no need to perform an 'all_reduce' operation for 'grad_norm'.
                # However, we still perform the 'all_reduce' operation for the sake of good coding practices.
                # To ensure mathematical equivalence, we divide the 'grad_norm' by 'tp_size.'
                if self.tp_size > 1:
                    param_for_grad = grad_to_param_mapping[id(grad)]
                    if not is_distributed_tensor(param_for_grad):
                        grad_norm_exponentiated /= self.tp_size

                # If 'pp_size' is greater than 1 and the gradient belongs to shared parameters,
                # it means that this parameter is used in two different pipeline stages.
                # To avoid redundant norm calculations, we divide the exponent of this norm by
                # the number of shared stages.
                if self.pp_size > 1:
                    for shared_param in self.shared_params:
                        if self.stage_manager.stage in shared_param:
                            stage_shared_param = shared_param[self.stage_manager.stage]
                            if grad is stage_shared_param.grad:
                                grad_norm_exponentiated /= len(shared_param)

                total_norm_exponentiated += grad_norm_exponentiated

            total_norm_exponentiated_cuda = torch.cuda.FloatTensor([float(total_norm_exponentiated)])
            if self.tp_size > 1:
                # compute norm in tp process group
                dist.all_reduce(tensor=total_norm_exponentiated_cuda, op=dist.ReduceOp.SUM, group=self.tp_pg)
            if self.pp_size > 1:
                # compute norm in pp process group
                dist.all_reduce(tensor=total_norm_exponentiated_cuda, op=dist.ReduceOp.SUM, group=self.pp_pg)

            # compute the total_norm
            total_norm = total_norm_exponentiated_cuda.item() ** (1.0 / norm_type)

        return total_norm

    def _clip_grad_norm(self, total_norm: float) -> None:
        r"""
        Clips the gradients of the model's parameters to prevent exploding gradients.

        Args:
            total_norm (float): The computed total gradient norm.

        Returns:
            None
        """
        clip_coef = torch.tensor(self.max_norm / (total_norm + 1e-6))
        clip_coef_clamped = torch.clamp(clip_coef, max=1.0)

        for group in self.optim.param_groups:
            for p in group["params"]:
                if p.grad is None:
                    continue
                p.grad.data.mul_(clip_coef_clamped)

    def update_master_params(self, model: Module):
        pass

    def get_working_to_master_map(self):
        return None

    def get_master_to_working_map(self):
        return None


class HybridParallelAMPOptimizer(MixedPrecisionOptimizer):
    def __init__(
        self,
        optim: Optimizer,
        model: HybridParallelModule,
        use_pipeline: bool,
        param_info: OrderedDict,
        precision: str = "fp16",
        initial_scale: float = 2**16,
        min_scale: float = 1,
        growth_factor: float = 2,
        backoff_factor: float = 0.5,
        growth_interval: int = 1000,
        hysteresis: int = 2,
        max_scale: float = 2**32,
        max_norm: float = 0,
        tp_process_group: Optional[ProcessGroup] = None,  # if using tp
        pp_process_group: Optional[ProcessGroup] = None,  # if using pp
    ):
        self.model = model
        self.param_info = param_info
        self.stage_manager = model.stage_manager
        self.shared_params = model.shared_params
        self.tp_pg = tp_process_group
        self.pp_pg = pp_process_group
        self.tp_size = get_world_size(self.tp_pg) if self.tp_pg is not None else 1
        self.pp_size = get_world_size(self.pp_pg) if self.pp_pg is not None else 1
        if use_pipeline:
            init_pipeline_optimizer(optim, model)
        super().__init__(
            optim,
            precision=precision,
            initial_scale=initial_scale,
            min_scale=min_scale,
            growth_factor=growth_factor,
            backoff_factor=backoff_factor,
            growth_interval=growth_interval,
            hysteresis=hysteresis,
            max_scale=max_scale,
            max_norm=max_norm,
        )

    def backward(self, loss: Tensor, *args, **kwargs):
        r"""
        Backpropagate gradients through the model and optionally synchronize sequence parallelism gradients.

        This method performs backward pass for gradient computation. If sequence parallelism is enabled
        and gradient synchronization is required, it will synchronize gradients that are partially derived
        within sequence parallelism across tp parallelism groups.

        Args:
            loss (Tensor): The loss tensor to compute gradients with respect to.
            *args: Additional positional arguments to be passed to the superclass backward method.
            **kwargs: Additional keyword arguments to be passed to the superclass backward method.

        Returns:
            None
        """

        # Call the superclass backward method to compute gradients.
        super().backward(loss, *args, **kwargs)

        if self.model.require_grad_sync:
            # If gradient synchronization is required, sync sequence parallelism gradients.
            self.model.sync_sp_grads()
        else:
            # If gradient synchronization is is not required, return.
            return

    def backward_by_grad(self, tensor: Tensor, grad: Tensor):
        """
        Backpropagate gradients through the model using a precomputed gradient and optionally synchronize sequence parallelism gradients.

        This method performs a backward pass for gradient computation using a precomputed gradient tensor.
        If sequence parallelism is enabled and gradient synchronization is required, it will synchronize
        gradients that are partially derived within sequence parallelism across tp parallelism groups.

        Args:
            tensor (Tensor): The input tensor for which gradients are computed.
            grad (Tensor): The precomputed gradient tensor to compute gradients with respect to the input tensor.

        Returns:
            None
        """

        # Call the superclass backward method to compute gradients.
        super().backward_by_grad(tensor, grad)

        if self.model.require_grad_sync:
            # If gradient synchronization is required, sync sequence parallelism gradients.
            self.model.sync_sp_grads()
        else:
            # If gradient synchronization is is not required, return.
            return

    def _compute_grad_norm(self, param_gradient_pairs: List[Tuple[Tensor]], norm_type: int = 2) -> int:
        r"""
        Compute and return the gradient norm for gradient clipping.

        Args:
            param_gradient_pairs (List[Tuple[Tensor]]): List of (parameter, gradient) pairs; gradients are used for norm calculation.
            norm_type (int, optional): Type of the norm used (e.g., 2 for L2 norm). Defaults to 2.

        Returns:
            float: The total norm of the given gradients.
        """
        if len(param_gradient_pairs) == 0:
            return 0.0

        norm_type = float(norm_type)

        if norm_type == inf:
            # The parent class calculates the norm of 'dp' gradients,
            # so we need to calculate the norm of 'tp' and 'pp' gradients.
            total_norm = super()._compute_grad_norm(param_gradient_pairs, norm_type)

            total_norm_cuda = torch.cuda.FloatTensor([float(total_norm)])

            if self.tp_size > 1:
                dist.all_reduce(tensor=total_norm_cuda, op=dist.ReduceOp.MAX, group=self.tp_pg)
            if self.pp_size > 1:
                dist.all_reduce(tensor=total_norm_cuda, op=dist.ReduceOp.MAX, group=self.pp_pg)

            total_norm = total_norm_cuda.item()

        else:
            # gradients used for norm calculation.
            gradients = [grad for param, grad in param_gradient_pairs]
            # grad_to_param_mapping is used to check which gradients are not distributed in tensor parallelism.
            grad_to_param_mapping = {id(grad): param for param, grad in param_gradient_pairs}

            total_norm_exponentiated = 0.0
            for grad in gradients:
                grad_norm_exponentiated = grad.data.double().norm(norm_type) ** norm_type

                # If 'tp_size' is greater than 1 and the parameter for the gradient is not a distributed tensor,
                # it indicates that the parameter is not distributed across devices of the 'tp_group'.
                # Consequently, there is no need to perform an 'all_reduce' operation for 'grad_norm'.
                # However, we still perform the 'all_reduce' operation for the sake of good coding practices.
                # To ensure mathematical equivalence, we divide the 'grad_norm' by 'tp_size.'
                if self.tp_size > 1:
                    param_for_grad = grad_to_param_mapping[id(grad)]
                    if not is_distributed_tensor(param_for_grad):
                        grad_norm_exponentiated /= self.tp_size

                # If 'pp_size' is greater than 1 and the gradient belongs to shared parameters,
                # it means that this parameter is used in two different pipeline stages.
                # To avoid redundant norm calculations, we divide the exponent of this norm by
                # the number of shared stages.
                if self.pp_size > 1:
                    for shared_param in self.shared_params:
                        if self.stage_manager.stage in shared_param:
                            stage_working_shared_param = shared_param[self.stage_manager.stage]
                            stage_master_shared_param = self.working_to_master_map[stage_working_shared_param]
                            if grad is stage_master_shared_param.grad:
                                grad_norm_exponentiated /= len(shared_param)

                total_norm_exponentiated += grad_norm_exponentiated

            total_norm_exponentiated_cuda = torch.cuda.FloatTensor([float(total_norm_exponentiated)])
            if self.tp_size > 1:
                # compute norm in tp process group
                dist.all_reduce(tensor=total_norm_exponentiated_cuda, op=dist.ReduceOp.SUM, group=self.tp_pg)
            if self.pp_size > 1:
                # compute norm in pp process group
                dist.all_reduce(tensor=total_norm_exponentiated_cuda, op=dist.ReduceOp.SUM, group=self.pp_pg)

            # compute the total_norm
            total_norm = total_norm_exponentiated_cuda.item() ** (1.0 / norm_type)

        return total_norm


class HybridParallelZeroOptimizer(LowLevelZeroOptimizer):
    def __init__(
        self,
        optimizer: Optimizer,
        model: HybridParallelModule,
        use_pipeline: bool,
        param_info: OrderedDict,
        initial_scale: int = 2**16,  # grad scaler config
        min_scale: int = 1,
        growth_factor: float = 2.0,
        backoff_factor: float = 0.5,
        growth_interval: int = 2000,
        hysteresis: int = 2,
        max_scale: int = 2**24,
        clip_grad_norm: float = 0.0,  # grad clipping
        verbose: bool = False,
        reduce_bucket_size: int = 1024 * 1024,  # communication
        communication_dtype: Optional[torch.dtype] = None,
        overlap_communication: bool = True,
        partition_grad: bool = False,  # stage 2 flag
        cpu_offload: bool = False,  # cpu offload
        dp_process_group: Optional[ProcessGroup] = None,  # the dp pg for comm
        tp_process_group: Optional[ProcessGroup] = None,  # if using tp
        pp_process_group: Optional[ProcessGroup] = None,  # if using pp
        forced_dtype: Optional[torch.dtype] = None,
    ):
        self.model = model
        self.param_info = param_info
        self.stage_manager = model.stage_manager
        self.shared_params = model.shared_params
        self.dp_pg = dp_process_group
        self.tp_pg = tp_process_group
        self.pp_pg = pp_process_group
        if use_pipeline:
            init_pipeline_optimizer(optimizer, model)
        super().__init__(
            optimizer=optimizer,
            initial_scale=initial_scale,
            min_scale=min_scale,
            growth_factor=growth_factor,
            backoff_factor=backoff_factor,
            growth_interval=growth_interval,
            hysteresis=hysteresis,
            max_scale=max_scale,
            clip_grad_norm=clip_grad_norm,
            verbose=verbose,
            reduce_bucket_size=reduce_bucket_size,
            communication_dtype=communication_dtype,
            overlap_communication=overlap_communication,
            partition_grad=partition_grad,
            cpu_offload=cpu_offload,
            dp_process_group=dp_process_group,
            forced_dtype=forced_dtype,
        )

    def sync_dp_grads(self):
        r"""
        Synchronize gradients in the data parallelism dimension.

        This method wraps the existing `_sync_grad` method in order to explicitly synchronize gradients
        in the data parallelism dimension. It is necessary due to the introduction of new parallel dimensions,
        namely tp (tensor parallelism) and pp (pipeline parallelism). This ensures better code organization
        and readability.

        Args:
            None

        Returns:
            None
        """

        # Call the superclass `_sync_grad` method to synchronize gradients.
        super()._sync_grad()

    def _sync_sp_grads(self):
        r"""
        Synchronize gradients that are partially derived within sequence parallelism.

        This method is responsible for synchronizing partially derived gradients across tp parallelism groups.
        It identifies gradients that ara partially derived or not and synchronizes them.
        If synchronization is required and gradients are found to be synchronized,
        it performs the synchronization.

        Args:
            None

        Returns:
            None
        """

        def _get_all_working_grads() -> List[Tensor]:
            """Retrieve all working gradients from different parameter groups."""
            all_working_grads = []
            for group_id in range(self.num_param_groups):
                working_grads = self._grad_store.get_working_grads_by_group_id(group_id)
                all_working_grads.extend(working_grads)
            return all_working_grads

        def _get_grads_to_sync(all_working_grads) -> Union[List[Tensor], None]:
            """Identify gradients to be synchronized in the sequence parallelism."""
            grads_to_sync = []
            for grad in all_working_grads:
                param_id_for_grad = self._grad_store.get_param_id_for_grad(grad)
                param_for_grad = ctypes.cast(param_id_for_grad, ctypes.py_object).value
                if SeqParallelUtils.is_sp_partial_derived_param(param_for_grad):
                    grads_to_sync.append(grad)

            if len(grads_to_sync) > 0:
                return grads_to_sync
            else:
                return None

        # Get all working gradients and gradients to be synchronized.
        all_working_grads = _get_all_working_grads()
        grads_to_sync = _get_grads_to_sync(all_working_grads)

        if self.require_grad_sync and grads_to_sync is not None:
            # Synchronize sequence parallelism gradients if required.
            SeqParallelUtils.allreduce_partial_data_grad(tp_group=self.tp_pg, grads=grads_to_sync)
        else:
            return

    def backward(self, loss, retain_graph=False):
        """
        Backpropagate gradients through the model and optionally synchronize sequence parallelism gradients.

        This method performs the backward pass for gradient computation based on a given loss tensor.
        If sequence parallelism is enabled and gradient synchronization is required, it will synchronize
        gradients that are partially derived within sequence parallelism across TP parallelism groups.

        Args:
            loss: The loss tensor to compute gradients with respect to.
            retain_graph (bool): Whether to retain the computation graph.

        Returns:
            None
        """
        # Call the superclass backward method to compute gradients.
        super().backward(loss, retain_graph)

        if self.require_grad_sync and self.model.shard_config.enable_sequence_parallelism:
            # If gradient synchronization is required, sync sequence parallelism gradients.
            self._sync_sp_grads()
        else:
            # If gradient synchronization is is not required, return.
            return

    def backward_by_grad(self, tensor, grad):
        """
        Backpropagate gradients through the model using a precomputed gradient and optionally synchronize sequence parallelism gradients.

        This method performs a backward pass for gradient computation based on a precomputed gradient tensor.
        If sequence parallelism is enabled and gradient synchronization is required, it will synchronize
        gradients that are partially derived within sequence parallelism across TP parallelism groups.

        Args:
            tensor: The input tensor for which gradients are computed.
            grad: The precomputed gradient tensor to compute gradients with respect to the input tensor.

        Returns:
            None
        """
        # Call the superclass backward_by_grad method to compute gradients.
        super().backward_by_grad(tensor, grad)

        if self.require_grad_sync and self.model.shard_config.enable_sequence_parallelism:
            # If gradient synchronization is required, sync sequence parallelism gradients.
            self._sync_sp_grads()
        else:
            # If gradient synchronization is is not required, return.
            return

    def _compute_grad_norm(self, gradients: List[Tensor], norm_type: int = 2) -> float:
        r"""
        Compute and return the gradient norm for gradient clipping.

        Args:
            gradients (List[Tensor]): A list of tensors containing gradients.
            norm_type (int, optional): Type of the p-norm to be computed. Defaults to 2.

        Returns:
            float: The computed gradient norm.
        """

        # Check if the list of gradients is empty
        if len(gradients) == 0:
            return 0.0

        dp_size = get_world_size(self.dp_pg) if self.dp_pg is not None else 1
        tp_size = get_world_size(self.tp_pg) if self.tp_pg is not None else 1
        pp_size = get_world_size(self.pp_pg) if self.pp_pg is not None else 1
        norm_type = float(norm_type)

        if norm_type == inf:
            # The parent class calculates the norm of 'dp' gradients,
            # so we only need to calculate the norm 'tp' of 'pp' gradients.
            total_norm = super()._compute_grad_norm(gradients, norm_type)

            total_norm_cuda = torch.cuda.FloatTensor([float(total_norm)])

            if tp_size > 1:
                dist.all_reduce(tensor=total_norm_cuda, op=dist.ReduceOp.MAX, group=self.tp_pg)
            if pp_size > 1:
                dist.all_reduce(tensor=total_norm_cuda, op=dist.ReduceOp.MAX, group=self.pp_pg)

            total_norm = total_norm_cuda.item()
        else:
            total_norm_exponentiated = 0.0
            for grad in gradients:
                grad_norm_exponentiated = grad.data.double().norm(norm_type) ** norm_type

                # If 'tp_size' is greater than 1 and the parameter for the gradient is not a distributed tensor,
                # it indicates that the parameter is not distributed across devices of the 'tp_group'.
                # Consequently, there is no need to perform an 'all_reduce' operation for 'grad_norm'.
                # However, we still perform the 'all_reduce' operation for the sake of good coding practices.
                # To ensure mathematical equivalence, we divide the 'grad_norm' by 'tp_size.'
                if tp_size > 1:
                    param_id_for_grad = self._grad_store.get_param_id_for_grad(grad)
                    param_for_grad = ctypes.cast(param_id_for_grad, ctypes.py_object).value

                    if not is_distributed_tensor(param_for_grad):
                        grad_norm_exponentiated /= tp_size

                # If 'pp_size' is greater than 1 and the gradient belongs to shared parameters,
                # it means that this parameter is used in two different pipeline stages.
                # To avoid redundant norm calculations, we divide the exponent of this norm by
                # the number of shared stages.
                if pp_size > 1:
                    for shared_param in self.shared_params:
                        if self.stage_manager.stage in shared_param:
                            stage_shared_param = shared_param[self.stage_manager.stage]
                            working_grad = self._grad_store.get_working_grad_by_param_id(id(stage_shared_param))
                            if grad is working_grad:
                                grad_norm_exponentiated /= len(shared_param)

                total_norm_exponentiated += grad_norm_exponentiated

            total_norm_exponentiated_cuda = torch.cuda.FloatTensor([float(total_norm_exponentiated)])
            if dp_size > 1:
                # compute norm in dp process group
                dist.all_reduce(tensor=total_norm_exponentiated_cuda, op=dist.ReduceOp.SUM, group=self.dp_pg)
            if tp_size > 1:
                # compute norm in tp process group
                dist.all_reduce(tensor=total_norm_exponentiated_cuda, op=dist.ReduceOp.SUM, group=self.tp_pg)
            if pp_size > 1:
                # compute norm in pp process group
                dist.all_reduce(tensor=total_norm_exponentiated_cuda, op=dist.ReduceOp.SUM, group=self.pp_pg)

            # Compute the 'total_norm' from 'total_norm_exponentiated'
            total_norm = total_norm_exponentiated_cuda.item() ** (1.0 / norm_type)

        return total_norm


class HybridParallelPlugin(PipelinePluginBase):
    """
    Plugin for Hybrid Parallel Training.
    Tensor parallel, pipeline parallel and data parallel(DDP/ZeRO) can be picked and combined in this plugin.
    The size of tp and pp should be passed in by user, then the size of dp is automatically calculated from dp_size = world_size / (tp_size * pp_size).

    ```python
    from colossalai.booster import Booster
    from colossalai.booster.plugin import HybridParallelPlugin

    model, train_dataset, optimizer, criterion = ...
    plugin =  HybridParallelPlugin(tp_size=2, pp_size=2)

    train_dataloader = plugin.prepare_dataloader(train_dataset, batch_size=8)
    booster = Booster(plugin=plugin)
    model, optimizer, criterion, train_dataloader, _ = booster.boost(model, optimizer, criterion, train_dataloader)
    ```

    Args:
        tp_size (int): The size of tensor parallelism. Tensor parallelism will not be used when tp_size is set to 1.
        pp_size (int): The number of pipeline stages in pipeline parallelism. Pipeline parallelism will not be used when pp_size is set to 1.
        precision (str, optional): Specifies the precision of parameters during training.
                                    Auto-mixied precision will be used when this argument is set to 'fp16' or 'bf16', otherwise model is trained with 'fp32'.
                                    Defaults to 'fp16'.
        zero_stage (int, optional): The stage of ZeRO for data parallelism. Can only be choosed from [0, 1, 2].
                                        When set to 0, ZeRO will not be used. Defaults to 0.
        enable_all_optimization (bool, optional): Whether to switch on all the optimizations supported by Shardformer.
                                                    Currently all the optimization methods include fused normalization, flash attention and JIT.
                                                    Defaults to False.
        enable_fused_normalization (bool, optional): Whether to switch on fused normalization in Shardformer. Defaults to False.
        enable_flash_attention (bool, optional): Whether to switch on flash attention in Shardformer. Defaults to False.
        enable_jit_fused (bool, optional): Whether to switch on JIT in Shardformer. Default to False.
        enable_sequence_parallelism (bool): Whether to turn on sequence parallelism in Shardformer. Defaults to False.
        enable_sequence_overlap (bool): Whether to turn on sequence overlap in Shardformer. Defaults to False.
        num_microbatches (int, optional): Number of microbatches when using pipeline parallelism. Defaults to None.
        microbatch_size (int, optional): Microbatch size when using pipeline parallelism.
            Either ``num_microbatches`` or ``microbatch_size`` should be provided if using pipeline.
            If ``num_microbatches`` is provided, this will be ignored. Defaults to None.
        initial_scale (float, optional): The initial loss scale of AMP. Defaults to 2**16.
        min_scale (float, optional): The minimum loss scale of AMP. Defaults to 1.
        growth_factor (float, optional): The multiplication factor for increasing loss scale when using AMP. Defaults to 2.
        backoff_factor (float, optional): The multiplication factor for decreasing loss scale when using AMP. Defaults to 0.5.
        growth_interval (int, optional): The number of steps to increase loss scale when no overflow occurs when using AMP. Defaults to 1000.
        hysteresis (int, optional):  The number of overflows before decreasing loss scale when using AMP. Defaults to 2.
        max_scale (float, optional): The maximum loss scale of AMP. Defaults to 2**32.
        max_norm (float, optional): Maximum norm for gradient clipping. Defaults to 0.
        broadcast_buffers (bool, optional): Whether to broadcast buffers in the beginning of training when using DDP. Defaults to True.
        ddp_bucket_cap_mb (int, optional): The bucket size in MB when using DDP. Defaults to 25.
        find_unused_parameters (bool, optional): Whether to find unused parameters when using DDP. Defaults to False.
        check_reduction (bool, optional): Whether to check reduction when using DDP. Defaults to False.
        gradient_as_bucket_view (bool, optional): Whether to use gradient as bucket view when using DDP. Defaults to False.
        static_graph (bool, optional): Whether to use static graph when using DDP. Defaults to False.
        zero_bucket_size_in_m (int, optional): Gradient reduce bucket size in million elements when using ZeRO. Defaults to 12.
        cpu_offload (bool, optional): Whether to open cpu_offload when using ZeRO. Defaults to False.
        communication_dtype (torch.dtype, optional): Communication dtype when using ZeRO. If not specified, the dtype of param will be used. Defaults to None.
        overlap_communication (bool, optional): Whether to overlap communication and computation when using ZeRO. Defaults to True.
        custom_policy (Policy, optional): Custom policy for Shardformer. Defaults to None.
    """

    def __init__(
        self,
        tp_size: int,
        pp_size: int,
        precision: str = "fp16",
        zero_stage: int = 0,
        enable_all_optimization: bool = False,
        enable_fused_normalization: bool = False,
        enable_flash_attention: bool = False,
        enable_jit_fused: bool = False,
        enable_sequence_parallelism: bool = False,
        enable_sequence_overlap: bool = False,
        num_microbatches: Optional[int] = None,
        microbatch_size: Optional[int] = None,
        initial_scale: float = 2**16,
        min_scale: float = 1,
        growth_factor: float = 2,
        backoff_factor: float = 0.5,
        growth_interval: int = 1000,
        hysteresis: int = 2,
        max_scale: float = 2**32,
        max_norm: float = 0,
        broadcast_buffers: bool = True,
        ddp_bucket_cap_mb: int = 25,
        find_unused_parameters: bool = False,
        check_reduction: bool = False,
        gradient_as_bucket_view: bool = False,
        static_graph: bool = False,
        zero_bucket_size_in_m: int = 12,
        cpu_offload: bool = False,
        communication_dtype: Optional[torch.dtype] = None,
        overlap_communication: bool = True,
        custom_policy: Policy = None,
    ) -> None:
        super().__init__()
        assert (
            dist.get_world_size() % (tp_size * pp_size) == 0
        ), f"world size {dist.get_world_size()} is not divisible by tp_size {tp_size} * pp_size {pp_size}"

        if enable_sequence_parallelism:
            assert tp_size > 1, "Sequence parallelism must be enabled when using tensor parallelism"

        self.tp_size = tp_size
        self.pp_size = pp_size
        self.dp_size = dist.get_world_size() // (tp_size * pp_size)
        self.precision = precision
        self.zero_stage = zero_stage
        self.cpu_offload = cpu_offload
        self.enable_all_optimization = enable_all_optimization
        self.enable_fused_normalization = enable_fused_normalization
        self.enable_flash_attention = enable_flash_attention
        self.enable_jit_fused = enable_jit_fused
        self.enable_sequence_parallelism = enable_sequence_parallelism
        self.pg_mesh = ProcessGroupMesh(self.dp_size, self.pp_size, self.tp_size)
        self.stage_manager = None
        self.schedule = None
        self.custom_policy = custom_policy
        assert zero_stage in (0, 1, 2)
        if self.pp_size > 1:
            assert (
                num_microbatches is not None or microbatch_size is not None
            ), "num_microbatches or microbatch_size must be specified when using pipeline parallelism"
            assert self.zero_stage <= 1, "zero stage must be 0 or 1 when using pipeline parallelism"
            self.stage_manager = PipelineStageManager(self.pg_mesh, PP_AXIS)
            self.schedule = OneForwardOneBackwardSchedule(
                self.stage_manager, num_microbatches=num_microbatches, microbatch_size=microbatch_size
            )
        self.tp_group = self.pg_mesh.get_group_along_axis(TP_AXIS)
        self.dp_group = self.pg_mesh.get_group_along_axis(DP_AXIS)
        self.pp_group = self.pg_mesh.get_group_along_axis(PP_AXIS)
        self.shard_config = ShardConfig(
            tensor_parallel_process_group=self.tp_group,
            pipeline_stage_manager=self.stage_manager,
            enable_tensor_parallelism=self.tp_size > 1,
            enable_all_optimization=self.enable_all_optimization,
            enable_fused_normalization=self.enable_fused_normalization,
            enable_flash_attention=self.enable_flash_attention,
            enable_jit_fused=self.enable_jit_fused,
            enable_sequence_parallelism=enable_sequence_parallelism,
            enable_sequence_overlap=enable_sequence_overlap,
        )
        self.amp_config = dict(
            initial_scale=initial_scale,
            growth_factor=growth_factor,
            backoff_factor=backoff_factor,
            growth_interval=growth_interval,
            hysteresis=hysteresis,
            min_scale=min_scale,
            max_scale=max_scale,
        )

        self.ddp_config = dict(
            broadcast_buffers=broadcast_buffers,
            bucket_cap_mb=ddp_bucket_cap_mb,
            find_unused_parameters=find_unused_parameters,
            check_reduction=check_reduction,
            gradient_as_bucket_view=gradient_as_bucket_view,
            static_graph=static_graph,
        )

        self.zero_config = dict(
            reduce_bucket_size=zero_bucket_size_in_m * 1024 * 1024,
            communication_dtype=communication_dtype,
            overlap_communication=overlap_communication,
            cpu_offload=cpu_offload,
            partition_grad=(self.zero_stage == 2),
        )

        self.max_norm = max_norm

    @property
    def enable_pipeline_parallelism(self) -> bool:
        return self.pp_size > 1

    def supported_devices(self) -> List[str]:
        return ["cuda"]

    def supported_precisions(self) -> List[str]:
        return ["fp16", "bf16", "fp32"]

    def control_device(self) -> bool:
        return True

    def control_precision(self) -> bool:
        return True

    def support_no_sync(self) -> bool:
        return False

    def control_checkpoint_io(self) -> bool:
        return True

    def configure(
        self,
        model: Module,
        optimizer: Optional[Optimizer] = None,
        criterion: Optional[Callable] = None,
        dataloader: Optional[DataLoader] = None,
        lr_scheduler: Optional[LRScheduler] = None,
    ) -> Tuple[Module, OptimizerWrapper, Callable, DataLoader, LRScheduler]:
        param_info = get_param_info(optimizer)
        if not isinstance(model, ModelWrapper):
            use_ddp = self.dp_size > 1 and self.pp_size == 1 and self.zero_stage == 0
            model = HybridParallelModule(
                model,
                precision=self.precision,
                shard_config=self.shard_config,
                dp_group=self.dp_group,
                tp_group=self.tp_group,
                use_ddp=use_ddp,
                ddp_config=self.ddp_config,
                custom_policy=self.custom_policy,
            )
        if optimizer is not None and not isinstance(optimizer, OptimizerWrapper):
            if self.zero_stage == 0:
                if self.precision in ["fp16", "bf16"]:
                    optimizer = HybridParallelAMPOptimizer(
                        optimizer,
                        model,
                        use_pipeline=self.enable_pipeline_parallelism,
                        param_info=param_info,
                        precision=self.precision,
                        max_norm=self.max_norm,
                        pp_process_group=self.pp_group,
                        tp_process_group=self.tp_group,
                        **self.amp_config,
                    )
                else:
                    optimizer = HybridParallelNaiveOptimizer(
                        optimizer,
                        model,
                        use_pipeline=self.enable_pipeline_parallelism,
                        param_info=param_info,
                        max_norm=self.max_norm,
                        pp_process_group=self.pp_group,
                        tp_process_group=self.tp_group,
                    )
            else:
                assert self.dp_size > 1, "Please use Zero when data parallel size is greater than 1."
                assert self.precision != "fp32", "Please set precision to 'fp16' or 'bf16' when using ZeRO."
                optimizer = HybridParallelZeroOptimizer(
                    optimizer,
                    model,
                    use_pipeline=self.enable_pipeline_parallelism,
                    param_info=param_info,
                    dp_process_group=self.dp_group,
                    tp_process_group=self.tp_group,
                    pp_process_group=self.pp_group,
                    verbose=True,
                    clip_grad_norm=self.max_norm,
                    **self.zero_config,
                    **self.amp_config,
                )
            # inject update_master_params
            model.update_master_params = MethodType(optimizer.update_master_params, model)
        return model, optimizer, criterion, dataloader, lr_scheduler

    def execute_pipeline(
        self,
        data_iter: Iterator,
        model: HybridParallelModule,
        criterion: Callable[[Any, Any], torch.Tensor],
        optimizer: Optional[
            Union[HybridParallelNaiveOptimizer, HybridParallelAMPOptimizer, HybridParallelZeroOptimizer]
        ] = None,
        return_loss: bool = True,
        return_outputs: bool = False,
    ) -> dict:
        assert self.enable_pipeline_parallelism, "pipeline parallelism is not enabled"

        # Create a context for gradient synchronization based on the optimizer type.
        # If it's a HybridParallelZeroOptimizer, use optimizer.no_sync(); otherwise, use model.no_sync().
        # This is to avoid redundant gradient reduction in pipeline parallelism (multiple microbatch values should be reduced once),
        # so we disable it, performing manual reduction instead.
        ctx = optimizer.no_sync() if isinstance(optimizer, HybridParallelZeroOptimizer) else model.no_sync()

        with ctx:
            outputs = self.schedule.forward_backward_step(
                model, data_iter, criterion, optimizer, return_loss, return_outputs
            )

        # Synchronize the grads of shared parameters of the model.
        model.sync_shared_params()

        # Synchronize sequence parallelism gradients of the model.
        model.sync_sp_grads()

        # Check if the optimizer is a HybridParallelZeroOptimizer and synchronize data parallelism gradients if so.
        # Otherwise, synchronize data parallelism gradients of the model.
        # This is because these are two different forms of data parallelism.
        if isinstance(optimizer, HybridParallelZeroOptimizer):
            optimizer.sync_dp_grads()
        else:
            model.sync_dp_grads()

        return outputs

    def prepare_dataloader(
        self, dataset, batch_size, shuffle=False, seed=1024, drop_last=False, pin_memory=False, num_workers=0, **kwargs
    ):
        r"""
        Prepare a dataloader for distributed training. The dataloader will be wrapped by
        `torch.utils.data.DataLoader` and `torch.utils.data.DistributedSampler`.


        Args:
            dataset (`torch.utils.data.Dataset`): The dataset to be loaded.
            shuffle (bool, optional): Whether to shuffle the dataset. Defaults to False.
            seed (int, optional): Random worker seed for sampling, defaults to 1024.
            add_sampler: Whether to add ``DistributedDataParallelSampler`` to the dataset. Defaults to True.
            drop_last (bool, optional): Set to True to drop the last incomplete batch, if the dataset size
                is not divisible by the batch size. If False and the size of dataset is not divisible by
                the batch size, then the last batch will be smaller, defaults to False.
            pin_memory (bool, optional): Whether to pin memory address in CPU memory. Defaults to False.
            num_workers (int, optional): Number of worker threads for this dataloader. Defaults to 0.
            kwargs (dict): optional parameters for ``torch.utils.data.DataLoader``, more details could be found in
                    `DataLoader <https://pytorch.org/docs/stable/_modules/torch/utils/data/dataloader.html#DataLoader>`_.

        Returns:
            :class:`torch.utils.data.DataLoader`: A DataLoader used for training or testing.
        """
        _kwargs = kwargs.copy()
        sampler = DistributedSampler(
            dataset, num_replicas=self.pg_mesh.size(DP_AXIS), rank=self.pg_mesh.coordinate(DP_AXIS), shuffle=shuffle
        )

        # Deterministic dataloader
        def seed_worker(worker_id):
            worker_seed = seed
            np.random.seed(worker_seed)
            torch.manual_seed(worker_seed)
            random.seed(worker_seed)

        return DataLoader(
            dataset,
            batch_size=batch_size,
            sampler=sampler,
            worker_init_fn=seed_worker,
            drop_last=drop_last,
            pin_memory=pin_memory,
            num_workers=num_workers,
            **_kwargs,
        )

    def get_checkpoint_io(self) -> CheckpointIO:
        return HybridParallelCheckpointIO(self.dp_group, self.pp_group, self.tp_group, self.zero_stage)

    def no_sync(self, model: Module) -> Iterator[None]:
        raise NotImplementedError<|MERGE_RESOLUTION|>--- conflicted
+++ resolved
@@ -131,25 +131,14 @@
         r"""
         Synchronize gradients across data parallelism (DP) if the DP group size is greater than 1.
         This function performs an all-reduce operation to combine gradients from different devices in the DP group.
-<<<<<<< HEAD
-
-        Args:
-            None
-
-        Returns:
-            None
-        """
-
-=======
-
-        Args:
-            None
-
-        Returns:
-            None
-        """
-
->>>>>>> b68f1902
+
+        Args:
+            None
+
+        Returns:
+            None
+        """
+
         # Check if the DP group size is 1, meaning no synchronization is needed.
         if self.dp_group.size() == 1:
             return
