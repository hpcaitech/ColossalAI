# this code is inspired by the DeepSpeed library and implemented with our own design from scratch
import copy
from contextlib import contextmanager
from functools import partial
from typing import Dict, Iterator, List, Optional, Tuple
from weakref import proxy

import torch
import torch.distributed as dist
import torch.nn as nn
from torch import Tensor, inf
from torch.distributed import ProcessGroup
from torch.optim import Optimizer

from colossalai.accelerator import get_accelerator
from colossalai.amp.naive_amp.mixed_precision_mixin import (
    BF16MixedPrecisionMixin,
    FP16MixedPrecisionMixin,
    MixedPrecisionMixin,
)
from colossalai.interface import OptimizerWrapper
from colossalai.logging import get_dist_logger

from ._utils import calculate_global_norm_from_list, flatten, has_inf_or_nan, release_param_grad, sync_tensor
<<<<<<< HEAD
from .bookkeeping import BucketStore, GradientStore
=======
from .bookkeeping import BucketStore, GradientStore, ParameterStore, TensorBucket
>>>>>>> d9d5e7ea


class LowLevelZeroFP16MixedPrecisionMixin(FP16MixedPrecisionMixin):
    def __init__(
        self,
        num_working_param_groups: int,
        pg_to_grad_store: Dict[ProcessGroup, GradientStore],
        initial_scale: float = 2**16,
        min_scale: float = 1,
        growth_factor: float = 2,
        backoff_factor: float = 0.5,
        growth_interval: int = 1000,
        hysteresis: int = 2,
        max_scale: float = 2**32,
    ) -> None:
        super().__init__(
            initial_scale,
            min_scale,
            growth_factor,
            backoff_factor,
            growth_interval,
            hysteresis,
            max_scale,
        )
        self.num_working_param_groups = num_working_param_groups
        self.pg_to_grad_store = pg_to_grad_store

    def check_local_overflow(self) -> bool:
        for store in self.pg_to_grad_store.values():
            for group_id in range(self.num_working_param_groups):
                for avg_grad in store.get_working_grads_by_group_id(group_id):
                    if avg_grad is not None and has_inf_or_nan(avg_grad):
                        return True
        return False


class LowLevelZeroOptimizer(OptimizerWrapper):
    """Optimizer used for ZeRO-1 and ZeRO-2."""

    def __init__(
        self,
        optimizer: Optimizer,
        pg_to_param_list: Dict[ProcessGroup, List[nn.Parameter]] = None,
        initial_scale: int = 2**16,  # grad scaler config
        min_scale: int = 1,
        growth_factor: float = 2.0,
        backoff_factor: float = 0.5,
        growth_interval: int = 2000,
        hysteresis: int = 2,
        max_scale: int = 2**24,
        clip_grad_norm: float = 0.0,  # grad clipping
        verbose: bool = False,
        reduce_bucket_size: int = 1024 * 1024,  # communication
        communication_dtype: Optional[torch.dtype] = None,
        overlap_communication: bool = False,
        partition_grad: bool = False,  # stage 2 flag
        cpu_offload: bool = False,  # cpu offload
        dp_process_group: Optional[ProcessGroup] = None,
        forced_dtype: Optional[torch.dtype] = None,
        master_weights: bool = True,  # master weights
    ):
        super(LowLevelZeroOptimizer, self).__init__(optim=optimizer)

        self._dtype = self.optim.param_groups[0]["params"][0].dtype
        self._logger = get_dist_logger()
        self._verbose = verbose

        if dp_process_group is not None and pg_to_param_list is not None:
            raise ValueError("dp_process_group and pg_to_param_list should not be provided at the same time.")

        if pg_to_param_list is None:
            unique_dp_group = dist.group.WORLD if dp_process_group is None else dp_process_group
            pg_to_param_list = {unique_dp_group: []}
            for group in self.optim.param_groups:
                pg_to_param_list[unique_dp_group].extend(group["params"])

        self.pg_to_param_list = pg_to_param_list
        param_to_pg = {}
        for grp, param_list in pg_to_param_list.items():
            for p in param_list:
                assert isinstance(p, nn.Parameter), f"got {type(p)}"
                param_to_pg[p] = grp
        self.param_to_pg = param_to_pg

        # stage 2
        self._partition_grads = partition_grad

        self._cpu_offload = cpu_offload

        # grad accumulation
        self.require_grad_sync = True

        # working and master params for mixed precision training
        self._working_param_groups = dict()
        self._master_param_groups_of_current_rank = dict()

        # communication params
        self._overlap_communication = overlap_communication
        self._reduce_bucket_size = reduce_bucket_size
        self._communication_dtype = communication_dtype

        # gradient clipping
        self._clip_grad_norm = clip_grad_norm

        # master weights copy
        self._master_weights = master_weights

        if forced_dtype:
            for group in self.optim.param_groups:
                group_params = group["params"]
                for param in group_params:
                    param.data = param.data.to(forced_dtype)
            self._dtype = forced_dtype

        # check argument conflict
        self._sanity_checks()

        # ParameterStore will manage the tensor buffers used for zero
        # it will not manage the tensors used by mixed precision training

        # record the padding size of each param
        self._padding_map = dict()

        # mapping working param and master param
        self.master_to_working_param = dict()
        self.working_to_master_param = dict()

        # NOTE need to gurantee the order of process group is the same accross all ranks
        # process_group <---> xxx_store
        # process_group <---> [param1 param2 ...]
        # each process group have its own stores
        # param belonging to one process_group will use corresponding store
        self.pg_to_grad_store = {
            pg: GradientStore(pg, partition_grad=self._partition_grads) for pg in self.pg_to_param_list
        }
        # param id to grad store, have to use id(param) as key since it is used in stores
        self.pid_to_grad_store = {id(param): self.pg_to_grad_store[param_to_pg[param]] for param in param_to_pg}
        self.pg_to_bucket_store = {pg: BucketStore(pg, reduce_bucket_size) for pg in self.pg_to_param_list}
        # param id to bucket store, have to use id(param) as key since it is used in stores
        self.pid_to_bucket_store = {id(param): self.pg_to_bucket_store[param_to_pg[param]] for param in param_to_pg}

        # iterate over the param group in the optimizer
        # partition these param groups for data parallel training
        # and add buffers to parameter store for future access
        for group_id, param_group in enumerate(self.optim.param_groups):
            group_params = list()
            for param in param_group["params"]:
                if param.requires_grad:
                    group_params.append(param)

            # add the working params to working_param_groups for bookkeeping
            self._working_param_groups[group_id] = group_params

            master_param_current_rank = self._create_master_param_current_rank(group_params)
            self._master_param_groups_of_current_rank[group_id] = master_param_current_rank

            # need to replace the params in the `params` field in the optimizer
            # so that when the optimizer calls step(), it only updates the tensors
            # managed by this data parallel rank
            param_group["params"] = master_param_current_rank

        # reduction hook is only used if overlapping communication
        # or stage 2 is used
        # if it is stage 1 without overlapping, no hook will be attached
        self.grad_handles = []
        if self._overlap_communication or self._partition_grads:
            self._attach_reduction_hook()

        # initialize mixed precision mixin
        self.mixed_precision_mixin: Optional[MixedPrecisionMixin] = None
        if self._dtype is torch.float16:
            self.mixed_precision_mixin = LowLevelZeroFP16MixedPrecisionMixin(
                self.num_param_groups,
                self.pg_to_grad_store,
                initial_scale=initial_scale,
                min_scale=min_scale,
                growth_factor=growth_factor,
                backoff_factor=backoff_factor,
                growth_interval=growth_interval,
                hysteresis=hysteresis,
                max_scale=max_scale,
            )
        elif self._dtype is torch.bfloat16:
            self.mixed_precision_mixin = BF16MixedPrecisionMixin()

    def __del__(self):
        for hook in self.grad_handles:
            hook.remove()

    @property
    def dtype(self):
        return self._dtype

    @property
    def num_param_groups(self):
        return len(self._working_param_groups)

    def _sanity_checks(self):
        assert get_accelerator().name in ["cuda", "npu"], "device is required"
        for param_group in self.optim.param_groups:
            group_params = param_group["params"]
            for param in group_params:
                if not hasattr(param, "skip_zero_check") or param.skip_zero_check is False:
                    assert (
                        param.dtype == self._dtype
                    ), f"Parameters are expected to have the same dtype `{self._dtype}`, but got `{param.dtype}`"

    def _create_master_param_current_rank(self, param_list):
        # split each param evenly by world size
        params_current_rank = []
        device = "cpu" if self._cpu_offload else get_accelerator().get_current_device()

        for param in param_list:
            padding_size = (
                self.pid_to_bucket_store[id(param)].world_size
                - param.numel() % self.pid_to_bucket_store[id(param)].world_size
            ) % self.pid_to_bucket_store[id(param)].world_size
            self.record_param_padding_size(param, padding_size)

            with torch.no_grad():
                if padding_size > 0:
                    padding_param = torch.nn.functional.pad(param.data.view(-1), [0, padding_size])
                    # reset working params' ptr when no master weights
                    if self._master_weights == False:
                        param.data = padding_param[: param.numel()].view(param.shape)
                else:
                    padding_param = param.data.view(-1)

                splited_params = padding_param.split(
                    padding_param.numel() // self.pid_to_bucket_store[id(param)].world_size
                )
                splited_params = splited_params[self.pid_to_bucket_store[id(param)].local_rank]

                # use fp32 when master_weights is True
                if self._master_weights is True:
                    splited_param_current_rank = splited_params.detach().float().to(device)
                else:
                    splited_param_current_rank = splited_params

                params_current_rank.append(splited_param_current_rank)
                self.link_master_and_working_param(splited_param_current_rank, param)

        return params_current_rank

    ###########################
    # Backward Reduction Hook #
    ###########################

    def _attach_reduction_hook(self):
        # we iterate over the working params
        # on each param, we register a hook to its AccumulateGrad object
        self_weakref = proxy(self)

        def _grad_handler(param, group_id):
            # if run with no_sync context, would not sync grad when backward
            if self_weakref.require_grad_sync:
                self_weakref._add_to_bucket(param, group_id)

        for group_id in range(self.num_param_groups):
            param_group = self._working_param_groups[group_id]
            for param in param_group:
                if param.requires_grad:
                    self.grad_handles.append(
                        param.register_post_accumulate_grad_hook(partial(_grad_handler, group_id=group_id))
                    )

    #######################
    # Reduction Functions #
    #######################

    def _run_reduction(self):
        for bucket_store in self.pg_to_bucket_store.values():
            if bucket_store.num_elements_in_bucket() <= 0:
                continue

            bucket_store.build_grad_in_bucket()

            flat_grads = bucket_store.get_flatten_grad()
            flat_grads /= bucket_store.world_size

            # ready to add other tensors to bucket
            bucket_store.reset_num_elements_in_bucket()

            if self._overlap_communication:
                stream = bucket_store.comm_stream
                # in case of the memory being reused in the default stream
                flat_grads.record_stream(stream)
                # waiting for ops in the default stream finishing
                stream.wait_stream(get_accelerator().current_stream())
            else:
                stream = get_accelerator().current_stream()

            with get_accelerator().stream(stream):
                group_id = bucket_store.current_group_id

                grad_dtype = flat_grads.dtype
                if self._communication_dtype is not None:
                    flat_grads = flat_grads.to(self._communication_dtype)

                if not self._partition_grads:
                    dist.all_reduce(flat_grads, group=bucket_store.torch_pg)
                    if flat_grads.dtype != grad_dtype:
                        flat_grads = flat_grads.to(grad_dtype)

                    flat_grads_per_rank = flat_grads.split(flat_grads.numel() // bucket_store.world_size)
                    grad_in_bucket = bucket_store.get_grad()
                    self._update_unpartitoned_grad(bucket_store, grad_in_bucket.values(), flat_grads_per_rank, group_id)
                else:
                    flat_grads_list = list(flat_grads.split(len(flat_grads) // bucket_store.world_size))
                    recieved_grad = torch.zeros_like(flat_grads_list[0])
                    dist.reduce_scatter(recieved_grad, flat_grads_list, group=bucket_store.torch_pg)

                    if recieved_grad.dtype != grad_dtype:
                        recieved_grad = recieved_grad.to(grad_dtype)

                    grad_in_bucket_current_rank = bucket_store.get_grad()[bucket_store.local_rank]
                    self._update_partitoned_grad(bucket_store, grad_in_bucket_current_rank, recieved_grad, group_id, 1)

                bucket_store.reset()

    def _update_unpartitoned_grad(
        self, bucket_store: BucketStore, origin_grad_list: List, flat_grad_list: List, group_id: int
    ) -> None:
        for rank, grad_list in enumerate(origin_grad_list):
            sync_tensor(flat_grad_list[rank], grad_list)
            for grad in grad_list:
                param_id = bucket_store.get_param_id_of_grad(grad)
                self._add_grad(grad, bucket_store.world_size, group_id, param_id, rank)

    def _update_partitoned_grad(
        self,
        bucket_store: BucketStore,
        origin_grad_list: List,
        flat_grad: torch.Tensor,
        group_id: int,
        partition_num: int,
    ) -> None:
        sync_tensor(flat_grad, origin_grad_list)
        for grad in origin_grad_list:
            param_id = bucket_store.get_param_id_of_grad(grad)
            self._add_grad(grad, partition_num, group_id, param_id)

    def _add_grad(
        self,
        grad: torch.Tensor,
        partition_num: int,
        group_id: int,
        param_id: int,
        rank: int = 0,
    ) -> None:
        if (
            len(self.pid_to_grad_store[param_id].get_partitioned_gradients_by_param_id(group_id, param_id))
            < partition_num
        ):
            self.pid_to_grad_store[param_id].append_gradients_by_param_id(grad, group_id, param_id)
        else:
            self.pid_to_grad_store[param_id].add_gradients_by_param_id(grad, rank, group_id, param_id)

    def _add_to_bucket(self, param, group_id):
        param_size = param.numel()

        # check if the bucket is full
        # if full, will reduce the grads already in the bucket
        # or got a grad of param from another group
        # after reduction, the bucket will be empty
        if (
            self.pid_to_bucket_store[id(param)].num_elements_in_bucket() + param_size > self._reduce_bucket_size
            or group_id != self.pid_to_bucket_store[id(param)].current_group_id
        ):
            self._run_reduction()

        padding_size = self.get_param_padding_size(param)
        self.pid_to_bucket_store[id(param)].add_param_grad(group_id, param, padding_size)

    ################################
    # torch.optim.Optimizer methods
    ################################

    def backward(self, loss, retain_graph=False):
        assert not (
            self._partition_grads and not self.require_grad_sync
        ), "ZeRO2(partition_grads) and no_sync are not compatible"

        if self.mixed_precision_mixin is not None:
            loss = self.mixed_precision_mixin.pre_backward(loss)

        loss.backward(retain_graph=retain_graph)

        if not self.require_grad_sync:
            return

        self._reduce_grad(self._partition_grads)

        # clear reduced grads
        if self._overlap_communication:
            get_accelerator().synchronize()

    def backward_by_grad(self, tensor, grad):
        assert not (
            self._partition_grads and not self.require_grad_sync
        ), "ZeRO2(partition_grads) and gradient accumulation(no_sync) are not compatible"

        if self.mixed_precision_mixin is not None:
            grad = self.mixed_precision_mixin.pre_backward_by_grad(tensor, grad)
        torch.autograd.backward(tensor, grad)

        if not self.require_grad_sync:
            return
        self._reduce_grad(self._partition_grads)

        # clear reduced grads
        if self._overlap_communication:
            get_accelerator().synchronize()

    def zero_bucket_stores(self):
        for bucket_store in self.pg_to_bucket_store.values():
            bucket_store.reset_all()

    def zero_grad_stores(self):
        for grad_store in self.pg_to_grad_store.values():
            grad_store.reset_all_gradients()

    def zero_grad(self, set_to_none=True):
        """
        Set parameter gradients to zero. If set_to_none = True, gradient
        will be set to None to save memory.

        :param set_to_none: Whether set the gradient to None. Default value is True.
        :type set_to_none: bool
        """
        if self.mixed_precision_mixin is not None:
            self.mixed_precision_mixin.pre_zero_grad()
        for _, param_group in self._working_param_groups.items():
            for param in param_group:
                if set_to_none:
                    param.grad = None
                else:
                    if param.grad is not None:
                        param.grad.detach()
                        param.grad.zero_()
        self.zero_grad_stores()
        self.zero_bucket_stores()

    ####################
    # Update Parameter #
    ####################

    def step(self, closure=None):
        assert closure is None, "closure is not supported by step()"
        if not self.require_grad_sync:
            return

        if self.mixed_precision_mixin is not None and self.mixed_precision_mixin.should_skip_step():
            if self._verbose:
                self._logger.info(f"Found overflow. Skip step")
            self.zero_grad()
            return

        # record all grads for unscale and clip
        grad_partition_groups = []
        norm_groups = []

        # sometimes not all params are 'really' working
        # for instance, when layer drop, the dropped layer has no grad
        # and should not be updated
        real_working_params = dict()
        real_master_params = dict()

        for group_id in range(self.num_param_groups):
            master_params = self._master_param_groups_of_current_rank[group_id]
            working_params = self._working_param_groups[group_id]
            real_working_params[group_id] = []
            real_master_params[group_id] = []
            working_grads = []
            for working_param, master_param in zip(working_params, master_params):
                # if a working param requires grad and has no grad
                # it is not 'really' working, e.g. the droped layer
                # else the splited grad should be attached to the splited param
                grad_store = self.pid_to_grad_store[id(working_param)]
                grads = grad_store.get_partitioned_gradients_by_param_id(group_id, id(working_param))
                grad_index = 0 if self._partition_grads else grad_store.local_rank
                if len(grads) > 0:
                    real_working_params[group_id].append(working_param)
                    grad = grads[grad_index]
                    # no need to copy fp32 grad if master_weights is False
                    if self._master_weights:
                        grad = grad.to(master_param.dtype).to(master_param.device)
                    master_param.grad = grad
                    grad_partition_groups.append(grad)
                    real_master_params[group_id].append(master_param)

            # compute norm
            norm_group = 0
            for grad_store in self.pg_to_grad_store.values():
                working_grads = grad_store.get_working_grads_by_group_id(group_id)
                norm_group += self._compute_grad_norm(dp_pg=grad_store.torch_pg, gradients=working_grads)

            norm_groups.append(norm_group)

            # update the params in the optimizer
            self.optim.param_groups[group_id]["params"] = real_master_params[group_id]

        # unscale and clip grads
        global_norm = calculate_global_norm_from_list(norm_list=norm_groups)
        self._unscale_and_clip_grads(grad_partition_groups, global_norm)

        # update the parameters
        self.optim.step()

        # release the grad
        grad_partition_groups = []
        for group_id in range(self.num_param_groups):
            release_param_grad(self._master_param_groups_of_current_rank[group_id])

        tensor_bucket = TensorBucket(self._bucket_store.reduce_bucket_size)
        moe_tensor_bucket = TensorBucket(self._bucket_store.reduce_bucket_size)

        # update working partition updated by the current rank
        device = get_accelerator().get_current_device()
        for group_id in range(self.num_param_groups):
            master_working_param = self.optim.param_groups[group_id]["params"]
            for idx, master_param in enumerate(master_working_param):
                working_param = real_working_params[group_id][idx]
<<<<<<< HEAD
                pg = self.param_to_pg[working_param]
                all_splited_param = [
                    torch.zeros(master_param.shape, device=device, dtype=self._dtype) for _ in range(pg.size())
                ]
                dist.all_gather(
                    all_splited_param,
                    master_param.to(device).to(self._dtype),
                    group=pg,
                )
                working_param.data.copy_(flatten(all_splited_param)[: working_param.numel()].reshape_as(working_param))
=======
                param_to_gather = splited_param.to(device).to(self._dtype)
                if self._bucket_store.moe_extra_dp_pg is not None and is_moe_tensor(working_param):
                    try:
                        moe_tensor_bucket.add_to_bucket(param_to_gather, write_back_tensor=working_param)
                    except RuntimeError:
                        moe_tensor_bucket.all_gather(self._bucket_store.moe_extra_dp_pg)
                        moe_tensor_bucket.add_to_bucket(param_to_gather, write_back_tensor=working_param)
                else:
                    try:
                        tensor_bucket.add_to_bucket(param_to_gather, write_back_tensor=working_param)
                    except RuntimeError:
                        tensor_bucket.all_gather(self._bucket_store.moe_extra_dp_pg)
                        tensor_bucket.add_to_bucket(param_to_gather, write_back_tensor=working_param)
>>>>>>> d9d5e7ea
            self.optim.param_groups[group_id]["params"] = self._master_param_groups_of_current_rank[group_id]
        if not moe_tensor_bucket.is_empty():
            moe_tensor_bucket.all_gather(self._bucket_store.moe_extra_dp_pg)
        if not tensor_bucket.is_empty():
            tensor_bucket.all_gather(self._bucket_store.torch_pg)

    def _compute_grad_norm(self, dp_pg: ProcessGroup, gradients: List[Tensor], norm_type: int = 2) -> float:
        r"""
        Compute and return the gradient norm for gradient clipping.

        Args:
            gradients (List[Tensor]): The gradients to compute norm
            norm_type (int, optional): type of the used p-norm, Can be ``'inf'`` for infinity norm. Defaults to 2.

        Returns:
            float: The total norm of given gradients
        """

        if len(gradients) == 0:
            return 0.0

        norm_type = float(norm_type)
        if norm_type == inf:
            total_norm = max(grad.data.abs().max() for grad in gradients)
            total_norm_cuda = torch.tensor(
                [float(total_norm)],
                device=get_accelerator().get_current_device(),
                dtype=torch.float,
            )
            dist.all_reduce(total_norm_cuda, op=torch.distributed.ReduceOp.MAX, group=dp_pg)
            total_norm = total_norm_cuda.item()

        else:
            total_norm_exponentiated = 0.0
            for grad in gradients:
                grad_norm_exponentiated = grad.data.double().norm(norm_type) ** norm_type
                total_norm_exponentiated += grad_norm_exponentiated

            # Sum across all model parallel GPUs.
            total_norm_exponentiated_cuda = torch.tensor(
                [float(total_norm_exponentiated)],
                device=get_accelerator().get_current_device(),
                dtype=torch.float,
            )
            torch.distributed.all_reduce(
                total_norm_exponentiated_cuda,
                op=torch.distributed.ReduceOp.SUM,
                group=dp_pg,
            )
            total_norm = total_norm_exponentiated_cuda.item() ** (1.0 / norm_type)

        return total_norm

    #############################
    # Mixed Precision Utilities #
    #############################

    def _unscale_and_clip_grads(self, grad_groups_flat, total_norm):
        # compute combined scale factor for this group
        div_scale = 1.0
        if self.mixed_precision_mixin is not None:
            div_scale = self.mixed_precision_mixin.get_grad_div_scale()

        if self._clip_grad_norm > 0.0:
            # norm is in fact norm*scale
            clip = ((total_norm / div_scale) + 1e-6) / self._clip_grad_norm
            if clip > 1:
                div_scale = clip * div_scale

        for grad in grad_groups_flat:
            grad.data.mul_(1.0 / div_scale)

    ############################
    # Gradient Synchronization #
    ############################

    # this method is used to sync gradient manually
    def _sync_grad(self):
        for group_id in range(self.num_param_groups):
            param_group = self._working_param_groups[group_id]
            for param in param_group:
                if param.requires_grad and param.grad is not None:
                    self._add_to_bucket(param, group_id)

        self._run_reduction()

    def _reduce_grad(self, partition_grad):
        # if not overlapping communication (no reduction hook is attached) when zero1
        # we need to manually reduce these gradients
        if not partition_grad and not self._overlap_communication:
            self._sync_grad()
        else:
            self._run_reduction()

    # this context comes from pytorch DDP
    @contextmanager
    def no_sync(self):
        old_require_grad_sync = self.require_grad_sync
        self.require_grad_sync = False
        try:
            yield
        finally:
            self.require_grad_sync = old_require_grad_sync

    ##############
    # State Dict #
    ##############

    def _pack_state(self, state: Dict) -> Dict:
        # comes from pytorch optimizer.state_dict()
        param_mappings = {}
        start_index = 0

        def pack_group(group):
            nonlocal start_index
            packed = {k: v for k, v in group.items() if k != "params"}
            param_mappings.update(
                {id(p): i for i, p in enumerate(group["params"], start_index) if id(p) not in param_mappings}
            )
            packed["params"] = [param_mappings[id(p)] for p in group["params"]]
            start_index += len(packed["params"])
            return packed

        param_groups = [pack_group(g) for g in self.optim.param_groups]
        # Remap state to use order indices as keys
        packed_state = {(param_mappings[id(k)] if isinstance(k, torch.Tensor) else k): v for k, v in state.items()}

        return {"state": packed_state, "param_groups": param_groups}

    def state_dict(self) -> Dict:
        """Return a state_dict same with DDP

        Returns:
            Dict: the pytorch form state_dict
        """
        zero_state = dict()
        device = get_accelerator().get_current_device()
        for param, state in self.optim.state.items():
            zero_state[param] = copy.deepcopy(state)
            for k, v in state.items():
                if isinstance(v, torch.Tensor) and k != "step":
                    working_param = self.master_to_working_param[id(param)]
                    pg = self.param_to_pg[working_param]
                    gather_tensor = [torch.zeros(v.shape, device=device, dtype=v.dtype) for _ in range(pg.size())]
                    dist.all_gather(gather_tensor, v.to(device), group=pg)
                    param_state = (
                        torch.stack(gather_tensor).view(-1)[: working_param.numel()].reshape_as(working_param).cpu()
                    )
                    zero_state[param][k] = param_state

        states_dict = self._pack_state(zero_state)

        return states_dict

    def load_state_dict(self, state_dict: Dict):
        """Load state dict, requires the state_dict be the pytorch form

        Args:
            state_dict (dict): A pytorch form state_dict
        """
        zero_state_dict = copy.deepcopy(state_dict)
        idx2master = {}
        cnt = 0
        for param_group in self.optim.param_groups:
            for param in param_group["params"]:
                idx2master[cnt] = param
                cnt += 1
        for param_idx, state in zero_state_dict["state"].items():
            pg = self.param_to_pg[self.master_to_working_param[id(idx2master[param_idx])]]
            for k, v in state.items():
                if isinstance(v, torch.Tensor) and k != "step":
                    padding_size = (pg.size() - v.numel() % pg.size()) % pg.size()
                    with torch.no_grad():
                        v = v.flatten()
                        if padding_size > 0:
                            v = torch.nn.functional.pad(v, [0, padding_size])
                        v_list = v.split(v.numel() // pg.size())
                        zero_state_dict["state"][param_idx][k] = v_list[pg.rank()].detach().clone()

        self.optim.load_state_dict(zero_state_dict)

    def state_dict_shard(self, max_shard_size: int = 1024) -> Iterator[Tuple[Dict, int]]:
        """Returns dictionaries containing a whole state of the module one by one. The max size of dictionary shard is specified by ``max_shard_size``.
           Only include the 'state' in state_dict.

        Args:
            max_shard_size (int, optional): max size of state shard (in MB). Defaults to 1024.

        Yields:
            Iterator[OrderedDict]: A generator of state dict shard
        """
        ret_block = dict()
        ret_block_size = 0

        device = get_accelerator().get_current_device()
        local_states = self.optim.state_dict()["state"]

        idx2master = {}
        cnt = 0
        for param_group in self.optim.param_groups:
            for param in param_group["params"]:
                idx2master[cnt] = param
                cnt += 1
        for param_idx, states in local_states.items():
            current_block_size = 0
            current_block = copy.deepcopy(states)

            master_param = idx2master[param_idx]
            working_param = self.master_to_working_param[id(master_param)]
            pg = self.param_to_pg[working_param]

            for k, v in states.items():
                if isinstance(v, torch.Tensor) and k != "step":
                    state_tensor = [torch.zeros(v.shape, device=device, dtype=v.dtype) for _ in range(pg.size())]
                    dist.all_gather(state_tensor, v.to(device), group=pg)
                    state_tensor = (
                        torch.stack(state_tensor).view(-1)[: working_param.numel()].reshape_as(working_param).cpu()
                    )
                    current_block_size += state_tensor.numel()
                    current_block[k] = state_tensor

            if ret_block_size + current_block_size > max_shard_size and len(ret_block) > 0:
                yield ret_block, ret_block_size
                ret_block = dict()
                ret_block_size = 0

            ret_block[param_idx] = current_block
            ret_block_size += current_block_size

        yield ret_block, ret_block_size

    def update_master_params(self, model: nn.Module) -> None:
        """Update master params from working params

        Args:
            model (nn.Module): The model to update master params
        """
        for p in model.parameters():
            p_id = id(p)
            pg = self.param_to_pg[p]
            if p_id in self.working_to_master_param:
                master_param = self.working_to_master_param[p_id]
                padding_size = self.get_param_padding_size(p)
                working_param = p.data.view(-1)
                if padding_size > 0:
                    working_param = torch.nn.functional.pad(working_param, [0, padding_size])
                master_param.copy_(working_param.chunk(pg.size())[pg.rank()])

    def get_working_to_master_map(self) -> Dict[int, torch.Tensor]:
        return self.working_to_master_param

    def get_master_to_working_map(self) -> Dict[int, torch.Tensor]:
        return self.master_to_working_param

    def get_param_padding_map(self) -> Dict[int, torch.Tensor]:
        return self._padding_map

    def record_param_padding_size(self, param: Tensor, padding_size: int):
        """Record the padding size of a param

        Args:
            param (Tensor): The parameter
            padding_size (int): The padding size of the parameter
        """

        self._padding_map[id(param)] = padding_size

    def get_param_padding_size(self, param: Tensor) -> int:
        """Return the padding size of the parameter

        Args:
            param (Tensor): The parameter

        Returns:
            int: the padding size of the parameter
        """

        return self._padding_map[id(param)]

    def link_master_and_working_param(self, master_param: Tensor, working_param: Tensor):
        """Mapping master parameter and working parameter

        Args:
            master_param (Tensor): The parameter copy in optimizer
            working_param (Tensor): The parameter of the model
        """

        self.master_to_working_param[id(master_param)] = working_param
        self.working_to_master_param[id(working_param)] = master_param

    def get_padding_map(self) -> Dict[int, Tensor]:
        """Return the padding map

        Returns:
            Dict[int, Tensor]: The padding map
        """

        return self._padding_map

    def get_param_grad(self, working_param: nn.Parameter) -> Tensor:
        grad_store = self.pid_to_grad_store[id(working_param)]
        partial_grad = grad_store.get_working_grad_by_param_id(id(working_param))
        if partial_grad is None:
            return None
        tensor_list = [torch.empty_like(partial_grad) for _ in range(grad_store.world_size)]
        dist.all_gather(tensor_list, partial_grad, group=grad_store.torch_pg)
        grad_flat = torch.cat(tensor_list, dim=0)
        return grad_flat[: working_param.numel()].reshape_as(working_param)

    def get_working_grads_by_group_id(self, group_id: int) -> List[Tensor]:
        working_grads = []
        for grad_store in self.pg_to_grad_store.values():
            working_grads.extend(grad_store.get_working_grads_by_group_id(group_id))
        return working_grads

    def get_param_id_for_grad(self, grad: Tensor) -> int:
        param_id = None
        for grad_store in self.pg_to_grad_store.values():
            id_maybe_none = grad_store.get_param_id_for_grad(grad)
            if id_maybe_none is not None:
                if param_id is not None:
                    raise ValueError("The grad mapping is not unique")
                param_id = id_maybe_none
        return param_id

    def get_working_grad_by_param_id(self, param_id: int) -> Tensor:
        grad_store = self.pid_to_grad_store[param_id]
        return grad_store.get_working_grad_by_param_id(param_id)

    def get_partitioned_gradients_by_param_id(self, group_id: int, param_id: int) -> List:
        grad_store = self.pid_to_grad_store[param_id]
        return grad_store.get_partitioned_gradients_by_param_id(group_id, param_id)<|MERGE_RESOLUTION|>--- conflicted
+++ resolved
@@ -21,12 +21,8 @@
 from colossalai.interface import OptimizerWrapper
 from colossalai.logging import get_dist_logger
 
-from ._utils import calculate_global_norm_from_list, flatten, has_inf_or_nan, release_param_grad, sync_tensor
-<<<<<<< HEAD
-from .bookkeeping import BucketStore, GradientStore
-=======
-from .bookkeeping import BucketStore, GradientStore, ParameterStore, TensorBucket
->>>>>>> d9d5e7ea
+from ._utils import calculate_global_norm_from_list, has_inf_or_nan, release_param_grad, sync_tensor
+from .bookkeeping import BucketStore, GradientStore, TensorBucket
 
 
 class LowLevelZeroFP16MixedPrecisionMixin(FP16MixedPrecisionMixin):
@@ -541,6 +537,9 @@
         for group_id in range(self.num_param_groups):
             release_param_grad(self._master_param_groups_of_current_rank[group_id])
 
+        self.pg_to_tensor_bucket = {
+            pg: TensorBucket(self.pg_to_bucket_store[pg].reduce_bucket_size) for pg in self.pg_to_param_list
+        }
         tensor_bucket = TensorBucket(self._bucket_store.reduce_bucket_size)
         moe_tensor_bucket = TensorBucket(self._bucket_store.reduce_bucket_size)
 
@@ -550,37 +549,17 @@
             master_working_param = self.optim.param_groups[group_id]["params"]
             for idx, master_param in enumerate(master_working_param):
                 working_param = real_working_params[group_id][idx]
-<<<<<<< HEAD
+                param_to_gather = master_param.to(device).to(self._dtype)
                 pg = self.param_to_pg[working_param]
-                all_splited_param = [
-                    torch.zeros(master_param.shape, device=device, dtype=self._dtype) for _ in range(pg.size())
-                ]
-                dist.all_gather(
-                    all_splited_param,
-                    master_param.to(device).to(self._dtype),
-                    group=pg,
-                )
-                working_param.data.copy_(flatten(all_splited_param)[: working_param.numel()].reshape_as(working_param))
-=======
-                param_to_gather = splited_param.to(device).to(self._dtype)
-                if self._bucket_store.moe_extra_dp_pg is not None and is_moe_tensor(working_param):
-                    try:
-                        moe_tensor_bucket.add_to_bucket(param_to_gather, write_back_tensor=working_param)
-                    except RuntimeError:
-                        moe_tensor_bucket.all_gather(self._bucket_store.moe_extra_dp_pg)
-                        moe_tensor_bucket.add_to_bucket(param_to_gather, write_back_tensor=working_param)
-                else:
-                    try:
-                        tensor_bucket.add_to_bucket(param_to_gather, write_back_tensor=working_param)
-                    except RuntimeError:
-                        tensor_bucket.all_gather(self._bucket_store.moe_extra_dp_pg)
-                        tensor_bucket.add_to_bucket(param_to_gather, write_back_tensor=working_param)
->>>>>>> d9d5e7ea
+                try:
+                    self.pg_to_tensor_bucket[pg].add_to_bucket(param_to_gather, write_back_tensor=working_param)
+                except RuntimeError:
+                    self.pg_to_tensor_bucket[pg].all_gather(pg)
+                    self.pg_to_tensor_bucket[pg].add_to_bucket(param_to_gather, write_back_tensor=working_param)
             self.optim.param_groups[group_id]["params"] = self._master_param_groups_of_current_rank[group_id]
-        if not moe_tensor_bucket.is_empty():
-            moe_tensor_bucket.all_gather(self._bucket_store.moe_extra_dp_pg)
-        if not tensor_bucket.is_empty():
-            tensor_bucket.all_gather(self._bucket_store.torch_pg)
+        for pg, tensor_bucket in self.pg_to_tensor_bucket.items():
+            if not tensor_bucket.is_empty():
+                tensor_bucket.all_gather(pg)
 
     def _compute_grad_norm(self, dp_pg: ProcessGroup, gradients: List[Tensor], norm_type: int = 2) -> float:
         r"""
