--- conflicted
+++ resolved
@@ -66,13 +66,7 @@
         # it will not manage the tensors used by mixed precision training
         self._param_store = ParameterStore(process_group)
         self._grad_store = GradientStore(process_group, partition_grad=partition_grad)
-<<<<<<< HEAD
-        self._bucket_store = BucketStore(
-            process_group, reduce_bucket_size=reduce_bucket_size, overlap_communication=overlap_communication
-        )
-=======
         self._bucket_store = BucketStore(process_group, reduce_bucket_size=reduce_bucket_size)
->>>>>>> b2ac7e5a
 
         # working and master params for mixed precision training
         group_params = []
