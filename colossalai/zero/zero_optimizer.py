import torch
import torch.distributed as dist
from enum import Enum
from torch.optim import Optimizer
from torch.nn import Parameter
from colossalai.nn.parallel.data_parallel import ZeroDDP
from typing import Dict, Tuple, Set
from colossalai.amp.naive_amp.grad_scaler import DynamicGradScaler
from colossalai.logging import get_dist_logger
from colossalai.nn.optimizer import ColossalaiOptimizer
from colossalai.utils import get_current_device, disposable
from colossalai.gemini.chunk import Chunk, ChunkManager


class OptimState(Enum):
    SCALED = 0
    UNSCALED = 1


class ZeroOptimizer(ColossalaiOptimizer):
    """A wrapper for optimizer. ``ZeroDDP`` and ``ZeroOptimizer`` implement Zero Redundancy Optimizer (ZeRO state-3).

    Note:
        You must use ``ZeroDDP`` with ``ZeroOptimizer``.

    Note:
        Make sure you set ``placement_policy`` of ``GeminiManager`` to `"auto"`,
        if you set ``gpu_margin_mem_ratio > 0``.

    Args:
        optim (Optimizer): An Optimizer instance.
        module (ZeroDDP): A ``ZeroDDP`` instance.
        gpu_margin_mem_ratio (float, optional): The ratio of GPU remaining memory (after the first forward-backward)
            which will be used when using hybrid CPU optimizer.
            This argument is meaningless when `placement_policy` of `GeminiManager` is not "auto".
            Defaults to 0.0.
        initial_scale (float, optional): Initial scale used by DynamicGradScaler. Defaults to 2**32.
        min_scale (float, optional): Min scale used by DynamicGradScaler. Defaults to 1.
        growth_factor (float, optional): growth_factor used by DynamicGradScaler. Defaults to 2.
        backoff_factor (float, optional): backoff_factor used by DynamicGradScaler. Defaults to 0.5.
        growth_interval (float, optional): growth_interval used by DynamicGradScaler. Defaults to 1000.
        hysteresis (float, optional): hysteresis used by DynamicGradScaler. Defaults to 2.
        max_scale (int, optional): max_scale used by DynamicGradScaler. Defaults to 2**32.
        """

    def __init__(self,
                 optim: Optimizer,
                 module: ZeroDDP,
                 gpu_margin_mem_ratio: float = 0.0,
                 initial_scale: float = 2**32,
                 min_scale: float = 1,
                 growth_factor: float = 2,
                 backoff_factor: float = 0.5,
                 growth_interval: int = 1000,
                 hysteresis: int = 2,
                 max_scale: float = 2**32
                 ):
        super().__init__(optim)
        assert isinstance(module, ZeroDDP)
        self.module = module
        self.use_bf16 = optim.use_bf16
        self.gemini_manager = module.gemini_manager
        self.chunk_manager: ChunkManager = self.gemini_manager.chunk_manager
        self.optim_state = OptimState.UNSCALED
<<<<<<< HEAD
        self.bf_fp16_param_to_fp32_param: Dict[torch.Tensor, torch.Tensor] = {}
        for p, fp32_p in zip(module.parameters(), module.fp32_params):
            self.bf_fp16_param_to_fp32_param[p] = fp32_p
=======
        self.param_to_range: Dict[Parameter, Tuple[int, int]] = dict()
        self.param_to_chunk32: Dict[Parameter, Chunk] = dict()
        self.chunk16_set: Set[Chunk] = set()

        params_list = [p for p in module.parameters() if not getattr(p, '_ddp_to_ignore', False)]
        for p, fp32_p in zip(params_list, module.fp32_params):
            chunk_16 = self.chunk_manager.get_chunk(p)
            if chunk_16 not in self.chunk16_set:
                self.chunk16_set.add(chunk_16)

        self.__init__optimizer()
>>>>>>> 21962e15

        # Grad scaler
        self.grad_scaler = DynamicGradScaler(initial_scale=initial_scale,
                                             min_scale=min_scale,
                                             growth_factor=growth_factor,
                                             backoff_factor=backoff_factor,
                                             growth_interval=growth_interval,
                                             hysteresis=hysteresis,
                                             max_scale=max_scale)
        self._found_overflow: torch.Tensor = torch.zeros(1, dtype=torch.int64, device=get_current_device())
        self._logger = get_dist_logger()

        self.gpu_margin_mem_ratio: float = float(gpu_margin_mem_ratio)
        assert 0.0 <= self.gpu_margin_mem_ratio <= 1.0, f'gpu_margin_mem_ratio must >=0.0 and <=1.0'
        # Only move fp32 shards from CPU to GPU when user allows and inner optimizer is valid
        # Inner optimizer must support optimizing hybrid (CPU and CUDA) tensors,
        # and it must set `num_fp32_shards_per_param` correctly
        self._should_move_fp32_params_h2d: bool = self.gemini_manager.is_cuda_margin_mem_avail and self.gpu_margin_mem_ratio > 0.0 and getattr(
            optim, 'num_fp32_shards_per_param', 0) >= 2
        if self.gpu_margin_mem_ratio > 0.0 and not self.gemini_manager.is_cuda_margin_mem_avail:
            self._logger.warning(f'gpu_margin_mem_ratio is meaningless when placement_policy is not "auto"', ranks=[0])

        self._register_states = disposable(self._register_states_)

<<<<<<< HEAD
    def _update_params_ptr(self):
        for group in self.optim.param_groups:
            for p in group['params']:
                if not self.module.chunk_manager.get_chunk(p).is_empty:
                    p.data = self.bf_fp16_param_to_fp32_param[p]
                else:
                    assert p.grad is None

    def _update_bf_fp16_params(self):
        # change here
        if self.use_bf16:
            self.module.chunk_manager.copy_chunk_group('bf16_param', 'fp32_param')
        else:
            self.module.chunk_manager.copy_chunk_group('fp16_param', 'fp32_param')
        # end here
=======
    def _set_grad_ptr(self):
        for group in self.param_groups:
            for fake_param in group['params']:
                chunk32 = self.param_to_chunk32[fake_param]
                begin, end = self.param_to_range[fake_param]
                chunk16 = chunk32.paired_chunk

                fake_param.data = chunk16.payload[begin:end]
                fake_param.grad = fake_param.data
                fake_param.data = chunk32.payload[begin:end]

    def _update_fp16_params(self):
        none_tensor = torch.empty([0])
        for group in self.param_groups:
            for fake_param in group['params']:
                assert fake_param.grad is None
                fake_param.data = none_tensor

        for chunk16 in self.chunk16_set:
            chunk16.optim_update()
>>>>>>> 21962e15

    def _check_overflow(self):
        # clear previous overflow record
        self._found_overflow.fill_(self.module.overflow_counter)

        # all-reduce across global group
        dist.all_reduce(self._found_overflow)

        return self._found_overflow.item() > 0

    def _unscale_grads(self):
        assert self.optim_state == OptimState.SCALED
        for group in self.optim.param_groups:
            for p in group['params']:
                if p.grad is not None:
                    p.grad.data.div_(self.loss_scale)
        self.optim_state = OptimState.UNSCALED

    @property
    def loss_scale(self):
        return self.grad_scaler.scale.item()

    def zero_grad(self, *args, **kwargs):
        self.module.overflow_counter = 0
        return self.optim.zero_grad(set_to_none=True)

    def step(self, *args, **kwargs):
        self._maybe_move_fp32_params()
        self._set_grad_ptr()
        # unscale grads if scaled
        if self.optim_state == OptimState.SCALED:
            self._unscale_grads()
        found_inf = self._check_overflow()
        self.grad_scaler.update(found_inf)
        if found_inf:
            self._logger.info(f'Found overflow. Skip step')
            self.zero_grad()
            self._update_bf_fp16_params()
            return
        ret = self.optim.step(*args, **kwargs)
        self._register_states()
        self.zero_grad()
        self._update_bf_fp16_params()
        return ret

    def clip_grad_norm(self, model: torch.nn.Module, max_norm: float, norm_type: float = 2.0):
        raise NotImplementedError

    def backward(self, loss: torch.Tensor):
        loss = self.loss_scale * loss
        self.optim_state = OptimState.SCALED
        self.module.backward(loss)

    def backward_by_grad(self, tensor: torch.Tensor, grad: torch.Tensor):
        # This function is called except the last stage of pipeline parallel
        # It receives the scaled grad from the previous rank
        # No need to scale the grad again
        # Need to unscale when optimizing
        self.optim_state = OptimState.SCALED
        self.module.backward_by_grad(tensor, grad)

    def _maybe_move_fp32_params(self):
        if self._should_move_fp32_params_h2d:
            self._should_move_fp32_params_h2d = False
            available_cuda_margin_mem = self.gemini_manager.cuda_margin_mem * self.gpu_margin_mem_ratio
            fp32_params_available_cuda_margin_mem = available_cuda_margin_mem / self.optim.num_fp32_shards_per_param
            fp32_params_used_cuda_margin_mem = 0
<<<<<<< HEAD
            # change here
            if self.use_bf16:
                for bf16_param_chunk, fp32_param_chunk in zip(self.chunk_manager.chunk_groups['bf16_param'],
                                                              self.chunk_manager.chunk_groups['fp32_param']):
                    if fp32_param_chunk.is_empty:
                        continue
                    if fp32_params_used_cuda_margin_mem + fp32_param_chunk.mem < fp32_params_available_cuda_margin_mem:
                        self.chunk_manager.move_chunk(fp32_param_chunk, get_current_device())
                        # stores grad now
                        self.chunk_manager.move_chunk(bf16_param_chunk, get_current_device())
                        self.module._set_chunk_grad_device(bf16_param_chunk, get_current_device())
                        fp32_params_used_cuda_margin_mem += fp32_param_chunk.mem
                        for p in bf16_param_chunk.get_tensors():
                            state = self.optim.state[p]
                            for k, v in state.items():
                                if isinstance(v, torch.Tensor):
                                    state[k] = v.to(get_current_device())
            else:
                for fp16_param_chunk, fp32_param_chunk in zip(self.chunk_manager.chunk_groups['fp16_param'],
                                                              self.chunk_manager.chunk_groups['fp32_param']):
                    if fp32_param_chunk.is_empty:
                        continue
                    if fp32_params_used_cuda_margin_mem + fp32_param_chunk.mem < fp32_params_available_cuda_margin_mem:
                        self.chunk_manager.move_chunk(fp32_param_chunk, get_current_device())
                        # stores grad now
                        self.chunk_manager.move_chunk(fp16_param_chunk, get_current_device())
                        self.module._set_chunk_grad_device(fp16_param_chunk, get_current_device())
                        fp32_params_used_cuda_margin_mem += fp32_param_chunk.mem
                        for p in fp16_param_chunk.get_tensors():
                            state = self.optim.state[p]
                            for k, v in state.items():
                                if isinstance(v, torch.Tensor):
                                    state[k] = v.to(get_current_device())
            #end here
            self.module._setup_grads_ptr()
=======

            for group in self.param_groups:
                for fake_param in group['params']:
                    chunk32 = self.param_to_chunk32[fake_param]
                    chunk16 = chunk32.paired_chunk

                    if chunk32.device_type == 'cuda':
                        continue

                    if fp32_params_used_cuda_margin_mem + chunk32.payload_mem < fp32_params_available_cuda_margin_mem:
                        self.chunk_manager.move_chunk(chunk32, get_current_device())
                        # stores grad now
                        self.chunk_manager.move_chunk(chunk16, get_current_device())
                        self.module.set_chunk_grad_device(chunk16, get_current_device())
                        fp32_params_used_cuda_margin_mem += chunk32.payload_mem

            for group in self.param_groups:
                for fake_param in group['params']:
                    chunk32 = self.param_to_chunk32[fake_param]
                    if chunk32.device_type == 'cuda':
                        state = self.optim.state[fake_param]
                        for k, v in state.items():
                            if isinstance(v, torch.Tensor):
                                state[k] = v.to(get_current_device())
>>>>>>> 21962e15

    def _register_states_(self):
        for group in self.optim.param_groups:
            for p in group['params']:
                state = self.optim.state[p]
                for val in state.values():
                    if isinstance(val, torch.Tensor):
                        self.chunk_manager.add_extern_static_tensor(val)

    def __init__optimizer(self):

        def get_range_pair(local_chunk: Chunk, local_param: Parameter):
            param_info = local_chunk.tensors_info[local_param]
            begin = max(0, param_info.offset - local_chunk.shard_begin)
            end = min(local_chunk.shard_size, param_info.end - local_chunk.shard_begin)
            return begin, end

<<<<<<< HEAD
        * state - a dict holding current optimization state. Its content
            differs between optimizer classes.
        * param_groups - a list containing all parameter groups where each
            parameter group is a dict
        """
        is_rank_0 = self.chunk_manager.process_group.dp_local_rank() == 0
        if not self.chunk_manager.enable_distributed_storage and only_rank_0 and not is_rank_0:
            return
        optim_state_dict = super().state_dict()
        scaler_state_dict = self.grad_scaler.state_dict()
        optim_state_dict['scaler'] = scaler_state_dict
        if not self.chunk_manager.enable_distributed_storage:
            return optim_state_dict
        local_state = {k: convert_state_dict_to_cpu(v) for k, v in optim_state_dict['state'].items() if len(v) > 0}
        if not self.chunk_manager.process_group.has_cpu_groups:
            self.chunk_manager.process_group.set_cpu_groups()
        output = [None for _ in range(self.chunk_manager.process_group.dp_world_size())]
        if only_rank_0:
            dst_rank = self.chunk_manager.process_group.dp_rank_list()[0]
            dist.gather_object(local_state,
                               output if self.chunk_manager.process_group.dp_local_rank() == 0 else None,
                               dst=dst_rank,
                               group=self.chunk_manager.process_group.cpu_dp_process_group())
            if not is_rank_0:
                return
        else:
            dist.all_gather_object(output, local_state, group=self.chunk_manager.process_group.cpu_dp_process_group())
        for state in output:
            optim_state_dict['state'].update(state)
        return optim_state_dict

    def load_state_dict(self, state_dict):
        r"""Loads the optimizer state.

        Args:
            state_dict (dict): optimizer state. Should be an object returned
                from a call to :meth:`state_dict`.
        """
        if 'scaler' not in state_dict:
            self._logger.warning('Missing scaler when loading optimizer state dict', ranks=[0])
        else:
            self.grad_scaler.load_state_dict(deepcopy(state_dict['scaler']))

        # Validate the state_dict
        groups = self.param_groups
        saved_groups = deepcopy(state_dict['param_groups'])

        if len(groups) != len(saved_groups):
            raise ValueError("loaded state dict has a different number of "
                             "parameter groups")
        param_lens = (len(g['params']) for g in groups)
        saved_lens = (len(g['params']) for g in saved_groups)
        if any(p_len != s_len for p_len, s_len in zip(param_lens, saved_lens)):
            raise ValueError("loaded state dict contains a parameter group "
                             "that doesn't match the size of optimizer's group")

        # Update the state
        id_map = {
            old_id: p for old_id, p in zip(chain.from_iterable((g['params'] for g in saved_groups
                                                               )), chain.from_iterable((g['params'] for g in groups)))
        }

        def cast(param, value):
            r"""Make a deep copy of value, casting all tensors to device of param."""
            if isinstance(value, torch.Tensor):
                # Floating-point types are a bit special here. They are the only ones
                # that are assumed to always match the type of params.
                if param.is_floating_point():
                    value = value.to(param.dtype)
                value = value.to(param.device)
                return value
            elif isinstance(value, dict):
                return {k: cast(param, v) for k, v in value.items()}
            elif isinstance(value, container_abcs.Iterable):
                return type(value)(cast(param, v) for v in value)
            else:
                return value

        # Copy state assigned to params (and cast tensors to appropriate types).
        # State that is not assigned to params is copied as is (needed for
        # backward compatibility).
        state = defaultdict(dict)
        for k, v in state_dict['state'].items():
            if k in id_map:
                param = self.bf_fp16_param_to_fp32_param[id_map[k]]
                if param.storage().size() > 0:
                    state[param] = cast(param, deepcopy(v))
            else:
                state[k] = deepcopy(v)

        # Update parameter groups, setting their 'params' value
        def update_group(group, new_group):
            new_group['params'] = group['params']
            return new_group

        param_groups = [update_group(g, ng) for g, ng in zip(groups, saved_groups)]
        self.__setstate__({'state': state, 'param_groups': param_groups})


def convert_state_dict_to_cpu(state: Dict[str, torch.Tensor]):
    return {k: v.cpu() if isinstance(v, torch.Tensor) else v for k, v in state.items()}
=======
        for group in self.optim.param_groups:
            fake_params_list = list()

            for param in group['params']:
                chunk16 = self.chunk_manager.get_chunk(param)
                range_pair = get_range_pair(chunk16, param)
                if range_pair[0] >= range_pair[1]:
                    continue

                fake_param = torch.nn.Parameter(torch.empty([0]))
                self.param_to_chunk32[fake_param] = chunk16.paired_chunk
                self.param_to_range[fake_param] = range_pair

                fake_params_list.append(fake_param)

            group['params'] = fake_params_list
>>>>>>> 21962e15
<|MERGE_RESOLUTION|>--- conflicted
+++ resolved
@@ -62,11 +62,6 @@
         self.gemini_manager = module.gemini_manager
         self.chunk_manager: ChunkManager = self.gemini_manager.chunk_manager
         self.optim_state = OptimState.UNSCALED
-<<<<<<< HEAD
-        self.bf_fp16_param_to_fp32_param: Dict[torch.Tensor, torch.Tensor] = {}
-        for p, fp32_p in zip(module.parameters(), module.fp32_params):
-            self.bf_fp16_param_to_fp32_param[p] = fp32_p
-=======
         self.param_to_range: Dict[Parameter, Tuple[int, int]] = dict()
         self.param_to_chunk32: Dict[Parameter, Chunk] = dict()
         self.chunk16_set: Set[Chunk] = set()
@@ -78,7 +73,6 @@
                 self.chunk16_set.add(chunk_16)
 
         self.__init__optimizer()
->>>>>>> 21962e15
 
         # Grad scaler
         self.grad_scaler = DynamicGradScaler(initial_scale=initial_scale,
@@ -103,23 +97,6 @@
 
         self._register_states = disposable(self._register_states_)
 
-<<<<<<< HEAD
-    def _update_params_ptr(self):
-        for group in self.optim.param_groups:
-            for p in group['params']:
-                if not self.module.chunk_manager.get_chunk(p).is_empty:
-                    p.data = self.bf_fp16_param_to_fp32_param[p]
-                else:
-                    assert p.grad is None
-
-    def _update_bf_fp16_params(self):
-        # change here
-        if self.use_bf16:
-            self.module.chunk_manager.copy_chunk_group('bf16_param', 'fp32_param')
-        else:
-            self.module.chunk_manager.copy_chunk_group('fp16_param', 'fp32_param')
-        # end here
-=======
     def _set_grad_ptr(self):
         for group in self.param_groups:
             for fake_param in group['params']:
@@ -131,7 +108,7 @@
                 fake_param.grad = fake_param.data
                 fake_param.data = chunk32.payload[begin:end]
 
-    def _update_fp16_params(self):
+    def _update_16_params(self):
         none_tensor = torch.empty([0])
         for group in self.param_groups:
             for fake_param in group['params']:
@@ -140,7 +117,6 @@
 
         for chunk16 in self.chunk16_set:
             chunk16.optim_update()
->>>>>>> 21962e15
 
     def _check_overflow(self):
         # clear previous overflow record
@@ -208,43 +184,6 @@
             available_cuda_margin_mem = self.gemini_manager.cuda_margin_mem * self.gpu_margin_mem_ratio
             fp32_params_available_cuda_margin_mem = available_cuda_margin_mem / self.optim.num_fp32_shards_per_param
             fp32_params_used_cuda_margin_mem = 0
-<<<<<<< HEAD
-            # change here
-            if self.use_bf16:
-                for bf16_param_chunk, fp32_param_chunk in zip(self.chunk_manager.chunk_groups['bf16_param'],
-                                                              self.chunk_manager.chunk_groups['fp32_param']):
-                    if fp32_param_chunk.is_empty:
-                        continue
-                    if fp32_params_used_cuda_margin_mem + fp32_param_chunk.mem < fp32_params_available_cuda_margin_mem:
-                        self.chunk_manager.move_chunk(fp32_param_chunk, get_current_device())
-                        # stores grad now
-                        self.chunk_manager.move_chunk(bf16_param_chunk, get_current_device())
-                        self.module._set_chunk_grad_device(bf16_param_chunk, get_current_device())
-                        fp32_params_used_cuda_margin_mem += fp32_param_chunk.mem
-                        for p in bf16_param_chunk.get_tensors():
-                            state = self.optim.state[p]
-                            for k, v in state.items():
-                                if isinstance(v, torch.Tensor):
-                                    state[k] = v.to(get_current_device())
-            else:
-                for fp16_param_chunk, fp32_param_chunk in zip(self.chunk_manager.chunk_groups['fp16_param'],
-                                                              self.chunk_manager.chunk_groups['fp32_param']):
-                    if fp32_param_chunk.is_empty:
-                        continue
-                    if fp32_params_used_cuda_margin_mem + fp32_param_chunk.mem < fp32_params_available_cuda_margin_mem:
-                        self.chunk_manager.move_chunk(fp32_param_chunk, get_current_device())
-                        # stores grad now
-                        self.chunk_manager.move_chunk(fp16_param_chunk, get_current_device())
-                        self.module._set_chunk_grad_device(fp16_param_chunk, get_current_device())
-                        fp32_params_used_cuda_margin_mem += fp32_param_chunk.mem
-                        for p in fp16_param_chunk.get_tensors():
-                            state = self.optim.state[p]
-                            for k, v in state.items():
-                                if isinstance(v, torch.Tensor):
-                                    state[k] = v.to(get_current_device())
-            #end here
-            self.module._setup_grads_ptr()
-=======
 
             for group in self.param_groups:
                 for fake_param in group['params']:
@@ -269,7 +208,6 @@
                         for k, v in state.items():
                             if isinstance(v, torch.Tensor):
                                 state[k] = v.to(get_current_device())
->>>>>>> 21962e15
 
     def _register_states_(self):
         for group in self.optim.param_groups:
@@ -287,109 +225,6 @@
             end = min(local_chunk.shard_size, param_info.end - local_chunk.shard_begin)
             return begin, end
 
-<<<<<<< HEAD
-        * state - a dict holding current optimization state. Its content
-            differs between optimizer classes.
-        * param_groups - a list containing all parameter groups where each
-            parameter group is a dict
-        """
-        is_rank_0 = self.chunk_manager.process_group.dp_local_rank() == 0
-        if not self.chunk_manager.enable_distributed_storage and only_rank_0 and not is_rank_0:
-            return
-        optim_state_dict = super().state_dict()
-        scaler_state_dict = self.grad_scaler.state_dict()
-        optim_state_dict['scaler'] = scaler_state_dict
-        if not self.chunk_manager.enable_distributed_storage:
-            return optim_state_dict
-        local_state = {k: convert_state_dict_to_cpu(v) for k, v in optim_state_dict['state'].items() if len(v) > 0}
-        if not self.chunk_manager.process_group.has_cpu_groups:
-            self.chunk_manager.process_group.set_cpu_groups()
-        output = [None for _ in range(self.chunk_manager.process_group.dp_world_size())]
-        if only_rank_0:
-            dst_rank = self.chunk_manager.process_group.dp_rank_list()[0]
-            dist.gather_object(local_state,
-                               output if self.chunk_manager.process_group.dp_local_rank() == 0 else None,
-                               dst=dst_rank,
-                               group=self.chunk_manager.process_group.cpu_dp_process_group())
-            if not is_rank_0:
-                return
-        else:
-            dist.all_gather_object(output, local_state, group=self.chunk_manager.process_group.cpu_dp_process_group())
-        for state in output:
-            optim_state_dict['state'].update(state)
-        return optim_state_dict
-
-    def load_state_dict(self, state_dict):
-        r"""Loads the optimizer state.
-
-        Args:
-            state_dict (dict): optimizer state. Should be an object returned
-                from a call to :meth:`state_dict`.
-        """
-        if 'scaler' not in state_dict:
-            self._logger.warning('Missing scaler when loading optimizer state dict', ranks=[0])
-        else:
-            self.grad_scaler.load_state_dict(deepcopy(state_dict['scaler']))
-
-        # Validate the state_dict
-        groups = self.param_groups
-        saved_groups = deepcopy(state_dict['param_groups'])
-
-        if len(groups) != len(saved_groups):
-            raise ValueError("loaded state dict has a different number of "
-                             "parameter groups")
-        param_lens = (len(g['params']) for g in groups)
-        saved_lens = (len(g['params']) for g in saved_groups)
-        if any(p_len != s_len for p_len, s_len in zip(param_lens, saved_lens)):
-            raise ValueError("loaded state dict contains a parameter group "
-                             "that doesn't match the size of optimizer's group")
-
-        # Update the state
-        id_map = {
-            old_id: p for old_id, p in zip(chain.from_iterable((g['params'] for g in saved_groups
-                                                               )), chain.from_iterable((g['params'] for g in groups)))
-        }
-
-        def cast(param, value):
-            r"""Make a deep copy of value, casting all tensors to device of param."""
-            if isinstance(value, torch.Tensor):
-                # Floating-point types are a bit special here. They are the only ones
-                # that are assumed to always match the type of params.
-                if param.is_floating_point():
-                    value = value.to(param.dtype)
-                value = value.to(param.device)
-                return value
-            elif isinstance(value, dict):
-                return {k: cast(param, v) for k, v in value.items()}
-            elif isinstance(value, container_abcs.Iterable):
-                return type(value)(cast(param, v) for v in value)
-            else:
-                return value
-
-        # Copy state assigned to params (and cast tensors to appropriate types).
-        # State that is not assigned to params is copied as is (needed for
-        # backward compatibility).
-        state = defaultdict(dict)
-        for k, v in state_dict['state'].items():
-            if k in id_map:
-                param = self.bf_fp16_param_to_fp32_param[id_map[k]]
-                if param.storage().size() > 0:
-                    state[param] = cast(param, deepcopy(v))
-            else:
-                state[k] = deepcopy(v)
-
-        # Update parameter groups, setting their 'params' value
-        def update_group(group, new_group):
-            new_group['params'] = group['params']
-            return new_group
-
-        param_groups = [update_group(g, ng) for g, ng in zip(groups, saved_groups)]
-        self.__setstate__({'state': state, 'param_groups': param_groups})
-
-
-def convert_state_dict_to_cpu(state: Dict[str, torch.Tensor]):
-    return {k: v.cpu() if isinstance(v, torch.Tensor) else v for k, v in state.items()}
-=======
         for group in self.optim.param_groups:
             fake_params_list = list()
 
@@ -405,5 +240,4 @@
 
                 fake_params_list.append(fake_param)
 
-            group['params'] = fake_params_list
->>>>>>> 21962e15
+            group['params'] = fake_params_list