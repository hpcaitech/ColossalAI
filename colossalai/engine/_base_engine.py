--- conflicted
+++ resolved
@@ -1,10 +1,8 @@
 #!/usr/bin/env python
 # -*- encoding: utf-8 -*-
 
-<<<<<<< HEAD
+
 import torch
-=======
->>>>>>> d0cb7bb4
 from torch.nn import Module
 from torch.nn.modules.loss import _Loss
 from torch.optim import Optimizer
@@ -13,11 +11,8 @@
 from colossalai.logging import get_global_dist_logger
 from colossalai.nn import (ZeroRedundancyOptimizer_Level_2,
                            ZeroRedundancyOptimizer_Level_3)
-<<<<<<< HEAD
 from colossalai.utils import is_using_ddp, ConditionalContext, is_using_pp
 from colossalai.utils.cuda import get_current_device
-=======
->>>>>>> d0cb7bb4
 from .schedule import BaseSchedule
 
 
@@ -78,12 +73,7 @@
                 "Training with zero is detected, ZeROGradientHandler is automatically "
                 "added even though not specified in the configuration",
                 ranks=[0])
-<<<<<<< HEAD
         elif is_using_ddp() and is_using_pp():
-=======
-        elif gpc.is_initialized(ParallelMode.DATA) and gpc.get_world_size(
-                ParallelMode.DATA) > 1:
->>>>>>> d0cb7bb4
             gradient_handlers = [dict(type='DataParallelGradientHandler')]
             self._logger.info(
                 "Data parallel training is detected when using pipeline parallel, DataParallelGradientHandler is automatically "
@@ -158,7 +148,6 @@
 
         # differentiate training and eval with grad accum
         if self.training:
-<<<<<<< HEAD
             outputs = []
             labels = []
             loss = torch.zeros(1, device=get_current_device())
@@ -186,19 +175,6 @@
             self.handle_gradient()
             self._schedule.optimizer_step(
                 self._model, self._optimizer, self._grad_clip)
-=======
-            for i in range(self._grad_accum_size):
-                output, label, loss = self._schedule.forward_backward_step(
-                    data_iter, self._model, self._criterion, self._optimizer,
-                    forward_only=False,
-                    grad_accum_size=self._grad_accum_size,
-                    return_loss=return_loss)
-
-                if i == self._grad_accum_size - 1:
-                    # all reduce gradients
-                    self.handle_gradient()
-                    self._schedule.optimizer_step(self._model, self._optimizer, self._grad_clip)
->>>>>>> d0cb7bb4
         else:
             output, label, loss = self._schedule.forward_backward_step(
                 data_iter, self._model, self._criterion, self._optimizer,
@@ -214,12 +190,8 @@
                 except StopIteration:
                     break
 
-<<<<<<< HEAD
         return output, label, loss
 
     @staticmethod
     def _accum_outputs(tensor_tuples):
-        return tuple([torch.cat(x) for x in zip(*tensor_tuples)])
-=======
-        return output, label, loss
->>>>>>> d0cb7bb4
+        return tuple([torch.cat(x) for x in zip(*tensor_tuples)])