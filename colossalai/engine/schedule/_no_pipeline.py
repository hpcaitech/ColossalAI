#!/usr/bin/env python
# -*- encoding: utf-8 -*-

try:
    import apex.amp as apex_amp
except:
    pass

try:
    import torch.cuda.amp as torch_amp
except:
    pass

from typing import Iterable

<<<<<<< HEAD
=======
import torch
>>>>>>> d0cb7bb4
import torch.nn as nn
from torch.optim import Optimizer

from colossalai.nn import (ZeroRedundancyOptimizer_Level_2,
                           ZeroRedundancyOptimizer_Level_3)
from colossalai.nn.optimizer._utils import clip_grad_norm_fp32
from ._base_schedule import BaseSchedule
from ._utils import convert_to_fp16, convert_to_fp32
from ..amp import AMP_TYPE, GradScaler


class NoPipelineSchedule(BaseSchedule):
    """A helper schedule class for no pipeline parallelism running environment.
    During one process, it loads a batch of dataset and feeds it to the model.
    After getting the output and calculating the loss, it will use :meth:`step`
    to update the parameters if it is in training mode.

    :param amp_type: The type of automatic mixed precision
    :param amp_config: The configuration of automatic mixed procision
    :type amp_type: AMP_TYPE
    :type amp_config: dict
    """

    def __init__(
            self,
            amp_type: AMP_TYPE = None,
            amp_config: dict = None,
    ):
        super().__init__()

        # mixed precision training
        assert amp_type is None or isinstance(amp_type, AMP_TYPE), \
            'unrecognised value for argument fp16, it can only be None, torch or apex'

        self.use_zero_level_2_3 = False

        if amp_type is not None:
            self.fp16 = True
            self.amp_type = amp_type

            if amp_config is not None:
                assert isinstance(amp_config, dict), \
                    f'expected argument fp16_config to be type dictionary, but got {type(amp_config)}'

            if self.amp_type == AMP_TYPE.TORCH:
                # torch apex
                if amp_config is None:
                    amp_config = dict()
                self.amp_cfg = amp_config
            elif self.amp_type == AMP_TYPE.APEX:
                # apex amp
                if amp_config is None:
                    amp_config = dict(opt_level='O2')
                self.logger.warning(
                    'apex is deprecated, please consider using torch.cuda.amp instead.'
                )
                self.amp_cfg = amp_config
            elif self.amp_type == AMP_TYPE.PARALLEL:
                # use fp16 optimizer for tensor parallel training
                if amp_config is None:
                    amp_config = dict()
                self.amp_cfg = amp_config
        else:
            self.fp16 = False
            self.amp_type = None

    def initialize(self, model: nn.Module, optimizer: Optimizer):
        if isinstance(optimizer, (ZeroRedundancyOptimizer_Level_2,
                                  ZeroRedundancyOptimizer_Level_3)):
            self.use_zero_level_2_3 = True
            assert self.amp_type != AMP_TYPE.PARALLEL, \
                'ZeRO Level 2 and 3 are mutually exclusive with AMP_TYPE.PARALLEL'

        if self.fp16:
            if self.amp_type == AMP_TYPE.TORCH:
                self._torch_amp_scaler = GradScaler(**self.amp_cfg)
            elif self.amp_type == AMP_TYPE.APEX:
                model, optimizer = apex_amp.initialize(model, optimizer, **self.amp_cfg)

        return model, optimizer

    def forward_backward_step(self,
                              data_iter: Iterable,
                              model: nn.Module,
                              criterion: nn.modules.loss._Loss,
                              optimizer: Optimizer = None,
                              forward_only: bool = False,
                              grad_accum_size: int = 1,
                              return_loss: bool = True):
        """The process function that loads loads a batch of dataset and feeds it to the model.
        The returned labels and loss will None if :attr:`return_loss` is False.

        :param data_iter: Data iterator of the dataloader, e.g. iter(dataloader)
        :param model: Model for training and inference
        :param criterion: Loss function for training
        :param optimizer: Optimizer used for training
        :param forward_only: If True, the model is run for the forward pass, else back propagation will be executed
        :param grad_accum_size: The number of iterations for gradient accumulation
        :param return_loss: Loss will be returned if True
        :type data_iter: Iterator
        :type model: torch.nn.Module
        :type criterion: torch.nn.modules.loss._Loss
        :type optimizer: torch.optim.Optimizer
        :type forward_only: bool, optional
        :type grad_accum_size: int
        :type return_loss: bool, optional
        :return: (output, label, loss)
        """
        assert forward_only or return_loss, \
            'The argument \'return_loss\' has to be True when \'forward_only\' is False, but got False.'

        data, label = self.load_batch(data_iter)
        loss = None

        # forward
        if forward_only:
            with torch.no_grad():
                output = model(*data)
                if not isinstance(output, (tuple, list)):
                    output = (output,)
                if return_loss:
                    loss = criterion(*output, *label)
        elif self.fp16 and self.amp_type == AMP_TYPE.TORCH:
            with torch_amp.autocast():
                output = model(*data)
                if not isinstance(output, (tuple, list)):
                    output = (output,)
                if return_loss:
                    loss = criterion(*output, *label)
        else:
            if self.use_zero_level_2_3 or self.amp_type == AMP_TYPE.PARALLEL:
                data = convert_to_fp16(data)

            output = model(*data)

            if self.use_zero_level_2_3 or self.amp_type == AMP_TYPE.PARALLEL:
                output = convert_to_fp32(output)

            if not isinstance(output, (tuple, list)):
                output = (output,)
            if return_loss:
                loss = criterion(*output, *label)

        loss /= grad_accum_size

        if not forward_only:
            # backward
            if self.use_zero_level_2_3:
                optimizer.backward(loss)
            elif self.fp16:
                if self.amp_type == AMP_TYPE.APEX:
                    with apex_amp.scale_loss(loss, optimizer) as scaled_loss:
                        scaled_loss.backward()
                elif self.amp_type == AMP_TYPE.TORCH:
                    self._torch_amp_scaler.scale(loss).backward()
                elif self.amp_type == AMP_TYPE.PARALLEL:
                    loss = optimizer.scale_loss(loss)
                    loss.backward()
                    # scale back to display the original value in logs
                    loss.div_(optimizer.grad_scaler.scale)
            else:
                loss.backward()

        if return_loss:
            return output, label, loss * grad_accum_size
        else:
            return output, None, None

    def optimizer_step(self, model: nn.Module, optimizer: Optimizer, grad_clipping: float = 0.0):
        # step optimizer
        if self.fp16 and self.amp_type == AMP_TYPE.TORCH:
            if grad_clipping > 0.0:
                self._torch_amp_scaler.unscale_(optimizer)
                clip_grad_norm_fp32(model.parameters(), grad_clipping)
            self._torch_amp_scaler.step(optimizer)
            self._torch_amp_scaler.update()
        else:
            if not self.fp16 and not self.use_zero_level_2_3 and grad_clipping > 0.0:
                clip_grad_norm_fp32(model.parameters(), grad_clipping)
            optimizer.step()<|MERGE_RESOLUTION|>--- conflicted
+++ resolved
@@ -13,10 +13,7 @@
 
 from typing import Iterable
 
-<<<<<<< HEAD
-=======
 import torch
->>>>>>> d0cb7bb4
 import torch.nn as nn
 from torch.optim import Optimizer
 
