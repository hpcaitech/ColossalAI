#!/usr/bin/env python
# -*- encoding: utf-8 -*-

from abc import ABC, abstractmethod

import torch

from colossalai.core import global_context as gpc
from colossalai.logging import get_global_dist_logger
from colossalai.utils import get_current_device


class BaseSchedule(ABC):
    """A basic helper class to control the process of training or evaluation.
    It mainly composes of forward_backward_step for gradient backward and
    optimizer_step for parameters update.
    For the convenience to enable FP16, we aggreate all codes that contain the
    control of FP16 in class schedule.
    """

    def __init__(self):
        self.logger = get_global_dist_logger()
        self.grad_accum = 1
        self.training = False

    @staticmethod
    def _move_tensor(element):
        if torch.is_tensor(element):
            if not element.is_cuda:
                return element.to(get_current_device()).detach()
        return element

<<<<<<< HEAD
    def _move_to_device(self, data):
        if isinstance(data, (tuple, list)):
            data = tuple([self._move_tensor(d) for d in data])
        elif torch.is_tensor(data):
            data = data.to(get_current_device()).detach()
        return data
=======
    def initialize(self,
                   dataloader=None,
                   model=None,
                   criterion=None,
                   optimizer=None):
        """Initializes the schedule and set parameters before running.

        :param dataloader: DataLoader in training or evaluation
        :param model: The neural network model
        :param criterion: Criterion for calculating loss
        :param optimizer: Optimizer for updating the parameters
        """
        self.dataloader = dataloader
        assert model is not None, "Schedule requires a model"
        self.model = model
        assert criterion is not None, "Schedule requires a criterion"
        self.criterion = criterion
        assert optimizer is not None, "Schedule requires an optimizer"
        self.optimizer = optimizer
        self.initialized = True

    def check_initialized(self):
        """Checks whether the schedule is initialized.
        """
        assert self.initialized, \
            'Schedule is not initialized. Call schedule.initialize(...) before using it.'
>>>>>>> af88570f

    def load_batch(self, data_iter):
        """Loads a batch from data iterator. It returns the data and labels which are
        already in the same GPU as where the model's.

        :return: (data, label)
        :rtype: (Tensor, Tensor)
        """
        if data_iter is None:
            raise RuntimeError('Dataloader is not defined.')
        data, label = next(data_iter)
        return self._move_to_device(data), self._move_to_device(label)

<<<<<<< HEAD
    def initialize(self, model, optimizer):
        """Initializes the model and the optimizer before training.
         This is often used in FP16 training.

        :param model: The neural network model
        :param optimizer: Optimizer for updating the parameters
=======
    def consume_batch(self):
        while True:
            try:
                self.load_batch()
            except StopIteration:
                break

    def _move_to_device(self, data):
        if isinstance(data, (
                tuple,
                list,
        )):
            data = tuple([
                d.to(get_current_device()).detach() for d in data
                if torch.is_tensor(d)
            ])
        elif torch.is_tensor(data):
            data = data.to(get_current_device()).detach()
        return data

    def train(self, dataloader=None, mode=True):
        """Sets the dataloader to be used and turn the model to 
        training or evaluation mode.

        :param dataloader: Dataloader to be used
        :param mode: If True, the model will set as training mode. Otherwise, evaluation mode.
        """
        self.check_initialized()
        self.training = mode
        if mode:
            self.model.train()
        else:
            self.model.eval()
        if dataloader is not None:
            self.dataloader = dataloader
            self.data_iter = iter(dataloader)

    def zero_grad(self, forward_only=False):
        """Cleans gradients with the optimizer.
>>>>>>> af88570f
        """
        return model, optimizer

<<<<<<< HEAD
    @abstractmethod
    def forward_backward_step(self,
                              data_iter,
                              model,
                              criterion,
                              optimizer=None,
                              forward_only=False,
                              grad_accum_size: int = 1,
                              return_loss=True):
        """The process function over a batch of dataset for training or evaluation.

        :param data_iter: Data iterator of the dataset
        :param model: Model used in training or evaluation
        :param optimizer: Optimizer used in training or evaluation
        :param criterion: Loss function
        :param forward_only: If True, the process won't include backward
        :param grad_accum_size: Steps of gradient accumulation
        :param return_loss: If False, the loss won't be returned
        """
        pass
=======
    def step(self):
        """Updates the parameters and learning rate with the optimizer.
        """
        self.check_initialized()
        self.optimizer.step()
>>>>>>> af88570f

    @abstractmethod
    def optimizer_step(self, model, optimizer, grad_clipping: float = 0.0):
        """Updates the parameters with the optimizer.

        :param model: The neural network model
        :param optimizer: Optimizer for updating the parameters
        :param grad_clipping: The norm of gradient clipping
        :type grad_clipping: float, optional
        """
        pass<|MERGE_RESOLUTION|>--- conflicted
+++ resolved
@@ -30,41 +30,12 @@
                 return element.to(get_current_device()).detach()
         return element
 
-<<<<<<< HEAD
     def _move_to_device(self, data):
         if isinstance(data, (tuple, list)):
             data = tuple([self._move_tensor(d) for d in data])
         elif torch.is_tensor(data):
             data = data.to(get_current_device()).detach()
         return data
-=======
-    def initialize(self,
-                   dataloader=None,
-                   model=None,
-                   criterion=None,
-                   optimizer=None):
-        """Initializes the schedule and set parameters before running.
-
-        :param dataloader: DataLoader in training or evaluation
-        :param model: The neural network model
-        :param criterion: Criterion for calculating loss
-        :param optimizer: Optimizer for updating the parameters
-        """
-        self.dataloader = dataloader
-        assert model is not None, "Schedule requires a model"
-        self.model = model
-        assert criterion is not None, "Schedule requires a criterion"
-        self.criterion = criterion
-        assert optimizer is not None, "Schedule requires an optimizer"
-        self.optimizer = optimizer
-        self.initialized = True
-
-    def check_initialized(self):
-        """Checks whether the schedule is initialized.
-        """
-        assert self.initialized, \
-            'Schedule is not initialized. Call schedule.initialize(...) before using it.'
->>>>>>> af88570f
 
     def load_batch(self, data_iter):
         """Loads a batch from data iterator. It returns the data and labels which are
@@ -78,58 +49,15 @@
         data, label = next(data_iter)
         return self._move_to_device(data), self._move_to_device(label)
 
-<<<<<<< HEAD
     def initialize(self, model, optimizer):
         """Initializes the model and the optimizer before training.
          This is often used in FP16 training.
 
         :param model: The neural network model
         :param optimizer: Optimizer for updating the parameters
-=======
-    def consume_batch(self):
-        while True:
-            try:
-                self.load_batch()
-            except StopIteration:
-                break
-
-    def _move_to_device(self, data):
-        if isinstance(data, (
-                tuple,
-                list,
-        )):
-            data = tuple([
-                d.to(get_current_device()).detach() for d in data
-                if torch.is_tensor(d)
-            ])
-        elif torch.is_tensor(data):
-            data = data.to(get_current_device()).detach()
-        return data
-
-    def train(self, dataloader=None, mode=True):
-        """Sets the dataloader to be used and turn the model to 
-        training or evaluation mode.
-
-        :param dataloader: Dataloader to be used
-        :param mode: If True, the model will set as training mode. Otherwise, evaluation mode.
-        """
-        self.check_initialized()
-        self.training = mode
-        if mode:
-            self.model.train()
-        else:
-            self.model.eval()
-        if dataloader is not None:
-            self.dataloader = dataloader
-            self.data_iter = iter(dataloader)
-
-    def zero_grad(self, forward_only=False):
-        """Cleans gradients with the optimizer.
->>>>>>> af88570f
         """
         return model, optimizer
 
-<<<<<<< HEAD
     @abstractmethod
     def forward_backward_step(self,
                               data_iter,
@@ -150,13 +78,6 @@
         :param return_loss: If False, the loss won't be returned
         """
         pass
-=======
-    def step(self):
-        """Updates the parameters and learning rate with the optimizer.
-        """
-        self.check_initialized()
-        self.optimizer.step()
->>>>>>> af88570f
 
     @abstractmethod
     def optimizer_step(self, model, optimizer, grad_clipping: float = 0.0):
