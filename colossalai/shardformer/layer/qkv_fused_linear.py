#!/usr/bin/env python
# -*- encoding: utf-8 -*-

import math
from typing import Callable, List, Optional, Tuple, Union

import torch
import torch.distributed as dist
import torch.nn as nn
from torch import Tensor
from torch.distributed import ProcessGroup
from torch.nn.parameter import Parameter

from colossalai.lazy import LazyInitContext
from colossalai.nn import init as init
from colossalai.nn.layer.utils import divide
from colossalai.tensor.d_tensor.api import (
    customized_distributed_tensor_to_existing_param,
    distribute_tensor_with_customization,
    is_customized_distributed_tensor,
    is_distributed_tensor,
    shard_rowwise,
    sharded_tensor_to_existing_param,
)

from ._operation import (
    gather_forward_split_backward,
    linear_with_async_comm,
    matmul_gather_forward_reducescatter_backward,
    matmul_with_async_comm,
    reduce_backward,
    reduce_forward,
    reducescatter_forward_gather_backward,
    split_forward_gather_backward,
)
from .parallel_module import ParallelModule
from .utils import create_randomizer_with_offset

__all__ = ["FusedLinear1D_Col", "FusedLinear1D_Row", "GPT2FusedLinearConv1D_Col", "GPT2FusedLinearConv1D_Row"]

# ====================================
# For GPT Only
# ====================================


def split_fused_qkv_in_gpt2_style(
    qkv: torch.Tensor, n_fused: int, process_group: ProcessGroup, is_transposed: bool = False
):
    """
    The fused qkv tensor looks like [Q1, Q2, K1, K2, V1, V2], this function will split them into [Q1, K1, V1] and [Q2, K2, V2].

    Args:
        qkv (torch.Tensor): The fused qkv tensor.
        n_fused (int): The number items fused together, defaults to 3 (query, key and value).
        process_group (ProcessGroup): The process group for distributed communication.
        is_transposed (bool): generally the tensor is the shape of (out_features, in_features). Set this to True if the tensor is in the shape (in_features, out_features).
    """
    # get the number of slice for the fused qkv
    rank = dist.get_rank(group=process_group)
    world_size = dist.get_world_size(group=process_group)
    order = torch.arange(world_size * n_fused)

    # split the fused qkv
    # from
    # [Q, K, V]
    # to
    # [Q1, Q2, K1, K2, V1, V2]
    if is_transposed:
        weight_chunks = torch.chunk(qkv, world_size * n_fused, dim=-1)
    else:
        weight_chunks = torch.chunk(qkv, world_size * n_fused, dim=0)

    # rearrange the slice into the final order
    # from
    # [Q1, Q2, K1, K2, V1, V2]
    # to
    # [Q1, K1, V1], [Q2, K2, V2]
    weight_chunks_of_current_rank = [weight_chunks[i] for i in order[rank::world_size]]

    if is_transposed:
        weight_of_current_rank = torch.cat(weight_chunks_of_current_rank, dim=-1)
    else:
        weight_of_current_rank = torch.cat(weight_chunks_of_current_rank, dim=0)
    return weight_of_current_rank


def gather_fused_qkv_in_gpt2_style(
    qkv: torch.Tensor, n_fused: int, process_group: ProcessGroup, is_transposed: bool = False
):
    """
    The splitted qkv tensor looks like [Q1, K1, V1] and [Q2, K2, V2], this function will gather them into [Q1, Q2, K1, K2, V1, V2].

    Args:
        qkv (torch.Tensor): The fused qkv tensor.
        n_fused (int): The number items fused together, defaults to 3 (query, key and value).
        process_group (ProcessGroup): The process group for distributed communication.
        is_transposed (bool): generally the tensor is the shape of (out_features, in_features). Set this to True if the tensor is in the shape (in_features, out_features).
    """
    world_size = dist.get_world_size(group=process_group)

    # gather the tensors
    # from
    # [Q1, K1, V1], [Q2, K2, V2]
    # to
    # [Q1, K1, V1, Q2, K2, V2]
    origin_device = qkv.device
    qkv = qkv.cuda()
    gather_list = [torch.zeros_like(qkv) for _ in range(world_size)]
    dist.all_gather(gather_list, qkv, group=process_group)

    if is_transposed:
        gather_weight = torch.cat(gather_list, dim=-1)
    else:
        gather_weight = torch.cat(gather_list, dim=0)
    gather_weight = gather_weight.to(origin_device)
    qkv = qkv.to(origin_device)

    # rearrange the tensor slices
    # from
    # [Q1, K1, V1, Q2, K2, V2]
    # to
    # [Q1, Q2, K1, K2, V1, V2]
    if is_transposed:
        weight_chunks = torch.chunk(gather_weight, world_size * n_fused, dim=-1)
    else:
        weight_chunks = torch.chunk(gather_weight, world_size * n_fused, dim=0)

    reordered_chunk_list = []
    for i in range(n_fused):
        reordered_chunk_list.extend(weight_chunks[i::n_fused])

    if is_transposed:
        reordered_gather_weight = torch.cat(reordered_chunk_list, dim=-1)
    else:
        reordered_gather_weight = torch.cat(reordered_chunk_list, dim=0)
    return reordered_gather_weight


class GPT2FusedLinearConv1D_Col(ParallelModule):
    r"""Linear layer with column parallelism.

    The linear layer is defined as :math:`Y = XA + b`. A is parallelized along
    its second dimension as :math:`A = [A_1, ..., A_p]`. This layer is used to fit `Conv1D` layer (Fused QKV) in gpt2 of huggingface.

    Args:
        in_features (int): size of each input sample.
        out_features (int): size of each output sample.
        bias (bool, optional): If set to ``False``, the layer will not learn an additive bias, defaults to ``True``.
        dtype (`torch.dtype`): The dtype of parameters, defaults to None.
        device (`torch.device`): The device of parameters, defaults to None.
        n_fused (int): The number items fused, defaults to 3 (QKV).
        process_group (`torch.distributed.ProcessGroup`): The process group to be used for weight sharding and communication, defaults to None.
        seq_parallel_mode (str): If set to ``None``, it will not use sequence parallel, otherwise will use corresponding mode of sequence parallel, defaults to None.
        gather_output (bool, optional): If true, call all-gather on output and make Y available
                    to all GPUs, otherwise, every GPU will have its output
                    which is :math:`Y_i = XA_i`, defaults to False
        skip_bias_add (bool): If set to ``True``, it will skip bias add for linear layer,
            which is preserved for kernel fusion, defaults to False
        weight_initializer (`typing.Callable`):
            The initializer of weight, defaults to kaiming uniform initializer.
        bias_initializer (`typing.Callable`):
            The initializer of bias, defaults to xavier uniform initializer.

    More details about ``initializer`` please refer to
    `init <https://github.com/hpcaitech/ColossalAI/blob/main/colossalai/nn/init.py>`_.
    """

    def __init__(
        self,
        in_features: int,
        out_features: int,
        bias: bool = True,
        dtype: torch.dtype = None,
        device: torch.device = None,
        process_group: ProcessGroup = None,
        async_communication: bool = False,
        gather_output: bool = False,
        seq_parallel_mode: str = None,
        overlap: bool = False,
        skip_bias_add: bool = False,
        n_fused: int = 3,
        weight: Optional[Parameter] = None,
        bias_: Optional[Parameter] = None,
        weight_initializer: Callable = init.kaiming_uniform_(a=math.sqrt(5)),
        bias_initializer: Callable = init.xavier_uniform_(a=1, scale=1),
        fp8_communication: bool = False,
    ):
        super().__init__()

        # Keep input parameters
        self.in_features = in_features
        self.out_features = out_features
        self.gather_output = gather_output
        self.seq_parallel_mode = seq_parallel_mode
        self.overlap = overlap
        self.skip_bias_add = skip_bias_add
        self.device = device
        self.n_fused = n_fused
        self.process_group = process_group
        self.async_communication = async_communication
        self.fp8_communication = fp8_communication

        if skip_bias_add and not bias:
            raise ValueError("cannot skip bias addition if bias is None")

        # offset the seed with randomizer index and rank
        seed = torch.random.initial_seed()
        self.randomizer = create_randomizer_with_offset(seed, process_group=self.process_group)

        # sanity check
        if weight is not None:
            assert not bias or bias_ is not None, "bias_ must be provided if bias is True when weight is not None"
        else:
            assert bias_ is None, "bias_ must be None if weight is None"

        # Parameters.
        if weight is None:
            # Initialize weight.
            factory_kwargs = {"device": device, "dtype": dtype}
            self.weight = Parameter(torch.empty(self.in_features, self.out_features, **factory_kwargs))
        else:
            weight.data = weight.data.to(device=device, dtype=dtype)
            self.weight = weight

        def shard_fn(tensor):
            return split_fused_qkv_in_gpt2_style(tensor, self.n_fused, self.process_group, True)

        def gather_fn(tensor):
            return gather_fused_qkv_in_gpt2_style(tensor, self.n_fused, self.process_group, True)

        if not is_customized_distributed_tensor(self.weight):
            with torch.no_grad():
                sharded_weight = distribute_tensor_with_customization(self.weight.data, shard_fn, gather_fn)
            customized_distributed_tensor_to_existing_param(sharded_weight, self.weight)

        if bias:
            if bias_ is None:
                self.bias = Parameter(torch.empty(self.out_features, **factory_kwargs))
            else:
                bias_.data = bias_.data.to(device=device, dtype=dtype)
                self.bias = bias_
            if not is_customized_distributed_tensor(self.bias):
                with torch.no_grad():
                    sharded_bias = distribute_tensor_with_customization(self.bias.data, shard_fn, gather_fn)
                customized_distributed_tensor_to_existing_param(sharded_bias, self.bias)
        else:
            self.bias = None

        if weight is None:
            # init weights
            self.reset_parameters(weight_initializer, bias_initializer)

    @staticmethod
    def from_native_module(
        module: nn.Module, process_group: Union[ProcessGroup, List[ProcessGroup]], *args, **kwargs
    ) -> ParallelModule:
        r"""
        Convert a huggingface layer `Conv1D` in gpt2 to a parallelized linear layer.

        Args:
            module (`nn.Linear`): The module to be converted.
            process_group (`Union[ProcessGroup, List[ProcessGroup]]`): The process group to be used for weight sharding and communication.
            n_fused (int): The number of layers to be fused. In GPT2, Q,K,V are fused in one weight.
        """
        LazyInitContext.materialize(module)
        # get the attributes
        in_features = module.weight.shape[0]
        out_features = module.weight.shape[1]
        bias = module.bias is not None
        device = module.weight.device

        # ensure only one process group is passed
        if isinstance(process_group, (list, tuple)):
            assert len(process_group) == 1, f"Expected only one process group, got {len(process_group)}."
            process_group = process_group[0]

        tp_size = dist.get_world_size(process_group)
        if out_features < tp_size:
            return module

        if out_features % tp_size != 0:
            raise ValueError(
                f"The size of out_features:{out_features} is not integer multiples of tensor parallel size: {tp_size}!"
            )

        linear_1d = GPT2FusedLinearConv1D_Col(
            in_features=in_features,
            out_features=out_features,
            bias=bias,
            device=device,
            process_group=process_group,
            weight=module.weight,
            bias_=module.bias,
            *args,
            **kwargs,
        )

        return linear_1d

    def reset_parameters(self, weight_initializer, bias_initializer) -> None:
        with self.randomizer.fork_rng(enable_cpu=True):
            fan_in, fan_out = self.in_features, self.out_features
            weight_initializer(self.weight, fan_in=fan_in, fan_out=fan_out)
            if self.bias is not None:
                bias_initializer(self.bias, fan_in=fan_in)

    def forward(self, input_: Tensor) -> Tuple[Tensor, Tensor]:
        assert (
            input_.shape[-1] == self.weight.shape[0]
        ), "Invalid shapes in Linear1D_Col forward: input={}, weight={}. Expected last dim of input {}.".format(
            input_.shape, self.weight.shape, self.weight.shape[-1]
        )

        # Matrix multiply.
        bias = self.bias if not self.skip_bias_add else None
<<<<<<< HEAD
        if self.seq_parallel_mode == "split_gather":
=======

        if self.seq_parallel_mode is None:
            # Set up backprop all-reduce.
            input_parallel = reduce_backward(input_, self.process_group, fp8_communication=self.fp8_communication)
            output_parallel = matmul_with_async_comm(
                input_parallel,
                self.weight,
                bias,
                self.process_group,
                self.async_communication,
                fp8_communication=self.fp8_communication,
            )
        elif self.seq_parallel_mode == "split_gather":
>>>>>>> cc1b0efc
            input_parallel = input_
            output_parallel = matmul_gather_forward_reducescatter_backward(
                input_parallel,
                self.weight,
                bias,
                self.process_group,
                True,
                1,
                self.overlap,
                fp8_communication=self.fp8_communication,
            )
        elif self.seq_parallel_mode == "ring":
            input_parallel = input_
            output_parallel = matmul_gather_forward_reducescatter_backward(
                input_parallel, self.weight, bias, self.process_group, True, 1, self.overlap, True
            )
        elif self.seq_parallel_mode is None or self.seq_parallel_mode == "ring_attn":
            # Set up backprop all-reduce.
            input_parallel = reduce_backward(input_, self.process_group)
            output_parallel = matmul_with_async_comm(
                input_parallel, self.weight, bias, self.process_group, self.async_communication
            )
        else:
            raise NotImplementedError(f"seq_parallel_mode={self.seq_parallel_mode} is not supported!")

        if self.gather_output:
            # All-gather across the partitions.
            output = gather_forward_split_backward(
                output_parallel, dim=-1, process_group=self.process_group, fp8_communication=self.fp8_communication
            )
        else:
            output = output_parallel

        if self.skip_bias_add:
            return output, self.bias
        else:
            return output


class GPT2FusedLinearConv1D_Row(ParallelModule):
    r"""Linear layer with row parallelism.
    This layer is used to fit `Conv1D` layer (Fused QKV) in gpt2 of huggingface.

    Args:
        in_features (int): size of each input sample.
        out_features (int): size of each output sample.
        bias (bool, optional): If set to ``False``, the layer will not learn an additive bias, defaults to ``True``.
        dtype (`torch.dtype`): The dtype of parameters, defaults to None.
        parallel_input (bool): If set to ``True``, it's assumed that the input is split, defaults to False.
        skip_bias_add (bool): If set to ``True``, it will skip bias add for linear layer,
        seq_parallel_mode (str): If set to ``None``, it will not use sequence parallel, otherwise will use corresponding mode of sequence parallel, defaults to None.
            which is preserved for kernel fusion, defaults to False
        weight_initializer (:class:`typing.Callable`, optional):
            The initializer of weight, defaults to kaiming uniform initializer.
        bias_initializer (:class:`typing.Callable`, optional):
            The initializer of bias, defaults to xavier uniform initializer.

    More details about ``initializer`` please refer to
    `init <https://github.com/hpcaitech/ColossalAI/blob/main/colossalai/nn/init.py>`_.
    """

    def __init__(
        self,
        in_features: int,
        out_features: int,
        bias: bool = True,
        dtype: torch.dtype = None,
        device: torch.device = None,
        process_group: ProcessGroup = None,
        seq_parallel_mode: str = None,
        parallel_input: bool = True,
        skip_bias_add: bool = False,
        weight: Optional[Parameter] = None,
        bias_: Optional[Parameter] = None,
        weight_initializer: Callable = init.kaiming_uniform_(a=math.sqrt(5)),
        bias_initializer: Callable = init.xavier_uniform_(a=1, scale=1),
        stream_chunk_num: int = 1,
        fp8_communication: bool = False,
    ):
        super().__init__()

        self.stream_chunk_num = stream_chunk_num

        # Keep input parameters
        self.in_features = in_features
        self.out_features = out_features
        self.parallel_input = parallel_input
        self.skip_bias_add = skip_bias_add
        self.process_group = process_group
        self.seq_parallel_mode = seq_parallel_mode
        self.num_partitions = dist.get_world_size(self.process_group)
        self.fp8_communication = fp8_communication

        if skip_bias_add and not bias:
            raise ValueError("cannot skip bias addition if bias is None")

        # offset the seed with randomizer index and rank
        seed = torch.random.initial_seed()
        self.randomizer = create_randomizer_with_offset(seed, process_group=self.process_group)

        # Divide the weight matrix along the last dimension.
        self.input_size_per_partition = divide(in_features, self.num_partitions)

        # sanity check
        if weight is not None:
            assert not bias or bias_ is not None, "bias_ must be provided if bias is True when weight is not None"
        else:
            assert bias_ is None, "bias_ must be None if weight is None"

        # Parameters.
        if weight is None:
            # Initialize weight.
            factory_kwargs = {"device": device, "dtype": dtype}
            self.weight = Parameter(torch.empty(self.in_features, self.out_features, **factory_kwargs))
        else:
            weight.data = weight.data.to(device=device, dtype=dtype)
            self.weight = weight
        if not is_distributed_tensor(self.weight):
            sharded_weight = shard_rowwise(self.weight.data, self.process_group)
            sharded_tensor_to_existing_param(sharded_weight, self.weight)

        if self.stream_chunk_num > 1:
            # TODO() work for inference only
            self.chunk_weight()
        if bias:
            if bias_ is None:
                self.bias = Parameter(torch.empty(self.out_features, **factory_kwargs))
            else:
                bias_.data = bias_.data.to(device=device, dtype=dtype)
                self.bias = bias_
        else:
            self.bias = None

        if weight is None:
            # init weights
            self.reset_parameters(weight_initializer, bias_initializer)

    @staticmethod
    def from_native_module(
        module: nn.Linear, process_group: Union[ProcessGroup, List[ProcessGroup]], *args, **kwargs
    ) -> ParallelModule:
        r"""
        Convert a native PyTorch linear layer to a parallelized linear layer.
        """
        LazyInitContext.materialize(module)
        # get the attributes
        in_features = module.weight.shape[0]
        out_features = module.weight.shape[1]
        bias = module.bias is not None
        device = module.weight.device

        # ensure only one process group is passed
        if isinstance(process_group, (list, tuple)):
            assert len(process_group) == 1, f"Expected only one process group, got {len(process_group)}."
            process_group = process_group[0]

        tp_size = dist.get_world_size(process_group)
        if in_features < tp_size:
            return module

        if in_features % tp_size != 0:
            raise ValueError(
                f"The size of in_features:{in_features} is not integer multiples of tensor parallel size: {tp_size}!"
            )

        linear_1d = GPT2FusedLinearConv1D_Row(
            in_features=in_features,
            out_features=out_features,
            bias=bias,
            device=device,
            process_group=process_group,
            weight=module.weight,
            bias_=module.bias,
            *args,
            **kwargs,
        )

        return linear_1d

    def chunk_weight(self):
        self.weight_list = torch.chunk(self.weight, self.stream_chunk_num, dim=0)

    def reset_parameters(self, weight_initializer, bias_initializer) -> None:
        with self.randomizer.fork_rng(enable_cpu=True):
            fan_in, fan_out = self.in_features, self.out_features
            weight_initializer(self.weight, fan_in=fan_in, fan_out=fan_out)

            if self.bias is not None:
                bias_initializer(self.bias, fan_in=fan_in)
                if self.process_group is None:
                    src_rank = 0
                else:
                    src_rank = dist.distributed_c10d._get_global_rank(self.process_group, 0)

                origin_device = self.bias.device
                self.bias.data = self.bias.cuda()
                dist.broadcast(self.bias, src=src_rank, group=self.process_group)
                self.bias.data = self.bias.to(origin_device)

    def forward(self, input_: Tensor) -> Tensor:
        # Set up backprop all-reduce.
        if self.parallel_input:
            assert (
                input_.shape[-1] == self.weight.shape[0]
            ), "Invalid shapes in Linear1D_Row forward: input={}, weight={}. Expected last dim of input {}.".format(
                input_.shape, self.weight.shape, self.weight.shape[0]
            )
            input_ = input_
        else:
            assert (
                divide(input_.shape[-1], self.num_partitions) == self.weight.shape[0]
            ), "Invalid shapes in Linear1D_Row forward: input={}, weight={}. Expected last dim of input {}.".format(
                input_.shape, self.weight.shape, self.weight.shape[0] * self.num_partitions
            )
            input_ = split_forward_gather_backward(
                input_, dim=-1, process_group=self.process_group, fp8_communication=self.fp8_communication
            )

        if self.stream_chunk_num > 1:
            if self.training:
                raise RuntimeError("use stream_chunk_num=1 in Linear1D_Row for training!")
            with torch.no_grad():
                output_parallel_list = [None for i in range(self.stream_chunk_num)]
                handle_list = []
                for i in range(self.stream_chunk_num):
                    output_parallel_list[i] = torch.matmul(input_, self.weight_list[i])
                    handle = torch.distributed.all_reduce(
                        output_parallel_list[i], group=self.process_group, async_op=True
                    )
                    handle_list.append(handle)
                    # output_parallel_list[i] = reduce_input(output_parallel_list[i], ParallelMode.PARALLEL_1D)
                for handle in handle_list:
                    handle.wait()
                output = torch.cat(output_parallel_list, dim=-1)
        else:
            if self.seq_parallel_mode is None or self.seq_parallel_mode == "ring_attn":
                output_parallel = torch.matmul(input_, self.weight)
                output = reduce_forward(output_parallel, self.process_group, fp8_communication=self.fp8_communication)
            elif self.seq_parallel_mode == "split_gather":
                output_parallel = torch.matmul(input_, self.weight)
                output = reducescatter_forward_gather_backward(
                    output_parallel,
                    self.process_group,
                    1,
                    self.fp8_communication,
                )
            elif self.seq_parallel_mode == "ring":
                output_parallel = torch.matmul(input_, self.weight)
<<<<<<< HEAD
                output = reducescatter_forward_gather_backward(output_parallel, self.process_group, 1)
            else:
                raise NotImplementedError(f"seq_parallel_mode={self.seq_parallel_mode} is not supported!")
=======
                output = reducescatter_forward_gather_backward(
                    output_parallel, self.process_group, 1, self.fp8_communication
                )
>>>>>>> cc1b0efc

        if not self.skip_bias_add:
            if self.bias is not None:
                output = output + self.bias
            return output
        else:
            return output, self.bias


# ====================================
# For Fused torch.nn.Linear
# ====================================


class FusedLinear1D_Col(ParallelModule):
    r"""Fused Linear layer with column parallelism.

    The linear layer is defined as :math:`Y = XA + b`. A is parallelized along
    its second dimension as :math:`A = [A_1, ..., A_p]`. This layer is used to fit `torch.nn.Linear` layer (Fused QKV) in normal torch layer of huggingface, like SAM.

    Args:
        in_features (int): size of each input sample.
        out_features (int): size of each output sample.
        bias (bool, optional): If set to ``False``, the layer will not learn an additive bias, defaults to ``True``.
        dtype (`torch.dtype`): The dtype of parameters, defaults to None.
        device (`torch.device`): The device of parameters, defaults to None.
        n_fused (int): The number items fused, defaults to 3 (QKV).
        process_group (`torch.distributed.ProcessGroup`): The process group to be used for weight sharding and communication, defaults to None.
        gather_output (bool, optional): If true, call all-gather on output and make Y available
                    to all GPUs, otherwise, every GPU will have its output
                    which is :math:`Y_i = XA_i`, defaults to False
        skip_bias_add (bool): If set to ``True``, it will skip bias add for linear layer,
            which is preserved for kernel fusion, defaults to False
        weight_initializer (`typing.Callable`):
            The initializer of weight, defaults to kaiming uniform initializer.
        bias_initializer (`typing.Callable`):
            The initializer of bias, defaults to xavier uniform initializer.

    More details about ``initializer`` please refer to
    `init <https://github.com/hpcaitech/ColossalAI/blob/main/colossalai/nn/init.py>`_.
    """

    def __init__(
        self,
        in_features: int,
        out_features: int,
        bias: bool = True,
        dtype: torch.dtype = None,
        device: torch.device = None,
        process_group: ProcessGroup = None,
        async_communication: bool = False,
        gather_output: bool = False,
        skip_bias_add: bool = False,
        n_fused: int = 3,
        weight: Optional[Parameter] = None,
        bias_: Optional[Parameter] = None,
        weight_initializer: Callable = init.kaiming_uniform_(a=math.sqrt(5)),
        bias_initializer: Callable = init.xavier_uniform_(a=1, scale=1),
        fp8_communication: bool = False,
    ):
        super().__init__()
        # Keep input parameters
        self.in_features = in_features
        self.out_features = out_features
        self.gather_output = gather_output
        self.skip_bias_add = skip_bias_add
        self.device = device
        self.n_fused = n_fused
        self.process_group = process_group
        self.async_communication = async_communication
        self.fp8_communication = fp8_communication

        if skip_bias_add and not bias:
            raise ValueError("cannot skip bias addition if bias is None")

        # offset the seed with randomizer index and rank
        seed = torch.random.initial_seed()
        self.randomizer = create_randomizer_with_offset(seed, process_group=self.process_group)

        # sanity check
        if weight is not None:
            assert not bias or bias_ is not None, "bias_ must be provided if bias is True when weight is not None"
        else:
            assert bias_ is None, "bias_ must be None if weight is None"

        # Parameters.
        if weight is None:
            # Initialize weight.
            factory_kwargs = {"device": device, "dtype": dtype}
            self.weight = Parameter(torch.empty(self.out_features, self.in_features, **factory_kwargs))
        else:
            weight.data = weight.data.to(device=device, dtype=dtype)
            self.weight = weight

        def shard_fn(tensor):
            return split_fused_qkv_in_gpt2_style(tensor, self.n_fused, self.process_group, False)

        def gather_fn(tensor):
            return gather_fused_qkv_in_gpt2_style(tensor, self.n_fused, self.process_group, False)

        if not is_customized_distributed_tensor(self.weight):
            with torch.no_grad():
                sharded_weight = distribute_tensor_with_customization(self.weight.data, shard_fn, gather_fn)
            customized_distributed_tensor_to_existing_param(sharded_weight, self.weight)

        if bias:
            if bias_ is None:
                self.bias = Parameter(torch.empty(self.out_features, **factory_kwargs))
            else:
                bias_.data = bias_.data.to(device=device, dtype=dtype)
                self.bias = bias_
            if not is_customized_distributed_tensor(self.bias):
                with torch.no_grad():
                    sharded_bias = distribute_tensor_with_customization(self.bias.data, shard_fn, gather_fn)
                customized_distributed_tensor_to_existing_param(sharded_bias, self.bias)
        else:
            self.bias = None

        if weight is None:
            # init weights
            self.reset_parameters(weight_initializer, bias_initializer)

    @staticmethod
    def from_native_module(
        module: nn.Module, process_group: Union[ProcessGroup, List[ProcessGroup]], n_fused: int, *args, **kwargs
    ) -> ParallelModule:
        r"""
        Convert a fused `torch.nn.linear` layer to a parallelized linear layer.

        Args:
            module (`nn.Linear`): The module to be converted.
            process_group (`Union[ProcessGroup, List[ProcessGroup]]`): The process group to be used for weight sharding and communication.
            n_fused (int): The number of layers to be fused. In common, Q,K,V are fused in one weight.
        """
        LazyInitContext.materialize(module)

        # get the attributes
        in_features = module.in_features
        out_features = module.out_features
        bias = module.bias is not None
        device = module.weight.device

        # ensure only one process group is passed
        if isinstance(process_group, (list, tuple)):
            assert len(process_group) == 1, f"Expected only one process group, got {len(process_group)}."
            process_group = process_group[0]

        linear_1d = FusedLinear1D_Col(
            in_features=in_features,
            out_features=out_features,
            bias=bias,
            device=device,
            process_group=process_group,
            weight=module.weight,
            bias_=module.bias,
            n_fused=n_fused,
            *args,
            **kwargs,
        )

        # # TODO: copy the sharded weights
        # with torch.no_grad():
        #     sharded_weight = split_fused_qkv_in_gpt2_style(module.weight.data,
        #                                                    n_fused=n_fused,
        #                                                    process_group=process_group,
        #                                                    is_transposed=False)
        #     linear_1d.weight.data.copy_(sharded_weight.data)

        #     if bias:
        #         sharded_bias = split_fused_qkv_in_gpt2_style(module.bias.data,
        #                                                      n_fused=n_fused,
        #                                                      process_group=process_group,
        #                                                      is_transposed=False)
        #         linear_1d.bias.data.copy_(sharded_bias.data)
        return linear_1d

    def reset_parameters(self, weight_initializer, bias_initializer) -> None:
        with self.randomizer.fork_rng(enable_cpu=True):
            fan_in, fan_out = self.in_features, self.out_features
            weight_initializer(self.weight, fan_in=fan_in, fan_out=fan_out)
            if self.bias is not None:
                bias_initializer(self.bias, fan_in=fan_in)

    def forward(self, input_: Tensor) -> Tuple[Tensor, Tensor]:
        assert (
            input_.shape[-1] == self.weight.shape[-1]
        ), "Invalid shapes in Linear1D_Col forward: input={}, weight={}. Expected last dim of input {}.".format(
            input_.shape, self.weight.shape, self.weight.shape[-1]
        )
        # Set up backprop all-reduce.
        # input_parallel = reduce_backward(input_, self.process_group)
        input_parallel = input_

        # Matrix multiply.
        bias = self.bias if not self.skip_bias_add else None

        output_parallel = linear_with_async_comm(input_parallel, self.weight, bias, self.process_group, True)

        if self.gather_output:
            # All-gather across the partitions.
            output = gather_forward_split_backward(
                output_parallel, dim=-1, process_group=self.process_group, fp8_communication=self.fp8_communication
            )
        else:
            output = output_parallel

        if self.skip_bias_add:
            return output, self.bias
        else:
            return output<|MERGE_RESOLUTION|>--- conflicted
+++ resolved
@@ -313,23 +313,7 @@
 
         # Matrix multiply.
         bias = self.bias if not self.skip_bias_add else None
-<<<<<<< HEAD
         if self.seq_parallel_mode == "split_gather":
-=======
-
-        if self.seq_parallel_mode is None:
-            # Set up backprop all-reduce.
-            input_parallel = reduce_backward(input_, self.process_group, fp8_communication=self.fp8_communication)
-            output_parallel = matmul_with_async_comm(
-                input_parallel,
-                self.weight,
-                bias,
-                self.process_group,
-                self.async_communication,
-                fp8_communication=self.fp8_communication,
-            )
-        elif self.seq_parallel_mode == "split_gather":
->>>>>>> cc1b0efc
             input_parallel = input_
             output_parallel = matmul_gather_forward_reducescatter_backward(
                 input_parallel,
@@ -344,13 +328,26 @@
         elif self.seq_parallel_mode == "ring":
             input_parallel = input_
             output_parallel = matmul_gather_forward_reducescatter_backward(
-                input_parallel, self.weight, bias, self.process_group, True, 1, self.overlap, True
+                input_parallel,
+                self.weight,
+                bias,
+                self.process_group,
+                True,
+                1,
+                self.overlap,
+                True,
+                fp8_communication=self.fp8_communication,
             )
         elif self.seq_parallel_mode is None or self.seq_parallel_mode == "ring_attn":
             # Set up backprop all-reduce.
             input_parallel = reduce_backward(input_, self.process_group)
             output_parallel = matmul_with_async_comm(
-                input_parallel, self.weight, bias, self.process_group, self.async_communication
+                input_parallel,
+                self.weight,
+                bias,
+                self.process_group,
+                self.async_communication,
+                fp8_communication=self.fp8_communication,
             )
         else:
             raise NotImplementedError(f"seq_parallel_mode={self.seq_parallel_mode} is not supported!")
@@ -578,15 +575,13 @@
                 )
             elif self.seq_parallel_mode == "ring":
                 output_parallel = torch.matmul(input_, self.weight)
-<<<<<<< HEAD
-                output = reducescatter_forward_gather_backward(output_parallel, self.process_group, 1)
+                output = reducescatter_forward_gather_backward(
+                    output_parallel,
+                    self.process_group,
+                    1,
+                )
             else:
                 raise NotImplementedError(f"seq_parallel_mode={self.seq_parallel_mode} is not supported!")
-=======
-                output = reducescatter_forward_gather_backward(
-                    output_parallel, self.process_group, 1, self.fp8_communication
-                )
->>>>>>> cc1b0efc
 
         if not self.skip_bias_add:
             if self.bias is not None:
