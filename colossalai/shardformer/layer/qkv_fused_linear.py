--- conflicted
+++ resolved
@@ -34,11 +34,7 @@
 from .parallel_module import ParallelModule
 from .utils import create_randomizer_with_offset
 
-<<<<<<< HEAD
-__all__ = ['FusedLinear1D_Col', 'GPT2FusedLinearConv1D_Col', 'GPT2FusedLinearConv1D_Row']
-=======
 __all__ = ['FusedLinear1D_Col', 'FusedLinear1D_Row', 'GPT2FusedLinearConv1D_Col', 'GPT2FusedLinearConv1D_Row']
->>>>>>> b8496574
 
 # ====================================
 # For GPT Only
@@ -541,18 +537,11 @@
                  gather_output: bool = False,
                  skip_bias_add: bool = False,
                  n_fused: int = 3,
-<<<<<<< HEAD
-                 weight_initializer: Callable = init.kaiming_uniform_(a=math.sqrt(5)),
-                 bias_initializer: Callable = init.xavier_uniform_(a=1, scale=1)):
-        super().__init__()
-
-=======
                  weight: Optional[Parameter] = None,
                  bias_: Optional[Parameter] = None,
                  weight_initializer: Callable = init.kaiming_uniform_(a=math.sqrt(5)),
                  bias_initializer: Callable = init.xavier_uniform_(a=1, scale=1)):
         super().__init__()
->>>>>>> b8496574
         # Keep input parameters
         self.in_features = in_features
         self.out_features = out_features
@@ -566,12 +555,6 @@
         if skip_bias_add and not bias:
             raise ValueError('cannot skip bias addition if bias is None')
 
-<<<<<<< HEAD
-        # Parameters.
-        # Initialize weight.
-        factory_kwargs = {'device': device, 'dtype': dtype}
-        weight = torch.empty(self.out_features, self.in_features, **factory_kwargs)
-=======
         # offset the seed with randomizer index and rank
         seed = torch.random.initial_seed()
         self.randomizer = create_randomizer_with_offset(seed, process_group=self.process_group)
@@ -590,35 +573,11 @@
         else:
             weight.data = weight.data.to(device=device, dtype=dtype)
             self.weight = weight
->>>>>>> b8496574
 
         def shard_fn(tensor):
             return split_fused_qkv_in_gpt2_style(tensor, self.n_fused, self.process_group, False)
 
         def gather_fn(tensor):
-<<<<<<< HEAD
-            return gather_fused_qkv_in_gpt2_style(tensor, 3, self.process_group, False)
-
-        with torch.no_grad():
-            sharded_weight = distribute_tensor_with_customization(weight, shard_fn, gather_fn)
-        self.weight = customized_distributed_tensor_to_param(sharded_weight)
-
-        if bias:
-            bias = torch.empty(self.out_features, **factory_kwargs)
-
-            with torch.no_grad():
-                sharded_bias = distribute_tensor_with_customization(bias, shard_fn, gather_fn)
-            self.bias = customized_distributed_tensor_to_param(sharded_bias)
-        else:
-            self.bias = None
-
-        # offset the seed with randomizer index and rank
-        seed = torch.random.initial_seed()
-        self.randomizer = create_randomizer_with_offset(seed, process_group=self.process_group)
-
-        # init weights
-        self.reset_parameters(weight_initializer, bias_initializer)
-=======
             return gather_fused_qkv_in_gpt2_style(tensor, self.n_fused, self.process_group, False)
 
         if not is_customized_distributed_tensor(self.weight):
@@ -642,7 +601,6 @@
         if weight is None:
             # init weights
             self.reset_parameters(weight_initializer, bias_initializer)
->>>>>>> b8496574
 
     @staticmethod
     def from_native_module(module: nn.Module, process_group: Union[ProcessGroup, List[ProcessGroup]], n_fused: int,
@@ -672,26 +630,6 @@
                                       bias=bias,
                                       device=device,
                                       process_group=process_group,
-<<<<<<< HEAD
-                                      *args,
-                                      **kwargs)
-
-        # TODO: copy the sharded weights
-        with torch.no_grad():
-            sharded_weight = split_fused_qkv_in_gpt2_style(module.weight.data,
-                                                           n_fused=n_fused,
-                                                           process_group=process_group,
-                                                           is_transposed=False)
-            linear_1d.weight.data.copy_(sharded_weight.data)
-
-            if bias:
-                sharded_bias = split_fused_qkv_in_gpt2_style(module.bias.data,
-                                                             n_fused=n_fused,
-                                                             process_group=process_group,
-                                                             is_transposed=False)
-                linear_1d.bias.data.copy_(sharded_bias.data)
-
-=======
                                       weight=module.weight,
                                       bias_=module.bias,
                                       *args,
@@ -712,7 +650,6 @@
         #                                                      is_transposed=False)
         #         linear_1d.bias.data.copy_(sharded_bias.data)
         print(linear_1d.weight.shape)
->>>>>>> b8496574
         return linear_1d
 
     def reset_parameters(self, weight_initializer, bias_initializer) -> None:
