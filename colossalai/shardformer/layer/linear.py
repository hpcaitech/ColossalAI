#!/usr/bin/env python
# -*- encoding: utf-8 -*-

import math
from typing import Callable, List, Optional, Tuple, Union

import torch
import torch.distributed as dist
import torch.nn as nn
import torch.nn.functional as F
from torch import Tensor
from torch.distributed import ProcessGroup
from torch.nn.parameter import Parameter

from colossalai.lazy import LazyInitContext
from colossalai.nn import init as init
from colossalai.nn.layer.utils import divide
from colossalai.tensor.d_tensor.api import (
    is_distributed_tensor,
    shard_colwise,
    shard_rowwise,
    sharded_tensor_to_existing_param,
)

from ._operation import (
    gather_forward_split_backward,
    linear_gather_forward_reducescatter_backward,
    linear_reducescatter_forward_gather_backward,
    linear_with_async_comm,
    linear_with_grad_accum,
    reduce_forward,
    split_forward_gather_backward,
)
from .parallel_module import PaddingParallelModule, ParallelModule
from .utils import create_randomizer_with_offset, is_share_sp_tp

__all__ = ["LinearWithGradAccum", "Linear1D_Col", "Linear1D_Row"]


class LinearWithGradAccum(ParallelModule):
    r"""Linear layer with no parallelism.

    Args:
        in_features (int): size of each input sample.
        out_features (int): size of each output sample.
        bias (bool, optional): If set to ``False``, the layer will not learn an additive bias, defaults to ``True``.
        dtype (`torch.dtype`): The dtype of parameters, defaults to None.
        device (`torch.device`): The device of parameters, defaults to None.
        gather_output (bool, optional): If true, call all-gather on output and make Y available
                    to all GPUs, otherwise, every GPU will have its output
                    which is :math:`Y_i = XA_i`, defaults to False
        seq_parallel (`bool`): If set to ``True``, it will use sequence parallel, defaults to False.
        overlap (`bool`): If set to ``True``, it will overlap input all-gather with gradient computation during backward, defaults to False.
        skip_bias_add (bool): If set to ``True``, it will skip bias add for linear layer,
            which is preserved for kernel fusion, defaults to False
        weight_initializer (`typing.Callable`):
            The initializer of weight, defaults to kaiming uniform initializer.
        bias_initializer (`typing.Callable`):
            The initializer of bias, defaults to xavier uniform initializer.

    """

    def __init__(
        self,
        in_features: int,
        out_features: int,
        bias: bool = True,
        dtype: torch.dtype = None,
        device: torch.device = None,
        skip_bias_add: bool = False,
        weight: Optional[Parameter] = None,
        bias_: Optional[Parameter] = None,
        weight_initializer: Callable = init.kaiming_uniform_(a=math.sqrt(5)),
        bias_initializer: Callable = init.xavier_uniform_(a=1, scale=1),
        use_zbv: bool = False,
        **kwargs,
    ):
        super().__init__(weight=weight, bias_=bias_, **kwargs)

        # Keep input parameters
        self.in_features = in_features
        self.out_features = out_features
        self.skip_bias_add = skip_bias_add
        self.device = device
        self.use_zbv = use_zbv

        if skip_bias_add and not bias:
            raise ValueError("cannot skip bias addition if bias is None")

        # offset the seed with randomizer index and rank
        seed = torch.random.initial_seed()

        self.randomizer = create_randomizer_with_offset(seed, process_group=None)

        # sanity check
        if weight is not None:
            assert not bias or bias_ is not None, "bias_ must be provided if bias is True when weight is not None"
        else:
            assert bias_ is None, "bias_ must be None if weight is None"

        # Parameters.
        if weight is None:
            factory_kwargs = {"device": device, "dtype": dtype}
            self.weight = Parameter(torch.empty(self.out_features, self.in_features, **factory_kwargs))
        else:
            weight.data = weight.data.to(device=device, dtype=dtype)
            self.weight = weight

        if bias:
            if bias_ is None:
                self.bias = Parameter(torch.empty(self.out_features, **factory_kwargs))
            else:
                bias_.data = bias_.data.to(device=device, dtype=dtype)
                self.bias = bias_
        else:
            self.bias = None

        if weight is None:
            # init weights
            self.reset_parameters(weight_initializer, bias_initializer)

    @staticmethod
    def from_native_module(module: nn.Linear, **kwargs) -> ParallelModule:
        r"""
        Convert a native PyTorch linear layer to a parallelized linear layer.
        """
        LazyInitContext.materialize(module)
        # get the attributes
        in_features = module.in_features
        out_features = module.out_features
        bias = module.bias is not None
        device = module.weight.device

        linear_1d = LinearWithGradAccum(
            in_features=in_features,
            out_features=out_features,
            bias=bias,
            device=device,
            weight=module.weight,
            bias_=module.bias,
            **kwargs,
        )

        return linear_1d

    def reset_parameters(self, weight_initializer, bias_initializer) -> None:
        with self.randomizer.fork_rng(enable_cpu=True):
            fan_in, fan_out = self.in_features, self.out_features
            weight_initializer(self.weight, fan_in=fan_in, fan_out=fan_out)
            if self.bias is not None:
                bias_initializer(self.bias, fan_in=fan_in)

    def forward(self, input_: Tensor) -> Tuple[Tensor, Tensor]:
        assert (
            input_.shape[-1] == self.weight.shape[-1]
        ), "Invalid shapes in Linear1D_Col forward: input={}, weight={}. Expected last dim of input {}.".format(
            input_.shape, self.weight.shape, self.weight.shape[-1]
        )

        # Set up backprop all-reduce.
        input_parallel = input_

        # Matrix multiply.
        bias = self.bias if not self.skip_bias_add else None
        output_parallel = linear_with_grad_accum(
            input_parallel,
            self.weight,
            bias,
            False,
            use_zbv=self.use_zbv,
        )

        output = output_parallel

        if self.skip_bias_add:
            return output, self.bias
        else:
            return output


class Linear1D_Col(ParallelModule):
    r"""Linear layer with column parallelism.

    The linear layer is defined as :math:`Y = XA + b`. A is parallelized along
    its second dimension as :math:`A = [A_1, ..., A_p]`.

    Args:
        in_features (int): size of each input sample.
        out_features (int): size of each output sample.
        bias (bool, optional): If set to ``False``, the layer will not learn an additive bias, defaults to ``True``.
        dtype (`torch.dtype`): The dtype of parameters, defaults to None.
        device (`torch.device`): The device of parameters, defaults to None.
        process_group (`torch.distributed.ProcessGroup`): The process group to be used for weight sharding and communication, defaults to None.
        gather_output (bool, optional): If true, call all-gather on output and make Y available
                    to all GPUs, otherwise, every GPU will have its output
                    which is :math:`Y_i = XA_i`, defaults to False
        seq_parallel (`bool`): If set to ``True``, it will use sequence parallel, defaults to False.
        skip_bias_add (bool): If set to ``True``, it will skip bias add for linear layer,
            which is preserved for kernel fusion, defaults to False
        weight_initializer (`typing.Callable`):
            The initializer of weight, defaults to kaiming uniform initializer.
        bias_initializer (`typing.Callable`):
            The initializer of bias, defaults to xavier uniform initializer.

    More details about ``initializer`` please refer to
    `init <https://github.com/hpcaitech/ColossalAI/blob/main/colossalai/nn/init.py>`_.
    """

    def __init__(
        self,
        in_features: int,
        out_features: int,
        bias: bool = True,
        dtype: torch.dtype = None,
        device: torch.device = None,
        process_group: ProcessGroup = None,
        gather_output: bool = False,
        seq_parallel_mode: str = None,
        seq_parallel_dim: int = 1,
        skip_bias_add: bool = False,
        weight: Optional[Parameter] = None,
        bias_: Optional[Parameter] = None,
        weight_initializer: Callable = init.kaiming_uniform_(a=math.sqrt(5)),
        bias_initializer: Callable = init.xavier_uniform_(a=1, scale=1),
        fp8_communication: bool = False,
        use_zbv: bool = False,
        **kwargs,
    ):
        super().__init__(weight=weight, bias_=bias_, **kwargs)

        # Keep input parameters
        self.in_features = in_features
        self.out_features = out_features
        self.gather_output = gather_output
        self.seq_parallel_mode = seq_parallel_mode
        self.seq_parallel_dim = seq_parallel_dim
        self.skip_bias_add = skip_bias_add
        self.device = device
        self.process_group = process_group
        self.fp8_communication = fp8_communication
        self.use_zbv = use_zbv

        if skip_bias_add and not bias:
            raise ValueError("cannot skip bias addition if bias is None")

        # offset the seed with randomizer index and rank
        seed = torch.random.initial_seed()
        self.randomizer = create_randomizer_with_offset(seed, process_group=self.process_group)

        # sanity check
        if weight is not None:
            assert not bias or bias_ is not None, "bias_ must be provided if bias is True when weight is not None"
        else:
            assert bias_ is None, "bias_ must be None if weight is None"

        # Parameters.
        if weight is None:
            factory_kwargs = {"device": device, "dtype": dtype}
            self.weight = Parameter(torch.empty(self.out_features, self.in_features, **factory_kwargs))
        else:
            weight.data = weight.data.to(device=device, dtype=dtype)
            self.weight = weight

        if not is_distributed_tensor(self.weight):
            sharded_weight = shard_rowwise(self.weight.data, self.process_group)
            sharded_tensor_to_existing_param(sharded_weight, self.weight)

        if bias:
            if bias_ is None:
                self.bias = Parameter(torch.empty(self.out_features, **factory_kwargs))
            else:
                bias_.data = bias_.data.to(device=device, dtype=dtype)
                self.bias = bias_
            if not is_distributed_tensor(self.bias):
                sharded_bias = shard_colwise(self.bias.data, self.process_group)
                sharded_tensor_to_existing_param(sharded_bias, self.bias)
        else:
            self.bias = None

        if weight is None:
            # init weights
            self.reset_parameters(weight_initializer, bias_initializer)

    @staticmethod
    def from_native_module(
        module: nn.Linear, process_group: Union[ProcessGroup, List[ProcessGroup]], **kwargs
    ) -> ParallelModule:
        r"""
        Convert a native PyTorch linear layer to a parallelized linear layer.
        """
        LazyInitContext.materialize(module)
        # get the attributes
        in_features = module.in_features
        out_features = module.out_features
        bias = module.bias is not None
        device = module.weight.device
        # ensure only one process group is passed
        if isinstance(process_group, (list, tuple)):
            assert len(process_group) == 1, f"Expected only one process group, got {len(process_group)}."
            process_group = process_group[0]

        tp_size = dist.get_world_size(process_group)
        if out_features < tp_size:
            return module

        if out_features % tp_size != 0:
            raise ValueError(
                f"The size of out_features:{out_features} is not integer multiples of tensor parallel size: {tp_size}!"
            )

        linear_1d = Linear1D_Col(
            in_features=in_features,
            out_features=out_features,
            bias=bias,
            device=device,
            process_group=process_group,
            weight=module.weight,
            bias_=module.bias,
            **kwargs,
        )

        return linear_1d

    def reset_parameters(self, weight_initializer, bias_initializer) -> None:
        with self.randomizer.fork_rng(enable_cpu=True):
            fan_in, fan_out = self.in_features, self.out_features
            weight_initializer(self.weight, fan_in=fan_in, fan_out=fan_out)
            if self.bias is not None:
                bias_initializer(self.bias, fan_in=fan_in)

    def forward(self, input_: Tensor) -> Tuple[Tensor, Tensor]:
        assert (
            input_.shape[-1] == self.weight.shape[-1]
        ), "Invalid shapes in Linear1D_Col forward: input={}, weight={}. Expected last dim of input {}.".format(
            input_.shape, self.weight.shape, self.weight.shape[-1]
        )

        # Set up backprop all-reduce.
        input_parallel = input_

        # Matrix multiply.
        bias = self.bias if not self.skip_bias_add else None
<<<<<<< HEAD

        if is_share_sp_tp(self.seq_parallel_mode):
=======
        if self.seq_parallel_mode == "split_gather":
            input_parallel = gather_forward_reducescatter_backward(
                input_parallel, self.process_group, self.seq_parallel_dim, fp8_communication=self.fp8_communication
            )
            output_parallel = linear_with_async_comm(
                input_parallel,
                self.weight,
                bias,
                self.process_group,
                False,
                fp8_communication=self.fp8_communication,
                use_zbv=self.use_zbv,
            )
        elif self.seq_parallel_mode == "ring":
>>>>>>> aed20fb2
            output_parallel = linear_gather_forward_reducescatter_backward(
                input_parallel,
                self.weight,
                bias,
                self.process_group,
                True,
                self.seq_parallel_dim,
                ring=self.seq_parallel_mode == "ring",
            )
        else:
            output_parallel = linear_with_async_comm(
                input_parallel,
                self.weight,
                bias,
                self.process_group,
                True,
                fp8_communication=self.fp8_communication,
                use_zbv=self.use_zbv,
            )
        if self.gather_output:
            # All-gather across the partitions.
            output = gather_forward_split_backward(
                output_parallel, dim=-1, process_group=self.process_group, fp8_communication=self.fp8_communication
            )
        else:
            output = output_parallel

        if self.skip_bias_add:
            return output, self.bias
        else:
            return output


class Linear1D_Row(ParallelModule):
    r"""Linear layer with row parallelism

    Args:
        in_features (int): size of each input sample.
        out_features (int): size of each output sample.
        bias (bool, optional): If set to ``False``, the layer will not learn an additive bias, defaults to ``True``.
        dtype (`torch.dtype`): The dtype of parameters, defaults to None.
        parallel_input (bool): If set to ``True``, it's assumed that the input is split, defaults to False.
        process_group (`torch.distributed.ProcessGroup`): The process group to be used for weight sharding and communication, defaults to None.
        seq_parallel_mode (`str`): The type of sp mode, it will use sequence parallel when `seq_parallel_mode` is not None. Defaults to None.
        seq_parallel_dim (`int`): Which dim will sequence parallelism split and gather the sequence.
        skip_bias_add (bool): If set to ``True``, it will skip bias add for linear layer,
            which is preserved for kernel fusion, defaults to False
        weight_initializer (:class:`typing.Callable`, optional):
            The initializer of weight, defaults to kaiming uniform initializer.
        bias_initializer (:class:`typing.Callable`, optional):
            The initializer of bias, defaults to xavier uniform initializer.

    More details about ``initializer`` please refer to
    `init <https://github.com/hpcaitech/ColossalAI/blob/main/colossalai/nn/init.py>`_.
    """

    def __init__(
        self,
        in_features: int,
        out_features: int,
        bias: bool = True,
        dtype: torch.dtype = None,
        device: torch.device = None,
        process_group: ProcessGroup = None,
        seq_parallel_mode: str = None,
        seq_parallel_dim: int = 1,
        parallel_input: bool = True,
        skip_bias_add: bool = False,
        weight: Optional[Parameter] = None,
        bias_: Optional[Parameter] = None,
        weight_initializer: Callable = init.kaiming_uniform_(a=math.sqrt(5)),
        bias_initializer: Callable = init.xavier_uniform_(a=1, scale=1),
        stream_chunk_num: int = 1,
        fp8_communication: bool = False,
        use_zbv: bool = False,
    ):
        super().__init__()

        self.stream_chunk_num = stream_chunk_num

        # Keep input parameters
        self.in_features = in_features
        self.out_features = out_features
        self.parallel_input = parallel_input
        self.skip_bias_add = skip_bias_add
        self.process_group = process_group
        self.seq_parallel_mode = seq_parallel_mode
        self.seq_parallel_dim = seq_parallel_dim
        self.num_partitions = dist.get_world_size(self.process_group)
        self.fp8_communication = fp8_communication
        self.use_zbv = use_zbv

        if skip_bias_add and not bias:
            raise ValueError("cannot skip bias addition if bias is None")

        # offset the seed with randomizer index and rank
        seed = torch.random.initial_seed()
        self.randomizer = create_randomizer_with_offset(seed, process_group=self.process_group)

        # sanity check
        if weight is not None:
            assert not bias or bias_ is not None, "bias_ must be provided if bias is True when weight is not None"
        else:
            assert bias_ is None, "bias_ must be None if weight is None"

        # Parameters.
        if weight is None:
            # Initialize weight.
            factory_kwargs = {"device": device, "dtype": dtype}
            self.weight = Parameter(torch.empty(self.out_features, self.in_features, **factory_kwargs))
        else:
            weight.data = weight.data.to(device=device, dtype=dtype)
            self.weight = weight
        if not is_distributed_tensor(self.weight):
            sharded_weight = shard_colwise(self.weight.data, self.process_group)
            sharded_tensor_to_existing_param(sharded_weight, self.weight)

        if self.stream_chunk_num > 1:
            # TODO() work for inference only
            self.chunk_weight()

        if bias:
            if bias_ is None:
                self.bias = Parameter(torch.empty(self.out_features, **factory_kwargs))
            else:
                bias_.data = bias_.data.to(device=device, dtype=dtype)
                self.bias = bias_
        else:
            self.bias = None

        if weight is None:
            with self.randomizer.fork_rng(enable_cpu=True):
                self.reset_parameters(weight_initializer, bias_initializer)

    @staticmethod
    def from_native_module(
        module: nn.Linear, process_group: Union[ProcessGroup, List[ProcessGroup]], **kwargs
    ) -> ParallelModule:
        r"""
        Convert a native PyTorch linear layer to a parallelized linear layer.
        """
        LazyInitContext.materialize(module)
        # get the attributes
        in_features = module.in_features
        out_features = module.out_features
        bias = module.bias is not None
        device = module.weight.device

        # ensure only one process group is passed
        if isinstance(process_group, (list, tuple)):
            assert len(process_group) == 1, f"Expected only one process group, got {len(process_group)}."
            process_group = process_group[0]

        tp_size = dist.get_world_size(process_group)
        if in_features < tp_size:
            return module

        if in_features % tp_size != 0:
            raise ValueError(
                f"The size of in_features:{in_features} is not integer multiples of tensor parallel size: {tp_size}!"
            )

        linear_1d = Linear1D_Row(
            in_features=in_features,
            out_features=out_features,
            bias=bias,
            device=device,
            process_group=process_group,
            weight=module.weight,
            bias_=module.bias,
            **kwargs,
        )

        return linear_1d

    def chunk_weight(self):
        self.weight_list = torch.chunk(self.weight, self.stream_chunk_num, dim=0)

    @torch.no_grad()
    def reset_parameters(self, weight_initializer, bias_initializer) -> None:
        fan_in, fan_out = self.in_features, self.out_features
        weight_initializer(self.weight, fan_in=fan_in, fan_out=fan_out)

        if self.bias is not None:
            bias_initializer(self.bias, fan_in=fan_in)
            if self.process_group is None:
                src_rank = 0
            else:
                src_rank = dist.distributed_c10d._get_global_rank(self.process_group, 0)

            origin_device = self.bias.device
            bias = self.bias.cuda()
            dist.broadcast(bias, src=src_rank, group=self.process_group)
            bias = bias.to(origin_device)
            self.bias.copy_(bias)

    def forward(self, input_: Tensor) -> Tensor:
        # Set up backprop all-reduce.
        if self.parallel_input:
            assert (
                input_.shape[-1] == self.weight.shape[-1]
            ), "Invalid shapes in Linear1D_Row forward: input={}, weight={}. Expected last dim of input {}.".format(
                input_.shape, self.weight.shape, self.weight.shape[-1]
            )
            input_ = input_
        else:
            assert (
                divide(input_.shape[-1], self.num_partitions) == self.weight.shape[-1]
            ), "Invalid shapes in Linear1D_Row forward: input={}, weight={}. Expected last dim of input {}.".format(
                input_.shape, self.weight.shape, self.weight.shape[-1] * self.num_partitions
            )
            input_ = split_forward_gather_backward(
                input_, dim=-1, process_group=self.process_group, fp8_communication=self.fp8_communication
            )

        if self.stream_chunk_num > 1:
            if self.training:
                raise RuntimeError("use stream_chunk_num=1 in Linear1D_Row for training!")
            with torch.no_grad():
                output_parallel_list = [None for i in range(self.stream_chunk_num)]
                handle_list = []
                for i in range(self.stream_chunk_num):
                    output_parallel_list[i] = F.linear(input_, self.weight_list[i])
                    handle = torch.distributed.all_reduce(
                        output_parallel_list[i], group=self.process_group, async_op=True
                    )
                    handle_list.append(handle)
                for handle in handle_list:
                    handle.wait()
                output = torch.cat(output_parallel_list, dim=-1)
        else:
<<<<<<< HEAD
            if is_share_sp_tp(self.seq_parallel_mode):
=======
            if self.seq_parallel_mode is None:
                output_parallel = linear_with_async_comm(
                    input_, self.weight, None, self.process_group, False, use_zbv=self.use_zbv
                )
                output = reduce_forward(output_parallel, self.process_group, fp8_communication=self.fp8_communication)
            elif self.seq_parallel_mode == "split_gather":
                output_parallel = linear_with_async_comm(
                    input_, self.weight, None, self.process_group, False, use_zbv=self.use_zbv
                )
                output = reducescatter_forward_gather_backward(
                    output_parallel, self.process_group, self.seq_parallel_dim, fp8_communication=self.fp8_communication
                )
            elif self.seq_parallel_mode == "ring":
>>>>>>> aed20fb2
                output = linear_reducescatter_forward_gather_backward(
                    input_,
                    self.weight,
                    process_group=self.process_group,
                    dim=self.seq_parallel_dim,
                    ring=self.seq_parallel_mode == "ring",
                )
            else:
<<<<<<< HEAD
                output_parallel = F.linear(input_, self.weight)
                output = reduce_forward(output_parallel, self.process_group, fp8_communication=self.fp8_communication)
=======
                output_parallel = linear_with_async_comm(
                    input_, self.weight, None, self.process_group, False, use_zbv=self.use_zbv
                )
                output = reduce_forward(output_parallel, self.process_group)
>>>>>>> aed20fb2

        if not self.skip_bias_add:
            if self.bias is not None:
                output = output + self.bias
            return output
        else:
            return output, self.bias


class PaddingLMHead(PaddingParallelModule):
    def __init__(
        self,
        in_features: int,
        out_features: int,
        bias: bool = True,
        dtype: torch.dtype = None,
        device: torch.device = None,
        weight: Optional[Parameter] = None,
        bias_: Optional[Parameter] = None,
        make_vocab_size_divisible_by: int = 64,
        weight_initializer: Callable = init.kaiming_uniform_(a=math.sqrt(5)),
        bias_initializer: Callable = init.xavier_uniform_(a=1, scale=1),
    ):
        # Keep input parameters
        self.in_features = in_features
        self.out_features = out_features

        if out_features % make_vocab_size_divisible_by != 0:
            self.out_features = (
                out_features + make_vocab_size_divisible_by - (out_features % make_vocab_size_divisible_by)
            )
        if weight is None:
            factory_kwargs = {"device": device, "dtype": dtype}
            weight = Parameter(torch.empty(out_features, self.in_features, **factory_kwargs))
        else:
            weight.data = weight.data.to(device=device, dtype=dtype)

        if bias:
            if bias_ is None:
                self.bias = Parameter(torch.empty(out_features, **factory_kwargs))
            else:
                bias_.data = bias_.data.to(device=device, dtype=dtype)
        else:
            bias_ = None

        # resize embeddings
        super().__init__(self.out_features, out_features, weight, bias_)

        if weight is None:
            self.reset_parameters(weight_initializer, bias_initializer)

    def reset_parameters(self, weight_initializer, bias_initializer) -> None:
        fan_in, fan_out = self.in_features, self.out_features
        weight_initializer(self.weight, fan_in=fan_in, fan_out=fan_out)
        if self.bias is not None:
            bias_initializer(self.bias, fan_in=fan_in)

    @staticmethod
    def from_native_module(
        module: nn.Linear, process_group: Union[ProcessGroup, List[ProcessGroup]], **kwargs
    ) -> PaddingParallelModule:
        r"""
        Convert a native PyTorch linear layer to a parallelized linear layer.
        """
        LazyInitContext.materialize(module)
        # get the attributes
        in_features = module.in_features
        out_features = module.out_features
        bias = module.bias is not None
        device = module.weight.device
        # ensure only one process group is passed

        lm_head_linear = PaddingLMHead(
            in_features=in_features,
            out_features=out_features,
            bias=bias,
            device=device,
            weight=module.weight,
            bias_=module.bias,
            **kwargs,
        )

        return lm_head_linear

    def forward(self, input: Tensor) -> Tensor:
        output = F.linear(input, self.weight, self.bias)
        output = output[..., : self.old_num_embeddings]
        return output


class VocabParallelLMHead1D(Linear1D_Col, PaddingParallelModule):
    r"""Linear layer with column parallelism.

    The linear layer is defined as :math:`Y = XA + b`. A is parallelized along
    its second dimension as :math:`A = [A_1, ..., A_p]`.

    Args:
        in_features (int): size of each input sample.
        out_features (int): size of each output sample.
        bias (bool, optional): If set to ``False``, the layer will not learn an additive bias, defaults to ``True``.
        dtype (`torch.dtype`): The dtype of parameters, defaults to None.
        device (`torch.device`): The device of parameters, defaults to None.
        process_group (`torch.distributed.ProcessGroup`): The process group to be used for weight sharding and communication, defaults to None.
        gather_output (bool, optional): If true, call all-gather on output and make Y available
                    to all GPUs, otherwise, every GPU will have its output
                    which is :math:`Y_i = XA_i`, defaults to False
        seq_parallel (`bool`): If set to ``True``, it will use sequence parallel, defaults to False.
        skip_bias_add (bool): If set to ``True``, it will skip bias add for linear layer,
            which is preserved for kernel fusion, defaults to False
        weight_initializer (`typing.Callable`):
            The initializer of weight, defaults to kaiming uniform initializer.
        bias_initializer (`typing.Callable`):
            The initializer of bias, defaults to xavier uniform initializer.

    More details about ``initializer`` please refer to
    `init <https://github.com/hpcaitech/ColossalAI/blob/main/colossalai/nn/init.py>`_.
    """

    def __init__(
        self,
        in_features: int,
        out_features: int,
        bias: bool = True,
        dtype: torch.dtype = None,
        device: torch.device = None,
        process_group: ProcessGroup = None,
        weight: Optional[Parameter] = None,
        bias_: Optional[Parameter] = None,
        make_vocab_size_divisible_by: int = 64,
        fp8_communication: bool = False,
        **kwargs,
    ):
        # create weight and bias
        if weight is None:
            factory_kwargs = {"device": device, "dtype": dtype}
            weight = Parameter(torch.empty(out_features, self.in_features, **factory_kwargs))
        if bias:
            if bias_ is None:
                bias_ = Parameter(torch.empty(out_features, **factory_kwargs))
        else:
            bias_ = None

        # calculate new vocab size
        self.tensor_parallel_size = dist.get_world_size(group=process_group)
        new_out_features = out_features
        multiple = make_vocab_size_divisible_by * self.tensor_parallel_size
        if out_features % multiple != 0:
            new_out_features = out_features + multiple - (out_features % multiple)

        super().__init__(
            in_features=in_features,
            out_features=new_out_features,
            bias=bias,
            device=device,
            process_group=process_group,
            weight=weight,
            bias_=bias_,
            **kwargs,
            new_num_embeddings=new_out_features,
            old_num_embeddings=out_features,
            fp8_communication=fp8_communication,
        )
        # get the length of valid embeddings
        tp_rank = dist.get_rank(process_group)
        partition_size = self.new_num_embeddings // dist.get_world_size(process_group)
        if self.old_num_embeddings >= (tp_rank + 1) * partition_size:
            self.num_valid_embeddings_local = partition_size
        elif self.old_num_embeddings >= tp_rank * partition_size:
            self.num_valid_embeddings_local = self.old_num_embeddings - tp_rank * partition_size
        else:
            self.num_valid_embeddings_local = 0

    @staticmethod
    def from_native_module(
        module: nn.Linear, process_group: Union[ProcessGroup, List[ProcessGroup]], **kwargs
    ) -> PaddingParallelModule:
        r"""
        Convert a native PyTorch linear layer to a parallelized linear layer.
        """
        LazyInitContext.materialize(module)
        # get the attributes
        in_features = module.in_features
        out_features = module.out_features
        bias = module.bias is not None
        device = module.weight.device

        lm_head_linear = VocabParallelLMHead1D(
            in_features=in_features,
            out_features=out_features,
            bias=bias,
            device=device,
            process_group=process_group,
            weight=module.weight,
            bias_=module.bias,
            **kwargs,
        )

        return lm_head_linear

    def forward(self, input_: Tensor) -> Tuple[Tensor, Tensor]:
        # get forward output
        if self.skip_bias_add:
            output, bias = super().forward(input_)
        else:
            output = super().forward(input_)

        # delete the padding of output
        if self.gather_output:
            output = output[..., : self.old_num_embeddings]
        else:
            output = output[..., : self.num_valid_embeddings_local]

        # return
        if self.skip_bias_add:
            return output, bias
        return output<|MERGE_RESOLUTION|>--- conflicted
+++ resolved
@@ -340,25 +340,8 @@
 
         # Matrix multiply.
         bias = self.bias if not self.skip_bias_add else None
-<<<<<<< HEAD
 
         if is_share_sp_tp(self.seq_parallel_mode):
-=======
-        if self.seq_parallel_mode == "split_gather":
-            input_parallel = gather_forward_reducescatter_backward(
-                input_parallel, self.process_group, self.seq_parallel_dim, fp8_communication=self.fp8_communication
-            )
-            output_parallel = linear_with_async_comm(
-                input_parallel,
-                self.weight,
-                bias,
-                self.process_group,
-                False,
-                fp8_communication=self.fp8_communication,
-                use_zbv=self.use_zbv,
-            )
-        elif self.seq_parallel_mode == "ring":
->>>>>>> aed20fb2
             output_parallel = linear_gather_forward_reducescatter_backward(
                 input_parallel,
                 self.weight,
@@ -590,23 +573,7 @@
                     handle.wait()
                 output = torch.cat(output_parallel_list, dim=-1)
         else:
-<<<<<<< HEAD
             if is_share_sp_tp(self.seq_parallel_mode):
-=======
-            if self.seq_parallel_mode is None:
-                output_parallel = linear_with_async_comm(
-                    input_, self.weight, None, self.process_group, False, use_zbv=self.use_zbv
-                )
-                output = reduce_forward(output_parallel, self.process_group, fp8_communication=self.fp8_communication)
-            elif self.seq_parallel_mode == "split_gather":
-                output_parallel = linear_with_async_comm(
-                    input_, self.weight, None, self.process_group, False, use_zbv=self.use_zbv
-                )
-                output = reducescatter_forward_gather_backward(
-                    output_parallel, self.process_group, self.seq_parallel_dim, fp8_communication=self.fp8_communication
-                )
-            elif self.seq_parallel_mode == "ring":
->>>>>>> aed20fb2
                 output = linear_reducescatter_forward_gather_backward(
                     input_,
                     self.weight,
@@ -615,15 +582,8 @@
                     ring=self.seq_parallel_mode == "ring",
                 )
             else:
-<<<<<<< HEAD
                 output_parallel = F.linear(input_, self.weight)
                 output = reduce_forward(output_parallel, self.process_group, fp8_communication=self.fp8_communication)
-=======
-                output_parallel = linear_with_async_comm(
-                    input_, self.weight, None, self.process_group, False, use_zbv=self.use_zbv
-                )
-                output = reduce_forward(output_parallel, self.process_group)
->>>>>>> aed20fb2
 
         if not self.skip_bias_add:
             if self.bias is not None:
