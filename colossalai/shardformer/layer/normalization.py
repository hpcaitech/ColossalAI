#!/usr/bin/env python
# -*- encoding: utf-8 -*-
<<<<<<< HEAD
import warnings
=======
from abc import ABC, abstractmethod

>>>>>>> a4489384
import torch.nn as nn
from colossalai.lazy import LazyInitContext
from ._operation import hook_paramter_in_backward

from .utils import SeqParallelUtils

__all__ = ["FusedLayerNorm", "FusedRMSNorm", "LayerNorm", "RMSNorm", "BaseLayerNorm"]

try:
    from apex.contrib.layer_norm.layer_norm import FastLayerNorm
    EnableFastLayerNorm = True
except ImportError:
    EnableFastLayerNorm = False

try:
    from apex.normalization import FusedLayerNorm as ApexFusedLayerNorm
    from apex.normalization import FusedRMSNorm as ApexFusedRMSNorm
except ImportError:
    warnings.warn(
        "Please install apex from source (https://github.com/NVIDIA/apex) to use the fused layernorm kernel"
    )

FAST_LAYERNORM_SUPPORTED_SIZE = [
    1024,
    1536,
    2048,
    2304,
    3072,
    3840,
    4096,
    5120,
    6144,
    8192,
    10240,
    12288,
    12800,
    15360,
    16384,
    18432,
    20480,
    24576,
    25600,
    30720,
    32768,
    40960,
    49152,
    65536,
]

if EnableFastLayerNorm:
    class FastLayerNormWithHook(FastLayerNorm):
        def __init__(self, hidden_size, eps=0.00001):
            super().__init__(hidden_size, eps)

        def forward(self, input):
            output = super().forward(input)
            output = hook_paramter_in_backward(output, self.weight, self.bias)
            return output
        
class FusedLayerNormWithHook(ApexFusedLayerNorm):
    def __init__(self, normalized_shape, eps=0.00001, elementwise_affine=True):
        super().__init__(normalized_shape, eps, elementwise_affine)

    def forward(self, input):
        output = super().forward(input)
        output = hook_paramter_in_backward(output, self.weight, self.bias)
        return output

class FusedRMSNormWithHook(ApexFusedRMSNorm):
    def __init__(self, normalized_shape, eps=0.00001, elementwise_affine=True):
        super().__init__(normalized_shape, eps, elementwise_affine)

    def forward(self, input):
        output = super().forward(input)
        output = hook_paramter_in_backward(output, self.weight)
        return output
        

class BaseLayerNorm(ABC):
    @abstractmethod
    def from_native_module(module: nn.Module, sp_partial_derived: bool = False):
        """
        Convert a native PyTorch layer normalization module to a specific layer normalization module,
        and optionally mark parameters for gradient aggregation.

        Args:
            module (nn.Module): The native PyTorch layer normalization module to be converted.
            sp_partial_derived (bool): Whether this module's gradients are partially derived in sequence parallelism.

        Returns:
            nn.Module: The specific layer normalization module.

        Raises:
            AssertionError: If the provided module is not an instance of the supported layer normalization type.
        """


class RMSNorm(BaseLayerNorm):
    r"""
    This is a wrapper around the RMSNorm. It is meant to be used only with the from_native_module interface.
    """

    def __init__(self) -> None:
        raise NotImplementedError(
            "FusedLayerNorm is not implemented as a physical class. "
            "It is meant to be used only with the from_native_module interface to convert a native RMSNorm module to colossalai layer norm module."
        )

    @staticmethod
    def from_native_module(module: nn.Module, sp_partial_derived: bool = False, *args, **kwargs) -> nn.Module:
        """
        Convert a native RMSNorm module to colossalai layer norm module,
        and optionally mark parameters for gradient aggregation.

        Args:
            module (nn.Module): The native RMSNorm module to be converted.
            sp_partial_derived (bool): Whether this module's gradients are partially derived in sequence parallelism.

        Returns:
            nn.Module: The RMSNorm module.
        """

        LazyInitContext.materialize(module)

        if sp_partial_derived:
            # Since gradients are computed using only a subset of the data,
            # aggregation of these gradients is necessary during backpropagation.
            # Therefore, we annotate these parameters in advance to indicate the need for gradient aggregation.
            SeqParallelUtils.marked_as_sp_partial_derived_param(module.weight)

        return module


class LayerNorm(BaseLayerNorm):
    r"""
    This is a wrapper around the torch.nn.LayerNorm. It is meant to be used only with the from_native_module interface.
    """

    def __init__(self) -> None:
        raise NotImplementedError(
            "LayerNorm is not implemented as a physical class. "
            "It is meant to be used only with the from_native_module interface to convert a native pytorch layer norm module to colossalai layer norm module."
        )

    @staticmethod
    def from_native_module(module: nn.LayerNorm, sp_partial_derived: bool = False, *args, **kwargs) -> nn.Module:
        r"""
        Convert a native pytorch layer norm module to colossalai layer norm module,
        and optionally marking parameters for gradient aggregation.

        Args:
            module (nn.LayerNorm): The native PyTorch LayerNorm module to be converted.
            sp_partial_derived (bool): Whether this module's gradients are partially derived in sequence parallelism.

        Returns:
            nn.Module: The LayerNorm module.

        Raises:
            AssertionError: If the provided module is not an instance of nn.LayerNorm.
        """
        assert isinstance(module, nn.LayerNorm), "Only support conversion from nn.LayerNorm."

        LazyInitContext.materialize(module)

        if sp_partial_derived:
            # Since gradients are computed using only a subset of the data,
            # aggregation of these gradients is necessary during backpropagation.
            # Therefore, we annotate these parameters in advance to indicate the need for gradient aggregation.
            SeqParallelUtils.marked_as_sp_partial_derived_param(module.weight)
            SeqParallelUtils.marked_as_sp_partial_derived_param(module.bias)

        return module


class FusedLayerNorm(BaseLayerNorm):
    r"""
    This is a wrapper around the apex fused layernorm implementation. It is meant to be used only with the from_native_module interface.
    """

    def __init__(self) -> None:
        raise NotImplementedError(
            "FusedLayerNorm is not implemented as a physical class. "
            "It is meant to be used only with the from_native_module interface convert a native pytorch layer norm module to FusedLayerNorm module provided by apex."
        )

    @staticmethod
    def from_native_module(module: nn.LayerNorm, sp_partial_derived: bool = False, *args, **kwargs) -> nn.Module:
        r"""
        Convert a native pytorch layer norm module to FusedLayerNorm module provided by apex,
        and optionally marking parameters for gradient aggregation.

        Args:
            module (nn.LayerNorm): The native PyTorch LayerNorm module to be converted.
            sp_partial_derived (bool): Whether this module's gradients are partially derived in sequence parallelism.

        Returns:
            nn.Module: Union[FastLayerNorm, FusedLayerNorm].

        Raises:
            AssertionError: If the provided module is not an instance of nn.LayerNorm.
        """
<<<<<<< HEAD
=======
        # check if apex is installed

        assert isinstance(module, nn.LayerNorm), "Only support conversion from nn.LayerNorm."

        try:
            pass
        except ImportError:
            raise ImportError(
                "Please install apex from source (https://github.com/NVIDIA/apex) to use the fused layernorm kernel"
            )
>>>>>>> a4489384

        LazyInitContext.materialize(module)
        # get the attributes of the module
        normalized_shape = module.normalized_shape
        eps = module.eps
        elementwise_affine = module.elementwise_affine
        dtype = module.weight.dtype
        device = module.weight.device

        # pick the suitable layernorm implementation
        use_fast_ln = normalized_shape in FAST_LAYERNORM_SUPPORTED_SIZE

        if use_fast_ln:
            if EnableFastLayerNorm:
                ApexFusedLayerNorm = FastLayerNormWithHook
            else:
                # fall back to the normal fused layernorm is not built
                ApexFusedLayerNorm = FusedLayerNormWithHook
        else:
            ApexFusedLayerNorm = FusedLayerNormWithHook

        layernorm = (
            ApexFusedLayerNorm(normalized_shape, eps=eps, elementwise_affine=elementwise_affine).to(dtype).to(device)
        )
        layernorm.weight = module.weight
        layernorm.bias = module.bias

<<<<<<< HEAD
=======
        if sp_partial_derived:
            # Since gradients are computed using only a subset of the data,
            # aggregation of these gradients is necessary during backpropagation.
            # Therefore, we annotate these parameters in advance to indicate the need for gradient aggregation.
            SeqParallelUtils.marked_as_sp_partial_derived_param(layernorm.weight)
            SeqParallelUtils.marked_as_sp_partial_derived_param(layernorm.bias)

>>>>>>> a4489384
        return layernorm


class FusedRMSNorm(BaseLayerNorm):
    """
    This is a wrapper around the apex fused rms norm implementation. It is meant to be used only with the from_native_module interface.
    """
    def __init__(self) -> None:
        raise NotImplementedError(
            "FusedRMSNorm is not implemented as a physical class. "
            "It is meant to be used only with the from_native_module interface to Convert a native RMSNorm module to FusedRMSNorm module provided by apex."
        )
    
    @staticmethod
<<<<<<< HEAD
    def from_native_module(module: nn.Module, *args, **kwargs) -> nn.Module:
=======
    def from_native_module(module: nn.Module, sp_partial_derived: bool = False, *args, **kwargs) -> nn.Module:
        r"""
        Convert a native RMSNorm module module to FusedRMSNorm module provided by apex,
        and optionally marking parameters for gradient aggregation.

        Args:
            module (nn.LayerNorm): The native PyTorch LayerNorm module to be converted.
            sp_partial_derived (bool): Whether this module's gradients are partially derived in sequence parallelism.

        Returns:
            nn.Module: FusedRMSNorm module.
        """
        try:
            from apex.normalization import FusedRMSNorm as ApexFusedRMSNorm
        except ImportError:
            raise ImportError(
                "Please install apex from source (https://github.com/NVIDIA/apex) to use the fused RMS normalization kernel"
            )

>>>>>>> a4489384
        LazyInitContext.materialize(module)
        # to check if it is huggingface LlamaRMSNorm
        if module.__class__.__name__ == "LlamaRMSNorm":
            normalized_shape = module.weight.shape[0]
            eps = module.variance_epsilon
            elementwise_affine = True
        else:
            # get the attributes of the module
            normalized_shape = module.normalized_shape
            eps = module.eps
            elementwise_affine = module.elementwise_affine

        rmsnorm = FusedRMSNormWithHook(normalized_shape=normalized_shape, eps=eps, elementwise_affine=elementwise_affine)

        rmsnorm.weight = module.weight

        if sp_partial_derived:
            # Since gradients are computed using only a subset of the data,
            # aggregation of these gradients is necessary during backpropagation.
            # Therefore, we annotate these parameters in advance to indicate the need for gradient aggregation.
            SeqParallelUtils.marked_as_sp_partial_derived_param(rmsnorm.weight)

        return rmsnorm<|MERGE_RESOLUTION|>--- conflicted
+++ resolved
@@ -1,11 +1,7 @@
 #!/usr/bin/env python
 # -*- encoding: utf-8 -*-
-<<<<<<< HEAD
 import warnings
-=======
 from abc import ABC, abstractmethod
-
->>>>>>> a4489384
 import torch.nn as nn
 from colossalai.lazy import LazyInitContext
 from ._operation import hook_paramter_in_backward
@@ -207,19 +203,6 @@
         Raises:
             AssertionError: If the provided module is not an instance of nn.LayerNorm.
         """
-<<<<<<< HEAD
-=======
-        # check if apex is installed
-
-        assert isinstance(module, nn.LayerNorm), "Only support conversion from nn.LayerNorm."
-
-        try:
-            pass
-        except ImportError:
-            raise ImportError(
-                "Please install apex from source (https://github.com/NVIDIA/apex) to use the fused layernorm kernel"
-            )
->>>>>>> a4489384
 
         LazyInitContext.materialize(module)
         # get the attributes of the module
@@ -247,8 +230,6 @@
         layernorm.weight = module.weight
         layernorm.bias = module.bias
 
-<<<<<<< HEAD
-=======
         if sp_partial_derived:
             # Since gradients are computed using only a subset of the data,
             # aggregation of these gradients is necessary during backpropagation.
@@ -256,7 +237,6 @@
             SeqParallelUtils.marked_as_sp_partial_derived_param(layernorm.weight)
             SeqParallelUtils.marked_as_sp_partial_derived_param(layernorm.bias)
 
->>>>>>> a4489384
         return layernorm
 
 
@@ -271,9 +251,6 @@
         )
     
     @staticmethod
-<<<<<<< HEAD
-    def from_native_module(module: nn.Module, *args, **kwargs) -> nn.Module:
-=======
     def from_native_module(module: nn.Module, sp_partial_derived: bool = False, *args, **kwargs) -> nn.Module:
         r"""
         Convert a native RMSNorm module module to FusedRMSNorm module provided by apex,
@@ -293,7 +270,6 @@
                 "Please install apex from source (https://github.com/NVIDIA/apex) to use the fused RMS normalization kernel"
             )
 
->>>>>>> a4489384
         LazyInitContext.materialize(module)
         # to check if it is huggingface LlamaRMSNorm
         if module.__class__.__name__ == "LlamaRMSNorm":
