--- conflicted
+++ resolved
@@ -104,8 +104,9 @@
     - [ ] Audio
       - [x] Whisper
     - [ ] Multi-modal
-<<<<<<< HEAD
       - [ ] To be added
+      - [x] SAM
+      - [x] BLIP-2
 - [ ] Flash Attention Support
     - [ ] NLP
       - [x] BERT
@@ -120,11 +121,7 @@
       - [ ] ERNIE
       - [ ] GPT Neo
       - [ ] GPT-J
-=======
-      - [x] SAM
-      - [x] BLIP-2
-
->>>>>>> f48a8bbd
+
 ## 💡 API Design
 
 We will discuss the major components of `ShardFormer` below to help you better understand how things work.
