# ⚡️ ShardFormer

## 📚 Table of Contents

- [⚡️ ShardFormer](#️-shardformer)
  - [📚 Table of Contents](#-table-of-contents)
  - [🔗 Introduction](#-introduction)
  - [🔨 Usage](#-usage)
    - [Quick Start](#quick-start)
    - [Write your own policy](#write-your-own-policy)
  - [🗺 Roadmap](#-roadmap)
  - [💡 API Design](#-api-design)
    - [Distributed Modules](#distributed-modules)
    - [Shard Config](#shard-config)
    - [Policy](#policy)
    - [Model Sharder](#model-sharder)
    - [User-facing API](#user-facing-api)
  - [⌨️ Development Notes](#️-development-notes)
    - [Add New Policy to Shardformer](#add-new-policy-to-shardformer)
    - [Write Your Unit Testing](#write-your-unit-testing)
  - [📊 Benchmarking](#-benchmarking)
    - [System Performance](#system-performance)
    - [Convergence](#convergence)

## 🔗 Introduction

**Shardformer** is a module that automatically parallelizes the mainstream models in libraries such as HuggingFace and TIMM. This module aims to make parallelization hassle-free for users who are not from the system background.

## 🔨 Usage

### Quick Start

<<<<<<< HEAD
The sample API usage is given below(If you enable the use of flash attention, please install `flash_attn`. In addition, xformers's `cutlass_op` provide a supplementary optimization, It requires that the sequence length be a multiple of 8.):
=======
The sample API usage is given below(If you enable the use of flash attention, please install `flash_attn`. In addition, xformers's `cutlass_op` provide a supplementary optimization):
>>>>>>> c7d6975d

```python
from colossalai.shardformer import ShardConfig, ShardFormer
from transformers import BertForMaskedLM
import colossalai

# launch colossalai
colossalai.launch_from_torch(config={})

# create model
config = BertConfig.from_pretrained('bert-base-uncased')
model = BertForMaskedLM.from_pretrained('bert-base-uncased', config=config)

# create huggingface model as normal
shard_config = ShardConfig(tensor_parallel_process_group=tp_group,
                        pipeline_stage_manager=stage_manager,
                        enable_tensor_parallelism=True,
                        enable_fused_normalization=True,
                        enable_flash_attention=True,
                        enable_jit_fused=True,
                        enable_sequence_parallelism=True,
                        enable_sequence_overlap=True)

shard_former = ShardFormer(shard_config=shard_config)
sharded_model, shared_params = shard_former.optimize(model).to('cuda')

# do everything like normal
...
```
shardformer configuration

`tensor_parallel_process_group`: the process group of tensor parallelism, it's necessary when using tensor parallel.
`pipeline_stage_manager`: If using pipeline parallelism, it's necessary to specify a pipeline stage manager for inter-process communication in pipeline parallelism.
{{ autodoc:colossalai.pipeline.stage_manager.PipelineStageManager }}
`enable_tensor_parallelism`: using tensor parallel, partition the model along the columns or along the rows
`enable_fused_normalization`: using apex fused layernorm
`enable_flash_attention`: using flash attention
`enable_jit_fused`: using jit fused operators
`enable_sequence_parallelism`: using sequence parallelism, partition these non-tensor parallel regions along the sequence dimension.
`enable_sequence_overlap`: overlap the computation and communication in the sequence parallelism, it's used with `enable_sequence_parallelism`.


### Write your own policy

If you have a custom model, you can also use Shardformer to parallelize it by writing your own sharding policy. More information about the sharding policy can be found in [API Design](#-api-design).

```python
from colossalai.shardformer import Policy

class MyPolicy(Policy):
    # implement your own policy
    ...

# init model and shard former
...

# use customized policy to shard model
my_policy = MyPolicy()
shard_former.optimize(model, my_policy)



```

## 🗺 Roadmap

We will follow this roadmap to develop Shardformer:

- [x] API Design
- [x] API Implementation
- [x] Unit Testing
- [ ] Policy Implementation
<<<<<<< HEAD
  - [ ] Hugging Face
    - [ ] NLP
      - [x] BERT
      - [x] T5
      - [x] LlaMa
      - [x] GPT2
      - [x] OPT
      - [x] BLOOM
      - [ ] GLM
      - [ ] RoBERTa
      - [ ] ALBERT
      - [ ] ERNIE
      - [ ] GPT Neo
      - [ ] GPT-J
    - [ ] CV
      - [x] ViT
      - [ ] BEiT
      - [ ] SwinTransformer
      - [ ] SwinTransformer V2
    - [ ] Audio
      - [x] Whisper
    - [ ] Multi-modal
      - [x] SAM
      - [x] BLIP-2
- [ ] Flash Attention Support
    - [ ] NLP
      - [x] BERT
      - [x] T5
      - [x] LlaMa
      - [x] GPT2
      - [x] OPT
      - [x] BLOOM
      - [ ] GLM
      - [ ] RoBERTa
      - [ ] ALBERT
      - [ ] ERNIE
      - [ ] GPT Neo
      - [ ] GPT-J
=======

| model |   tensor parallel    |  pipeline parallel   |   lazy initialization |  xformer   |  flash attn2 | jit fused operator | fused layernorm |  sequence parallel |  overlap |
| :------: | :-----: | :-----: | :--------: | :---------: | :------: | :-----: | :-----: | :--------: | :---------: |
| bert |   [x]   |  [x]   |   [x] |  [x]   |  [x] | [x] | [x] |  [x] |  [x] |
| t5 |   [x]   |  [x]   |   [x] |  [x]   |  [x] | [x] | [x] |  [ ] |  [ ] |
| llama V1/V2 |   [x]   |  [x]   |   [x] |  [x]   |  [x] | [x] | [x] |  [ ] |  [ ] |
| gpt2 |   [x]   |  [x]   |   [x] |  [x]   |  [x] | [x] | [x] |  [x] |  [x] |
| opt |   [x]   |  [x]   |   [x] |  [x]   |  [x] | [x] | [x] |  [ ] |  [ ] |
| bloom |   [x]   |  [x]   |   [x] |  [x]   |  [x] | [x] | [x] |  [x] |  [x] |
| chatglm2 |   [x]   |  [x]   |   [x] |  [x]   |  [x] | [x] | [x] |  [x] |  [x] |
| vit |   [x]   |  [x]   |   [ ] |  [x]   |  [x] | [x] | [x] |  [ ] |  [ ] |
| whisper |   [x]   |  [x]   |   [x] |  [x]   |  [x] | [x] | [x] |  [ ] |  [ ] |
| sam |   [x]   |  [ ]   |   [ ] |  [x]   |  [x] | [x] | [x] |  [ ] |  [ ] |
| blip2 |   [x]   |  [ ]   |   [ ] |  [x]   |  [x] | [x] | [x] |  [ ] |  [ ] |
| roberta |   [ ]   |  [ ]   |   [ ] |  [ ]   |  [ ] | [ ] | [ ] |  [ ] |  [ ] |
| albert |   [ ]   |  [ ]   |   [ ] |  [ ]   |  [ ] | [ ] | [ ] |  [ ] |  [ ] |
| ernie |   [ ]   |  [ ]   |   [ ] |  [ ]   |  [ ] | [ ] | [ ] |  [ ] |  [ ] |
| gpt-neo |   [ ]   |  [ ]   |   [ ] |  [ ]   |  [ ] | [ ] | [ ] |  [ ] |  [ ] |
| gpt-j |   [ ]   |  [ ]   |   [ ] |  [ ]   |  [ ] | [ ] | [ ] |  [ ] |  [ ] |
| beit |   [ ]   |  [ ]   |   [ ] |  [ ]   |  [ ] | [ ] | [ ] |  [ ] |  [ ] |
| swin |   [ ]   |  [ ]   |   [ ] |  [ ]   |  [ ] | [ ] | [ ] |  [ ] |  [ ] |
| swin V2 |   [ ]   |  [ ]   |   [ ] |  [ ]   |  [ ] | [ ] | [ ] |  [ ] |  [ ] |
| qwen |   [ ]   |  [ ]   |   [ ] |  [ ]   |  [ ] | [ ] | [ ] |  [ ] |  [ ] |

>>>>>>> c7d6975d

## 💡 API Design

We will discuss the major components of `ShardFormer` below to help you better understand how things work.
This section serves as the design doc for Shardformer and the function signature might differ from the actual implementation.
Please refer to the code for more details.

<p align="center">
   <img src="https://raw.githubusercontent.com/hpcaitech/public_assets/main/colossalai/img/shardformer/shardformer_flowchart.png" width="600" />
   <br/>
</p>

### Distributed Modules

`ShardFormer` replaces the original PyTorch module with a distributed module.
The distributed module keeps the same attributes as the original module but replaces the original parameters with distributed parameters and defines a new `forward` function to execute distributed computation.
Each distributed module implements its `from_native_module` static method to convert the PyTorch module to its corresponding distributed module.

````python
class ParallelModule(torch.nn.Module):

    @abstractmethod
    def from_native_module(module: torch.nn.Module, process_group: Union[ProcessGroup, Tuple[ProcessGroup]]) -> ParallelModule
        """
        Convert a native module to a parallelized

        Examples:

        ```python
        # replace module
        my_linear = Linear1D_Col.from_native_module(my_linear, process_group)
        ```
        """
````

### Shard Config

`ShardConfig` is a simple data class to tell `ShardFormer` how sharding will be performed.

```python
@dataclass
class ShardConfig:
    tensor_parallel_process_group: ProcessGroup = None
    enable_fused_normalization: bool = False
    ...

    # Some possible future config fields
    tensor_parallel_mode: Choice['1d', '2d', '2.5d', '3d'] # support different tensor parallel mode
    inference_only: bool # only inject inference-suitable sharding policy
    use_flash_attention: bool # whether to use flash attention to speed up attention
```

### Policy

The `Policy` class describes how to handle the model sharding.
It is merely a description, the actual sharding will be performed by `ModelSharder`.
We abstract the policy into four stages:

1. Preprocessing: call `Policy.preprocess` to do some prior work before sharding, for example, resizing the embedding
2. Providing `ModulePolicyDescription`: call `Policy.module_policy` to get a bunch of `ModulePolicyDescription` to tell `ModelSharder` how the submodules's attributes, child parameters, and deeper submodules will be substituted.
3. Postprocessing: call `Policy.postprocess` to perform some postprocessing work, for example, binding the embedding and classifier head weights of the BERT model.

```python
@dataclass
class ModulePolicyDescription:
    r"""
    Describe how the attributes and parameters will be transformed in a policy.

    Args:
        attribute_replacement (Dict[str, Any]): key is the attribute name, value is the attribute value after sharding
        param_replacement (List[Callable]): a list of functions to perform in-place param replacement. The function must receive only one arguments: module.
        sub_module_replacement (List[SubModuleReplacementDescription]): each element in the list is a ParamReplacementDescription
                    object which specifies the module to be replaced and the target module used to replacement.
        method_replace (Dict[str, Callable]): key is the method name, value is the method for replacement
    """
    attribute_replacement: Dict[str, Any] = None
    param_replacement: List[Callable] = None
    sub_module_replacement: List[SubModuleReplacementDescription] = None
    method_replacement: Dict[str, Callable] = None

@dataclass
class SubModuleReplacementDescription:
    r"""
    Describe how a submodule will be replaced

    Args:
        suffix (str): used to get the submodule object
        target_module (ParallelModule): specifies the module class used to replace to submodule
        kwargs (Dict[str, Any]): the dictionary used to pass extra arguments to the `ParallelModule.from_native_module` method.
        ignore_if_not_exist (bool): if the submodule does not exist, ignore it or raise an exception
    """
    suffix: str
    target_module: ParallelModule
    kwargs: Dict[str, Any] = None
    ignore_if_not_exist: bool = False


class Policy(ABC):

    def __init__(self)
        self.model = None

    def set_model(self, model: nn.Module) -> None:
        """
        Set model as an attribute of the Policy object so that we can access the model's attributes.
        """
        self.model = model

    @abstractmethod
    def preprocess(self) -> nn.Module:
        """
        Perform some preprocessing on the model, such as resizing the embedding size
        """
        ...

    @abstractmethod
    def module_policy(self) -> Dict[Union[str, nn.Module], ModulePolicyDescription]:
        """
        Return the dict for the modify policy, the key is the original layer class and the value is the
        argument for the modify layer
        """
        ...

    @abstractmethods
    def postprocess(self) -> nn.Module:
        """
        Perform some postprocessing on the model, such as binding the embedding with the weight of the classifier head
        """
        ...
```

### Model Sharder

`ModelSharder` is the class in charge of sharding the model based on the given policy.

```python
class ModelSharder:

    def __init__(self, model: torch.nn.Module, shard_config: ShardConfig, Policy: ShardPolicy = None):
        #TODO: input is a cls or a obj
        ...

    def shard(self) -> None:
        """
        Shard model with parallelism with the help of pre-processing, replace_model_class, replace_module, and post-processing.
        """
        ...

    def replace_module(self) -> None:
        """
        Replace the layer according to the policy. Call Policy.module_policy() to get the module. Call _replace_module recursively.
        """
        ...
```

### User-facing API

We only expose a limited number of APIs to the user to keep their user experience simple and clean.

```python
class ShardFormer:
    """
    Parallelize model based on the given config and policy

    Example:

    org_model = BertForMaskedLM.from_pretrained('bert-base-uncased')
    shard_config = ShardConfig()
    shard_former = ShardFormer(shard_config=shard_config)
    model, shared_params = shard_former.optimize(org_model)

    """

    def __init__(self, shard_config: ShardConfig):
        """
        Do two things:
        1. Create a distribute coordinator
        2. serve as a store for shard config
        """
        self.shard_config = shard_config
        self.coordinator = DistCoordinator()

    def optimize(self, model: nn.Module, policy: Policy = None) -> Tuple[nn.Module, List[Dict[int, Tensor]]]:
        r"""
        This method will optimize the model based on the given policy.

        Args:
            model (`torch.nn.Model`): the origin huggingface model
            shard_config (`ShardConfig`): the config for distribute information
            policy (`Policy`): the custom policy for sharding

        Returns: the sharded model and the shared parameters
        """
        sharder = ModelSharder(model=model, shard_config=self.shard_config, policy=policy)
        shared_params = sharder.shard()
        return model, shared_params
```

## ⌨️ Development Notes

### Add New Policy to Shardformer

This section serves as the guideline for writing new policies and register them into `shardformer`.

- Step 1. Write your own model policy

You can create a new file in the `colossalai/shardformer/policies` folder and name the file with the model name. You can implement your policy in this file. You should not import the any model zoo library at the header section of the file because we do not want to import the library when we do not use the policy. Libraries such as `transformers` should be imported only in the function body when needed.

Please follow the following protocols when writing your policy:

- You have to make a clear decision what you want to replace exactly in the original PyTorch module
  - Use `ModulePolicyDescription.attribute_replacement` to replace the module attributes
  - Use `ModulePolicyDescription.param_replacement` to replace the module parameters
  - Use `ModulePolicyDescription.sub_module_replacement` to replace the submodules completely. The target module should implement the `from_native_module` for the replacement.
  - Use `ModulePolicyDescription.method_replacement` to replace the module methods. **These replacement methods should be put in the `shardformer/modeling/<model-name>.py`**.
- You can implement the `ParallelModule` for primitive modules in the `shardformer/layer/<model-name>.py` file. Primitive modules refer to modules which are not composed of other modules. For example, the `torch.nn.Linear` module is a primitive module while modules such as `BertEncoder` module in the `transformers` library is a composite module. Primitive modules do not nested inner `nn.Module` members. For composite modules, you should consider using `ModulePolicyDescription` to implement your replacement.
- `ParallelModule` is meant to be used in two ways: `ParallelModule.from_native_module` to convert native PyTorch module to the `ParallelModule` and `ParallelModule(...)` to instantiate the module directly just like a normal PyTorch module. `ParallelModule` should be only implemented for modules whose weights are sharded. If you want to make your module compatible with the `ModulePolicyDescription.sub_module_replacement` and there is no weight sharding in your module, you can just implement the `from_native_module` method without inheriting the `ParallelModule` like `colossalai/shardformer/layer/normalization.py`.
- **Do not import any file in the `colossalai/shardformer/policies` and `colossalai/shardformer/modeling` to avoid unwanted import error**. For example, a file in these folders accidentally imports `transformers` library at the top of the file, then the user will have to install `transformers` library even if they do not use this file. Any file in the `modeling` folder should be only imported by the policy file. A policy implementation should be only imported dynamically via the autopolicy or manually via the `ShardFormer` module.
- Try to keep your import statement on third-party libraries such as `transformers` within the function body instead of the header section of the file. This is because we do not want to import the library when we do not use the policy.

- Step 2. Register your policy to the autopolicy

Next, you need to register your policy in the `colossalai/shardformer/policies/autopolicy.py` file.

For example, if we register the policy for the BERT model, we just add a key-value in the `_POLICY_LIST` dictionary. The key if the `qualname` of the model object (you can get it by model.\_\_class\_\_.\_\_qualname\_\_). The value is a `PolicyLocation` object, which contains the file name and the class name of the policy. We do not import the policy directly because the policy file may contain libraries (such as `transformers`) which we do not want to import when we do not use the policy.

```python
_POLICY_LIST = {
    # BERT
    "transformers.models.bert.modeling_bert.BertModel":
        PolicyLocation(file_name="bert", class_name="BertModelPolicy"),
}
```

### Write Your Unit Testing

This section serves as the guideline for testing the `shardformer` module.

- Step 1. Add your model to the model zoo in the test kits.

Add your model to the `tests/kit/model_zoo` file. This allows you to define test-related components for this model. You can take `tests/kit/model_zoo/transformers/llama.py` as an example for reference.

- Step 2. Write your unit testing for the model

Next, implement your unit test in the `tests/test_shardformer` folder. Please refer to other similar tests for style consistency.

- Step 3. Execute your test

When you run tests locally, you should run tests for both your newly-added test file and the whole `shardformer` module tests.

```bash
# test for your own test file
pytest tests/test_shardformer/test_model/<your-file>.py

# test for the whole shardformer module
pytest tests/test_shardformer
```

## 📊 Benchmarking

### System Performance

We conducted [benchmark tests](./examples/performance_benchmark.py) to evaluate the performance improvement of Shardformer. We compared the training time between the original model and the shard model.

We set the batch size to 4, the number of attention heads to 8, and the head dimension to 64. 'N_CTX' refers to the sequence length.

In the case of using 2 GPUs, the training times are as follows.
| N_CTX |   org_model    |  shard_model   |
| :------: | :-----: | :-----: |
| 256  | 11.2ms | 17.2ms |
| 512  | 9.8ms | 19.5ms |
| 1024  | 19.6ms | 18.9ms |
| 2048  | 46.6ms | 30.8ms |
| 4096  | 160.5ms | 90.4ms |


<p align="center">
   <img src="https://raw.githubusercontent.com/hpcaitech/public_assets/main/colossalai/img/shardformer/performance_benchmark_gpus2.png" width="600" />
   <br/>
</p>

In the case of using 4 GPUs, the training times are as follows.

| N_CTX |   org_model    |  shard_model   |
| :------: | :-----: | :-----: |
| 256  | 10.0ms | 21.1ms |
| 512  | 11.5ms | 20.2ms |
| 1024  | 22.1ms | 20.6ms |
| 2048  | 46.9ms | 24.8ms |
| 4096  | 160.4ms | 68.0ms |



<p align="center">
   <img src="https://raw.githubusercontent.com/hpcaitech/public_assets/main/colossalai/img/shardformer/performance_benchmark_gpus4.png" width="600" />
   <br/>
</p>


As shown in the figures above, when the sequence length is around 1000 or greater, the parallel optimization of Shardformer for long sequences starts to become evident.

### Convergence

<<<<<<< HEAD

To validate that training the model using shardformers does not impact its convergence. We [fine-tuned the BERT model](./examples/convergence_benchmark.py) using both shardformer and non-shardformer approaches. We compared the accuracy, loss, F1 score of the training results.
=======
>>>>>>> c7d6975d

To validate that training the model using shardformers does not impact its convergence. We [fine-tuned the BERT model](./examples/convergence_benchmark.py) using both shardformer and non-shardformer approaches. The example that utilizes Shardformer simultaneously with Pipeline Parallelism and Data Parallelism (Zero1). We then compared the accuracy, loss, and F1 score of the training results.

the configurations are as follows:
```python
batch_size = 2
epoch = 3
lr = 2.4e-5
accumulation_steps = 8
warmup_fraction = 0.03
```



| accuracy |   f1    |  loss   | GPU number | model sharded |
| :------: | :-----: | :-----: | :--------: | :---------: |
| 0.82971  | 0.87713 | 0.23194 |     4      |    True     |
| 0.83797  | 0.88006 | 0.22683 |     2      |    True     |
| 0.84521  | 0.88700 | 0.21822 |     1      |    False    |


Overall, the results demonstrate that using shardformers during model training does not affect the convergence.<|MERGE_RESOLUTION|>--- conflicted
+++ resolved
@@ -30,11 +30,7 @@
 
 ### Quick Start
 
-<<<<<<< HEAD
-The sample API usage is given below(If you enable the use of flash attention, please install `flash_attn`. In addition, xformers's `cutlass_op` provide a supplementary optimization, It requires that the sequence length be a multiple of 8.):
-=======
 The sample API usage is given below(If you enable the use of flash attention, please install `flash_attn`. In addition, xformers's `cutlass_op` provide a supplementary optimization):
->>>>>>> c7d6975d
 
 ```python
 from colossalai.shardformer import ShardConfig, ShardFormer
@@ -107,46 +103,6 @@
 - [x] API Implementation
 - [x] Unit Testing
 - [ ] Policy Implementation
-<<<<<<< HEAD
-  - [ ] Hugging Face
-    - [ ] NLP
-      - [x] BERT
-      - [x] T5
-      - [x] LlaMa
-      - [x] GPT2
-      - [x] OPT
-      - [x] BLOOM
-      - [ ] GLM
-      - [ ] RoBERTa
-      - [ ] ALBERT
-      - [ ] ERNIE
-      - [ ] GPT Neo
-      - [ ] GPT-J
-    - [ ] CV
-      - [x] ViT
-      - [ ] BEiT
-      - [ ] SwinTransformer
-      - [ ] SwinTransformer V2
-    - [ ] Audio
-      - [x] Whisper
-    - [ ] Multi-modal
-      - [x] SAM
-      - [x] BLIP-2
-- [ ] Flash Attention Support
-    - [ ] NLP
-      - [x] BERT
-      - [x] T5
-      - [x] LlaMa
-      - [x] GPT2
-      - [x] OPT
-      - [x] BLOOM
-      - [ ] GLM
-      - [ ] RoBERTa
-      - [ ] ALBERT
-      - [ ] ERNIE
-      - [ ] GPT Neo
-      - [ ] GPT-J
-=======
 
 | model |   tensor parallel    |  pipeline parallel   |   lazy initialization |  xformer   |  flash attn2 | jit fused operator | fused layernorm |  sequence parallel |  overlap |
 | :------: | :-----: | :-----: | :--------: | :---------: | :------: | :-----: | :-----: | :--------: | :---------: |
@@ -171,7 +127,6 @@
 | swin V2 |   [ ]   |  [ ]   |   [ ] |  [ ]   |  [ ] | [ ] | [ ] |  [ ] |  [ ] |
 | qwen |   [ ]   |  [ ]   |   [ ] |  [ ]   |  [ ] | [ ] | [ ] |  [ ] |  [ ] |
 
->>>>>>> c7d6975d
 
 ## 💡 API Design
 
@@ -475,11 +430,6 @@
 
 ### Convergence
 
-<<<<<<< HEAD
-
-To validate that training the model using shardformers does not impact its convergence. We [fine-tuned the BERT model](./examples/convergence_benchmark.py) using both shardformer and non-shardformer approaches. We compared the accuracy, loss, F1 score of the training results.
-=======
->>>>>>> c7d6975d
 
 To validate that training the model using shardformers does not impact its convergence. We [fine-tuned the BERT model](./examples/convergence_benchmark.py) using both shardformer and non-shardformer approaches. The example that utilizes Shardformer simultaneously with Pipeline Parallelism and Data Parallelism (Zero1). We then compared the accuracy, loss, and F1 score of the training results.
 
