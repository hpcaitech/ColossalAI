--- conflicted
+++ resolved
@@ -6,25 +6,16 @@
 import torch
 import torch.nn as nn
 from torch import Tensor
-<<<<<<< HEAD
-from torch.nn import CrossEntropyLoss, Module
-=======
 from torch.nn import BCEWithLogitsLoss, CrossEntropyLoss, Module, MSELoss
->>>>>>> 981764ca
 from transformers.modeling_outputs import (
     BaseModelOutputWithPast,
     BaseModelOutputWithPastAndCrossAttentions,
     BaseModelOutputWithPoolingAndCrossAttentions,
     CausalLMOutputWithCrossAttentions,
-<<<<<<< HEAD
-)
-from transformers.models.llama.modeling_llama import LlamaModel
-=======
     CausalLMOutputWithPast,
     SequenceClassifierOutputWithPast,
 )
 from transformers.models.llama.modeling_llama import LlamaForCausalLM, LlamaForSequenceClassification, LlamaModel
->>>>>>> 981764ca
 from transformers.utils import ModelOutput, logging
 
 from colossalai.pipeline.stage_manager import PipelineStageManager
@@ -140,15 +131,6 @@
         super().__init__()
 
     def module_policy(self):
-<<<<<<< HEAD
-        module_policy = super().module_policy()
-        from transformers.models.llama.modeling_llama import LlamaModel
-        if self.pipeline_stage_manager:
-            # set None as default
-            module_policy[LlamaModel] = ModulePolicyDescription(
-                method_replacement={'forward': partial(llama_model_forward, stage_manager=self.pipeline_stage_manager)})
-        return module_policy
-=======
         policy = super().module_policy()
         from transformers.models.llama.modeling_llama import LlamaModel
         if self.pipeline_stage_manager:
@@ -163,7 +145,6 @@
                                                      policy=policy,
                                                      target_key=LlamaModel)
         return policy
->>>>>>> 981764ca
 
     def get_held_layers(self) -> List[Module]:
         """Get pipeline layers for current stage."""
@@ -180,11 +161,7 @@
         return held_layers
 
     def get_shared_params(self) -> List[Dict[int, Tensor]]:
-<<<<<<< HEAD
-        """No shared params in bert model"""
-=======
         """No shared params in llama model"""
->>>>>>> 981764ca
         return []
 
 
@@ -260,10 +237,6 @@
                     ])
             }
             policy.update(new_item)
-<<<<<<< HEAD
-        return policy
-
-=======
         # to be confirmed
         if self.pipeline_stage_manager:
             # set None as default
@@ -300,7 +273,6 @@
         """No shared params in llama for sequence classification model"""
         return []
 
->>>>>>> 981764ca
 
 def llama_model_forward(
     self: LlamaModel,
@@ -372,10 +344,6 @@
 
     # embed positions, for the first stage, hidden_states is the input embeddings,
     # for the other stages, hidden_states is the output of the previous stage
-<<<<<<< HEAD
-    # TODO: we should recive the attn mask of 1st stage and send it to the other stages
-=======
->>>>>>> 981764ca
     if attention_mask is None:
         attention_mask = torch.ones((batch_size, seq_length_with_past), dtype=torch.bool, device=hidden_states.device)
     attention_mask = self._prepare_decoder_attention_mask(attention_mask, (batch_size, seq_length), hidden_states,
@@ -450,9 +418,6 @@
             attentions=all_self_attns,
         )
     # always return dict for imediate stage
-<<<<<<< HEAD
-    return {'hidden_states': hidden_states}
-=======
     return {'hidden_states': hidden_states}
 
 
@@ -676,5 +641,4 @@
 
     else:
         hidden_states = transformer_outputs.get('hidden_states')
-        return {'hidden_states': hidden_states}
->>>>>>> 981764ca
+        return {'hidden_states': hidden_states}