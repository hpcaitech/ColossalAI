from functools import partial
<<<<<<< HEAD
from types import MethodType
from typing import Callable, Dict, List, Optional, Tuple, Union
=======
from typing import Dict, List, Optional, Union
>>>>>>> 7b583c04

import torch
import torch.nn as nn
from torch import Tensor
from torch.nn import BCEWithLogitsLoss, CrossEntropyLoss, Module, MSELoss
<<<<<<< HEAD
=======
from transformers.modeling_outputs import (
    BaseModelOutputWithPast,
    CausalLMOutputWithPast,
    SequenceClassifierOutputWithPast,
)
from transformers.models.llama.modeling_llama import LlamaForCausalLM, LlamaForSequenceClassification, LlamaModel
from transformers.utils import logging
>>>>>>> 7b583c04

from colossalai.pipeline.stage_manager import PipelineStageManager
from colossalai.shardformer.layer import FusedRMSNorm, Linear1D_Col, Linear1D_Row, VocabParallelEmbedding1D

from .base_policy import ModulePolicyDescription, Policy, SubModuleReplacementDescription

__all__ = ['LlamaPolicy', 'LlamaForCausalLMPolicy', 'LlamaForSequenceClassificationPolicy']


class LlamaPolicy(Policy):

    def config_sanity_check(self):
        pass

    def preprocess(self):
        if self.shard_config.enable_tensor_parallelism:
            # Resize embedding
            vocab_size = self.model.config.vocab_size
            world_size = self.shard_config.tensor_parallel_size

            if vocab_size % world_size != 0:
                new_vocab_size = vocab_size + world_size - vocab_size % world_size
                self.model.resize_token_embeddings(new_vocab_size)

        return self.model

    def module_policy(self) -> Dict[Union[str, nn.Module], ModulePolicyDescription]:
        from transformers.models.llama.modeling_llama import LlamaDecoderLayer, LlamaModel

        policy = {}

        if self.shard_config.enable_tensor_parallelism:
            policy[LlamaDecoderLayer] = ModulePolicyDescription(
                attribute_replacement={
                    "self_attn.hidden_size":
                        self.model.config.hidden_size // self.shard_config.tensor_parallel_size,
                    "self_attn.num_heads":
                        self.model.config.num_attention_heads // self.shard_config.tensor_parallel_size,
                },
                sub_module_replacement=[
                    SubModuleReplacementDescription(
                        suffix="self_attn.q_proj",
                        target_module=Linear1D_Col,
                    ),
                    SubModuleReplacementDescription(
                        suffix="self_attn.k_proj",
                        target_module=Linear1D_Col,
                    ),
                    SubModuleReplacementDescription(
                        suffix="self_attn.v_proj",
                        target_module=Linear1D_Col,
                    ),
                    SubModuleReplacementDescription(
                        suffix="self_attn.o_proj",
                        target_module=Linear1D_Row,
                    ),
                    SubModuleReplacementDescription(
                        suffix="mlp.gate_proj",
                        target_module=Linear1D_Col,
                    ),
                    SubModuleReplacementDescription(
                        suffix="mlp.up_proj",
                        target_module=Linear1D_Col,
                    ),
                    SubModuleReplacementDescription(
                        suffix="mlp.down_proj",
                        target_module=Linear1D_Row,
                    )
                ],
            )

            self.append_or_create_submodule_replacement(description=SubModuleReplacementDescription(
                suffix="embed_tokens",
                target_module=VocabParallelEmbedding1D,
            ),
                                                        policy=policy,
                                                        target_key=LlamaModel)

        # optimization configuration
        if self.shard_config.enable_fused_normalization:
            self.append_or_create_submodule_replacement(description=[
                SubModuleReplacementDescription(
                    suffix="input_layernorm",
                    target_module=FusedRMSNorm,
                ),
                SubModuleReplacementDescription(
                    suffix="post_attention_layernorm",
                    target_module=FusedRMSNorm,
                )
            ],
                                                        policy=policy,
                                                        target_key=LlamaDecoderLayer)

            self.append_or_create_submodule_replacement(description=SubModuleReplacementDescription(
                suffix="norm",
                target_module=FusedRMSNorm,
            ),
                                                        policy=policy,
                                                        target_key=LlamaModel)

        return policy

    def postprocess(self):
        return self.model

    def set_pipeline_forward(self, model_cls: nn.Module, new_forward: Callable, policy: Dict) -> None:
        """If under pipeline parallel setting, replacing the original forward method of huggingface
           to customized forward method, and add this changing to policy."""
        if self.pipeline_stage_manager:
            stage_manager = self.pipeline_stage_manager
            if self.model.__class__.__name__ == "LlamaModel":
                module = self.model
            else:
                module = self.model.model

            layers_per_stage = Policy.distribute_layers(len(module.layers), stage_manager.num_stages)
            stage_index = Policy.get_stage_index(layers_per_stage, stage_manager.stage)
            method_replacement = {'forward': partial(new_forward, stage_manager=stage_manager, stage_index=stage_index)}
            self.append_or_create_method_replacement(description=method_replacement,
                                                     policy=policy,
                                                     target_key=model_cls)

        return

    def get_held_layers(self) -> List[Module]:
        """Get pipeline layers for current stage."""
        assert self.pipeline_stage_manager is not None

        if self.model.__class__.__name__ == 'LlamaModel':
            module = self.model
        else:
            module = self.model.model
        stage_manager = self.pipeline_stage_manager

        held_layers = []
        layers_per_stage = self.distribute_layers(len(module.layers), stage_manager.num_stages)
        if stage_manager.is_first_stage():
            held_layers.append(module.embed_tokens)
        start_idx, end_idx = self.get_stage_index(layers_per_stage, stage_manager.stage)
        held_layers.extend(module.layers[start_idx:end_idx])
        if stage_manager.is_last_stage():
            held_layers.append(module.norm)

        return held_layers


class LlamaModelPolicy(LlamaPolicy):

    def __init__(self) -> None:
        super().__init__()

    def module_policy(self):
        policy = super().module_policy()
        from transformers.models.llama.modeling_llama import LlamaModel
        if self.pipeline_stage_manager:
            # set None as default
            self.set_pipeline_forward(model_cls=LlamaModel,
                                      new_forward=LlamaPipelineForwards.llama_model_forward,
                                      policy=policy)
        return policy

    def get_held_layers(self) -> List[Module]:
        """Get pipeline layers for current stage."""
        held_layers = super().get_held_layers()
        return held_layers

    def get_shared_params(self) -> List[Dict[int, Tensor]]:
        """No shared params in llama model"""
        return []


class LlamaForCausalLMPolicy(LlamaPolicy):

    def module_policy(self):
        from transformers import LlamaForCausalLM

        policy = super().module_policy()

        if self.shard_config.enable_tensor_parallelism:
            # add a new item for casual lm
            new_item = {
                LlamaForCausalLM:
                    ModulePolicyDescription(sub_module_replacement=[
                        SubModuleReplacementDescription(
                            suffix="lm_head", target_module=Linear1D_Col, kwargs=dict(gather_output=True))
                    ])
            }
            policy.update(new_item)

        if self.pipeline_stage_manager:
            # set None as default
            self.set_pipeline_forward(model_cls=LlamaForCausalLM,
                                      new_forward=LlamaPipelineForwards.llama_for_causal_lm_forward,
                                      policy=policy)

        return policy

    def get_held_layers(self) -> List[Module]:
        """Get pipeline layers for current stage."""
        stage_manager = self.pipeline_stage_manager
        held_layers = super().get_held_layers()
        if stage_manager.is_last_stage():
            held_layers.append(self.model.lm_head)
        return held_layers

    def get_shared_params(self) -> List[Dict[int, Tensor]]:
        llama_model = self.model.model
        if id(llama_model.embed_tokens.weight) == id(
                self.model.lm_head.weight) and self.pipeline_stage_manager.num_stages > 1:
            # tie weights
            return [{
                0: llama_model.embed_tokens.weight,
                self.pipeline_stage_manager.num_stages - 1: self.model.lm_head.weight
            }]
        return []


class LlamaForSequenceClassificationPolicy(LlamaPolicy):

    def module_policy(self):
        from transformers import LlamaForSequenceClassification

        policy = super().module_policy()

        if self.shard_config.enable_tensor_parallelism:
            # add a new item for sequence classification
            new_item = {
                LlamaForSequenceClassification:
                    ModulePolicyDescription(sub_module_replacement=[
                        SubModuleReplacementDescription(
                            suffix="score", target_module=Linear1D_Col, kwargs=dict(gather_output=True))
                    ])
            }
            policy.update(new_item)
        # to be confirmed
        if self.pipeline_stage_manager:
            # set None as default
            self.set_pipeline_forward(model_cls=LlamaForSequenceClassification,
                                      new_forward=LlamaPipelineForwards.llama_for_sequence_classification_forward,
                                      policy=policy)
        return policy

    def get_held_layers(self) -> List[Module]:
        """Get pipeline layers for current stage."""
        stage_manager = self.pipeline_stage_manager
        held_layers = super().get_held_layers()
        if stage_manager.is_last_stage():
            held_layers.append(self.model.score)
        return held_layers

    def get_shared_params(self) -> List[Dict[int, Tensor]]:
        """No shared params in llama for sequence classification model"""
        return []


class LlamaPipelineForwards:
    '''
    This class serves as a micro library for forward function substitution of Llama models
    under pipeline setting.
    '''

    def llama_model_forward(
        self: 'LlamaModel',
        input_ids: torch.LongTensor = None,
        attention_mask: Optional[torch.Tensor] = None,
        position_ids: Optional[torch.LongTensor] = None,
        past_key_values: Optional[List[torch.FloatTensor]] = None,
        inputs_embeds: Optional[torch.FloatTensor] = None,
        use_cache: Optional[bool] = None,
        output_attentions: Optional[bool] = None,
        output_hidden_states: Optional[bool] = None,
        return_dict: Optional[bool] = None,
        stage_manager: Optional[PipelineStageManager] = None,
        hidden_states: Optional[torch.FloatTensor] = None,
        stage_index: Optional[List[int]] = None,
    ):
        from transformers.modeling_outputs import BaseModelOutputWithPast
        from transformers.utils import logging
        logger = logging.get_logger(__name__)

        output_attentions = output_attentions if output_attentions is not None else self.config.output_attentions
        output_hidden_states = (output_hidden_states
                                if output_hidden_states is not None else self.config.output_hidden_states)
        use_cache = use_cache if use_cache is not None else self.config.use_cache

        return_dict = return_dict if return_dict is not None else self.config.use_return_dict

        # retrieve input_ids and inputs_embeds
        if stage_manager.is_first_stage():
            if input_ids is not None and inputs_embeds is not None:
                raise ValueError("You cannot specify both decoder_input_ids and decoder_inputs_embeds at the same time")
            elif input_ids is not None:
                batch_size, seq_length = input_ids.shape
            elif inputs_embeds is not None:
                batch_size, seq_length, _ = inputs_embeds.shape
            else:
                raise ValueError("You have to specify either decoder_input_ids or decoder_inputs_embeds")
            device = input_ids.device if input_ids is not None else inputs_embeds.device
            if inputs_embeds is None:
                inputs_embeds = self.embed_tokens(input_ids)
            hidden_states = inputs_embeds
        else:
            input_shape = hidden_states.shape[:-1]
            batch_size, seq_length = input_shape
            device = hidden_states.device

        seq_length_with_past = seq_length
        past_key_values_length = 0

        # TODO: left the recording kv-value tensors as () or None type, this feature may be added in the future.
        if output_attentions:
            logger.warning_once('output_attentions=True is not supported for pipeline models at the moment.')
            output_attentions = False
        if output_hidden_states:
            logger.warning_once('output_hidden_states=True is not supported for pipeline models at the moment.')
            output_hidden_states = False
        if use_cache:
            logger.warning_once('use_cache=True is not supported for pipeline models at the moment.')
            use_cache = False

        if past_key_values is not None:
            past_key_values_length = past_key_values[0][0].shape[2]
            seq_length_with_past = seq_length_with_past + past_key_values_length

        if position_ids is None:
            position_ids = torch.arange(past_key_values_length,
                                        seq_length + past_key_values_length,
                                        dtype=torch.long,
                                        device=device)
            position_ids = position_ids.unsqueeze(0).view(-1, seq_length)
        else:
            position_ids = position_ids.view(-1, seq_length).long()

        # embed positions, for the first stage, hidden_states is the input embeddings,
        # for the other stages, hidden_states is the output of the previous stage
        if attention_mask is None:
            attention_mask = torch.ones((batch_size, seq_length_with_past),
                                        dtype=torch.bool,
                                        device=hidden_states.device)
        attention_mask = self._prepare_decoder_attention_mask(attention_mask, (batch_size, seq_length), hidden_states,
                                                              past_key_values_length)

        if self.gradient_checkpointing and self.training:
            if use_cache:
                logger.warning_once(
                    "`use_cache=True` is incompatible with gradient checkpointing. Setting `use_cache=False`...")
                use_cache = False

        # decoder layers
        all_hidden_states = () if output_hidden_states else None
        all_self_attns = () if output_attentions else None
        next_decoder_cache = () if use_cache else None

        start_idx, end_idx = stage_index[0], stage_index[1]
        for idx, decoder_layer in enumerate(self.layers[start_idx:end_idx], start=start_idx):
            if output_hidden_states:
                all_hidden_states += (hidden_states,)

            past_key_value = past_key_values[idx] if past_key_values is not None else None

            if self.gradient_checkpointing and self.training:

                def create_custom_forward(module):

                    def custom_forward(*inputs):
                        # None for past_key_value
                        return module(*inputs, output_attentions, None)

                    return custom_forward

                layer_outputs = torch.utils.checkpoint.checkpoint(
                    create_custom_forward(decoder_layer),
                    hidden_states,
                    attention_mask,
                    position_ids,
                    None,
                )
            else:
                layer_outputs = decoder_layer(
                    hidden_states,
                    attention_mask=attention_mask,
                    position_ids=position_ids,
                    past_key_value=past_key_value,
                    output_attentions=output_attentions,
                    use_cache=use_cache,
                )

            hidden_states = layer_outputs[0]

            if use_cache:
                next_decoder_cache += (layer_outputs[2 if output_attentions else 1],)
            if output_attentions:
                all_self_attns += (layer_outputs[1],)

        if stage_manager.is_last_stage():
            hidden_states = self.norm(hidden_states)

        # add hidden states from the last decoder layer
        if output_hidden_states:
            all_hidden_states += (hidden_states,)
        next_cache = next_decoder_cache if use_cache else None
        if stage_manager.is_last_stage():
            if not return_dict:
                return tuple(v for v in [hidden_states, next_cache, all_hidden_states, all_self_attns] if v is not None)
            return BaseModelOutputWithPast(
                last_hidden_state=hidden_states,
                past_key_values=next_cache,
                hidden_states=all_hidden_states,
                attentions=all_self_attns,
            )
        # always return dict for imediate stage
        return {'hidden_states': hidden_states}

    def llama_for_causal_lm_forward(
        self: 'LlamaForCausalLM',
        input_ids: torch.LongTensor = None,
        attention_mask: Optional[torch.Tensor] = None,
        position_ids: Optional[torch.LongTensor] = None,
        past_key_values: Optional[List[torch.FloatTensor]] = None,
        inputs_embeds: Optional[torch.FloatTensor] = None,
        labels: Optional[torch.LongTensor] = None,
        use_cache: Optional[bool] = None,
        output_attentions: Optional[bool] = None,
        output_hidden_states: Optional[bool] = None,
        return_dict: Optional[bool] = None,
        stage_manager: Optional[PipelineStageManager] = None,
        hidden_states: Optional[torch.FloatTensor] = None,
        stage_index: Optional[List[int]] = None,
    ):
        r"""
            Args:
                labels (`torch.LongTensor` of shape `(batch_size, sequence_length)`, *optional*):
                    Labels for computing the masked language modeling loss. Indices should either be in `[0, ...,
                    config.vocab_size]` or -100 (see `input_ids` docstring). Tokens with indices set to `-100` are ignored
                    (masked), the loss is only computed for the tokens with labels in `[0, ..., config.vocab_size]`.

            Returns:

            Example:

            ```python
            >>> from transformers import AutoTokenizer, LlamaForCausalLM

            >>> model = LlamaForCausalLM.from_pretrained(PATH_TO_CONVERTED_WEIGHTS)
            >>> tokenizer = AutoTokenizer.from_pretrained(PATH_TO_CONVERTED_TOKENIZER)

            >>> prompt = "Hey, are you consciours? Can you talk to me?"
            >>> inputs = tokenizer(prompt, return_tensors="pt")

            >>> # Generate
            >>> generate_ids = model.generate(inputs.input_ids, max_length=30)
            >>> tokenizer.batch_decode(generate_ids, skip_special_tokens=True, clean_up_tokenization_spaces=False)[0]
            "Hey, are you consciours? Can you talk to me?\nI'm not consciours, but I can talk to you."
            ```"""
        from transformers.modeling_outputs import CausalLMOutputWithPast
        from transformers.utils import logging
        logger = logging.get_logger(__name__)
        output_attentions = output_attentions if output_attentions is not None else self.config.output_attentions
        output_hidden_states = (output_hidden_states
                                if output_hidden_states is not None else self.config.output_hidden_states)
        return_dict = return_dict if return_dict is not None else self.config.use_return_dict

        # TODO: left the recording kv-value tensors as () or None type, this feature may be added in the future.
        if output_attentions:
            logger.warning_once('output_attentions=True is not supported for pipeline models at the moment.')
            output_attentions = False
        if output_hidden_states:
            logger.warning_once('output_hidden_states=True is not supported for pipeline models at the moment.')
            output_hidden_states = False
        if return_dict:
            logger.warning_once('return_dict is not supported for pipeline models at the moment')
            return_dict = False

        # decoder outputs consists of (dec_features, layer_state, dec_hidden, dec_attn)
        outputs = LlamaPipelineForwards.llama_model_forward(
            self.model,
            input_ids=input_ids,
            attention_mask=attention_mask,
            position_ids=position_ids,
            past_key_values=past_key_values,
            inputs_embeds=inputs_embeds,
            use_cache=use_cache,
            output_attentions=output_attentions,
            output_hidden_states=output_hidden_states,
            return_dict=return_dict,
            stage_manager=stage_manager,
            hidden_states=hidden_states,
            stage_index=stage_index,
        )
        past_key_values = None
        all_hidden_states = None
        all_self_attentions = None
        all_cross_attentions = None

        if stage_manager.is_last_stage():
            hidden_states = outputs[0]
            logits = self.lm_head(hidden_states)
            loss = None
            if labels is not None:
                # Shift so that tokens < n predict n
                shift_logits = logits[..., :-1, :].contiguous()
                shift_labels = labels[..., 1:].contiguous()
                # Flatten the tokens
                loss_fct = CrossEntropyLoss()
                shift_logits = shift_logits.view(-1, self.config.vocab_size)
                shift_labels = shift_labels.view(-1)
                # Enable model parallelism
                shift_labels = shift_labels.to(shift_logits.device)
                loss = loss_fct(shift_logits, shift_labels)

            if not return_dict:
                output = (logits,) + outputs[1:]
                return (loss,) + output if loss is not None else output

            return CausalLMOutputWithPast(
                loss=loss,
                logits=logits,
                past_key_values=outputs.past_key_values,
                hidden_states=outputs.hidden_states,
                attentions=outputs.attentions,
            )
        else:
            hidden_states = outputs.get('hidden_states')
            return {'hidden_states': hidden_states}

    def llama_for_sequence_classification_forward(
        self: 'LlamaForSequenceClassification',
        input_ids: torch.LongTensor = None,
        attention_mask: Optional[torch.Tensor] = None,
        position_ids: Optional[torch.LongTensor] = None,
        past_key_values: Optional[List[torch.FloatTensor]] = None,
        inputs_embeds: Optional[torch.FloatTensor] = None,
        labels: Optional[torch.LongTensor] = None,
        use_cache: Optional[bool] = None,
        output_attentions: Optional[bool] = None,
        output_hidden_states: Optional[bool] = None,
        return_dict: Optional[bool] = None,
        stage_manager: Optional[PipelineStageManager] = None,
        hidden_states: Optional[torch.FloatTensor] = None,
        stage_index: Optional[List[int]] = None,
    ):
        r"""
        labels (`torch.LongTensor` of shape `(batch_size,)`, *optional*):
            Labels for computing the sequence classification/regression loss. Indices should be in `[0, ...,
            config.num_labels - 1]`. If `config.num_labels == 1` a regression loss is computed (Mean-Square loss), If
            `config.num_labels > 1` a classification loss is computed (Cross-Entropy).
        """
        from transformers.modeling_outputs import SequenceClassifierOutputWithPast
        from transformers.utils import logging
        logger = logging.get_logger(__name__)
        return_dict = return_dict if return_dict is not None else self.config.use_return_dict
        # TODO: left the recording kv-value tensors as () or None type, this feature may be added in the future.
        if output_attentions:
            logger.warning_once('output_attentions=True is not supported for pipeline models at the moment.')
            output_attentions = False
        if output_hidden_states:
            logger.warning_once('output_hidden_states=True is not supported for pipeline models at the moment.')
            output_hidden_states = False
        if return_dict:
            logger.warning_once('return_dict is not supported for pipeline models at the moment')
            return_dict = False

        transformer_outputs = LlamaPipelineForwards.llama_model_forward(
            self.model,
            input_ids,
            attention_mask=attention_mask,
            position_ids=position_ids,
            past_key_values=past_key_values,
            inputs_embeds=inputs_embeds,
            use_cache=use_cache,
            output_attentions=output_attentions,
            output_hidden_states=output_hidden_states,
            return_dict=return_dict,
            stage_manager=stage_manager,
            hidden_states=hidden_states,
            stage_index=stage_index,
        )

        if input_ids is not None:
            batch_size = input_ids.shape[0]
        elif inputs_embeds is not None:
            batch_size = inputs_embeds.shape[0]
        else:
            batch_size = hidden_states.shape[0]

        if stage_manager.is_last_stage():
            hidden_states = transformer_outputs[0]
            logits = self.score(hidden_states)

            if self.config.pad_token_id is None and batch_size != 1:
                raise ValueError("Cannot handle batch sizes > 1 if no padding token is defined.")
            if self.config.pad_token_id is None:
                sequence_lengths = -1
            else:
                if input_ids is not None:
                    sequence_lengths = (torch.ne(input_ids, self.config.pad_token_id).sum(-1) - 1).to(logits.device)
                else:
                    sequence_lengths = -1

            pooled_logits = logits[torch.arange(batch_size, device=logits.device), sequence_lengths]

            loss = None
            if labels is not None:
                labels = labels.to(logits.device)
                if self.config.problem_type is None:
                    if self.num_labels == 1:
                        self.config.problem_type = "regression"
                    elif self.num_labels > 1 and (labels.dtype == torch.long or labels.dtype == torch.int):
                        self.config.problem_type = "single_label_classification"
                    else:
                        self.config.problem_type = "multi_label_classification"

                if self.config.problem_type == "regression":
                    loss_fct = MSELoss()
                    if self.num_labels == 1:
                        loss = loss_fct(pooled_logits.squeeze(), labels.squeeze())
                    else:
                        loss = loss_fct(pooled_logits, labels)
                elif self.config.problem_type == "single_label_classification":
                    loss_fct = CrossEntropyLoss()
                    loss = loss_fct(pooled_logits.view(-1, self.num_labels), labels.view(-1))
                elif self.config.problem_type == "multi_label_classification":
                    loss_fct = BCEWithLogitsLoss()
                    loss = loss_fct(pooled_logits, labels)
            if not return_dict:
                output = (pooled_logits,) + transformer_outputs[1:]
                return ((loss,) + output) if loss is not None else output

            return SequenceClassifierOutputWithPast(
                loss=loss,
                logits=pooled_logits,
                past_key_values=transformer_outputs.past_key_values,
                hidden_states=transformer_outputs.hidden_states,
                attentions=transformer_outputs.attentions,
            )

        else:
            hidden_states = transformer_outputs.get('hidden_states')
            return {'hidden_states': hidden_states}<|MERGE_RESOLUTION|>--- conflicted
+++ resolved
@@ -1,25 +1,11 @@
 from functools import partial
-<<<<<<< HEAD
 from types import MethodType
 from typing import Callable, Dict, List, Optional, Tuple, Union
-=======
-from typing import Dict, List, Optional, Union
->>>>>>> 7b583c04
 
 import torch
 import torch.nn as nn
 from torch import Tensor
 from torch.nn import BCEWithLogitsLoss, CrossEntropyLoss, Module, MSELoss
-<<<<<<< HEAD
-=======
-from transformers.modeling_outputs import (
-    BaseModelOutputWithPast,
-    CausalLMOutputWithPast,
-    SequenceClassifierOutputWithPast,
-)
-from transformers.models.llama.modeling_llama import LlamaForCausalLM, LlamaForSequenceClassification, LlamaModel
-from transformers.utils import logging
->>>>>>> 7b583c04
 
 from colossalai.pipeline.stage_manager import PipelineStageManager
 from colossalai.shardformer.layer import FusedRMSNorm, Linear1D_Col, Linear1D_Row, VocabParallelEmbedding1D
