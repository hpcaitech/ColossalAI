--- conflicted
+++ resolved
@@ -5,13 +5,9 @@
 
 import colossalai.shardformer.layer as col_nn
 
-<<<<<<< HEAD
-from ..modeling.gpt2 import GPT2PipelineForwards
-from ..modeling.gpt2_seq import gpt2_sequence_parallel_forward_fn
-=======
 from .._utils import getattr_, setattr_
 from ..modeling.gpt2 import GPT2PipelineForwards, get_gpt2_flash_attention_forward
->>>>>>> 9d1a6d22
+from ..modeling.gpt2_seq import gpt2_sequence_parallel_forward_fn
 from .base_policy import ModulePolicyDescription, Policy, SubModuleReplacementDescription
 
 __all__ = [
@@ -131,17 +127,14 @@
                                                         policy=policy,
                                                         target_key=GPT2Block)
 
-<<<<<<< HEAD
         if self.shard_config.enable_sequence_parallelism:
             suffix_list = ["attn.c_attn", "attn.c_proj", "mlp.c_fc", "mlp.c_proj"]
             self.append_seq_parallel_to_policy(suffix_list=suffix_list, module_policy_description=policy[GPT2Block])
 
-=======
         if self.shard_config.enable_flash_attention:
             policy[GPT2Attention] = ModulePolicyDescription(method_replacement={
                 'forward': get_gpt2_flash_attention_forward(),
             })
->>>>>>> 9d1a6d22
         return policy
 
     def postprocess(self):
