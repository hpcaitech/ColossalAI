--- conflicted
+++ resolved
@@ -5,14 +5,9 @@
 
 import colossalai.shardformer.layer as col_nn
 
-<<<<<<< HEAD
-from ..modeling.gpt2 import GPT2PipelineForwards
+from .._utils import getattr_, setattr_
+from ..modeling.gpt2 import GPT2PipelineForwards, get_gpt2_flash_attention_forward
 from .base_policy import ModulePolicyDescription, Policy, SubModuleReplacementDescription
-=======
-from .._utils import getattr_, setattr_
-from ..modeling.gpt2 import get_gpt2_flash_attention_forward
-from .basepolicy import ModulePolicyDescription, Policy, SubModuleReplacementDescription
->>>>>>> 5d7f5bea
 
 __all__ = [
     'GPT2Policy', 'GPT2ModelPolicy', 'GPT2LMHeadModelPolicy', 'GPT2DoubleHeadsModelPolicy',
@@ -59,42 +54,42 @@
                 "attn.split_size": self.model.config.hidden_size // self.shard_config.tensor_parallel_size,
                 "attn.num_heads": self.model.config.num_attention_heads // self.shard_config.tensor_parallel_size,
             },
-                sub_module_replacement=[
-                SubModuleReplacementDescription(
-                    suffix="attn.c_attn",
-                    target_module=col_nn.GPT2FusedLinearConv1D_Col,
-                    kwargs={
-                        "n_fused": 3,
-                    },
-                ),
-                SubModuleReplacementDescription(
-                    suffix="attn.c_proj",
-                    target_module=col_nn.GPT2FusedLinearConv1D_Row,
-                ),
-                SubModuleReplacementDescription(
-                    suffix="mlp.c_fc",
-                    target_module=col_nn.GPT2FusedLinearConv1D_Col,
-                    kwargs={
-                        "n_fused": 1,
-                    },
-                ),
-                SubModuleReplacementDescription(
-                    suffix="mlp.c_proj",
-                    target_module=col_nn.GPT2FusedLinearConv1D_Row,
-                ),
-                SubModuleReplacementDescription(
-                    suffix="attn.attn_dropout",
-                    target_module=col_nn.DropoutForParallelInput,
-                ),
-                SubModuleReplacementDescription(
-                    suffix="attn.resid_dropout",
-                    target_module=col_nn.DropoutForParallelInput,
-                ),
-                SubModuleReplacementDescription(
-                    suffix="mlp.dropout",
-                    target_module=col_nn.DropoutForParallelInput,
-                ),
-            ])
+                                                        sub_module_replacement=[
+                                                            SubModuleReplacementDescription(
+                                                                suffix="attn.c_attn",
+                                                                target_module=col_nn.GPT2FusedLinearConv1D_Col,
+                                                                kwargs={
+                                                                    "n_fused": 3,
+                                                                },
+                                                            ),
+                                                            SubModuleReplacementDescription(
+                                                                suffix="attn.c_proj",
+                                                                target_module=col_nn.GPT2FusedLinearConv1D_Row,
+                                                            ),
+                                                            SubModuleReplacementDescription(
+                                                                suffix="mlp.c_fc",
+                                                                target_module=col_nn.GPT2FusedLinearConv1D_Col,
+                                                                kwargs={
+                                                                    "n_fused": 1,
+                                                                },
+                                                            ),
+                                                            SubModuleReplacementDescription(
+                                                                suffix="mlp.c_proj",
+                                                                target_module=col_nn.GPT2FusedLinearConv1D_Row,
+                                                            ),
+                                                            SubModuleReplacementDescription(
+                                                                suffix="attn.attn_dropout",
+                                                                target_module=col_nn.DropoutForParallelInput,
+                                                            ),
+                                                            SubModuleReplacementDescription(
+                                                                suffix="attn.resid_dropout",
+                                                                target_module=col_nn.DropoutForParallelInput,
+                                                            ),
+                                                            SubModuleReplacementDescription(
+                                                                suffix="mlp.dropout",
+                                                                target_module=col_nn.DropoutForParallelInput,
+                                                            ),
+                                                        ])
 
         # optimization configuration
         if self.shard_config.enable_fused_normalization:
@@ -102,8 +97,8 @@
                 suffix="ln_f",
                 target_module=col_nn.FusedLayerNorm,
             ),
-                policy=policy,
-                target_key=GPT2Model)
+                                                        policy=policy,
+                                                        target_key=GPT2Model)
 
             self.append_or_create_submodule_replacement(description=[
                 SubModuleReplacementDescription(
@@ -118,10 +113,6 @@
                                                 target_module=col_nn.FusedLayerNorm,
                                                 ignore_if_not_exist=True)
             ],
-<<<<<<< HEAD
-                policy=policy,
-                target_key=GPT2Block)
-=======
                                                         policy=policy,
                                                         target_key=GPT2Block)
 
@@ -129,7 +120,6 @@
             policy[GPT2Attention] = ModulePolicyDescription(method_replacement={
                 'forward': get_gpt2_flash_attention_forward(),
             })
->>>>>>> 5d7f5bea
         return policy
 
     def postprocess(self):
