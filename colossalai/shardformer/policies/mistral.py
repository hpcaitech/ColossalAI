import warnings
from functools import partial
from typing import Callable, Dict, Union

import torch.nn as nn

from colossalai.shardformer.layer import (
    FusedRMSNorm,
    Linear1D_Col,
    Linear1D_Row,
    PaddingEmbedding,
    PaddingLMHead,
    VocabParallelEmbedding1D,
    VocabParallelLMHead1D,
)

<<<<<<< HEAD
from ..modeling.mistral import MistralForwards, get_mistral_flash_attention_forward
=======
from ..modeling.mistral import get_mistral_flash_attention_forward
>>>>>>> f4c5aafe
from .base_policy import ModulePolicyDescription, Policy, SubModuleReplacementDescription

__all__ = ["MistralPolicy", "MistralModelPolicy", "MistralForCausalLMPolicy", "MistralForSequenceClassificationPolicy"]


class MistralPolicy(Policy):
    def config_sanity_check(self):
        pass

    def preprocess(self):
        self.tie_weight = self.tie_weight_check()
<<<<<<< HEAD
        self.origin_attn_implement = self.model.config._attn_implementation
=======
>>>>>>> f4c5aafe
        return self.model

    def module_policy(self) -> Dict[Union[str, nn.Module], ModulePolicyDescription]:
        from transformers.models.mistral.modeling_mistral import (
            MistralAttention,
            MistralDecoderLayer,
            MistralFlashAttention2,
            MistralModel,
        )

        ATTN_IMPLEMENTATION = {
            "eager": MistralAttention,
            "flash_attention_2": MistralFlashAttention2,
        }

        policy = {}

<<<<<<< HEAD
        attn_cls = ATTN_IMPLEMENTATION[self.model.config._attn_implementation]

=======
>>>>>>> f4c5aafe
        embedding_cls = None
        if self.shard_config.enable_tensor_parallelism:
            embedding_cls = VocabParallelEmbedding1D
        else:
            if self.tie_weight:
                embedding_cls = PaddingEmbedding

        if self.shard_config.enable_sequence_parallelism:
            self.shard_config.enable_sequence_parallelism = False
            warnings.warn(
                "Mistral doesn't support sequence parallelism now, will ignore the sequence parallelism flag."
            )

        if self.shard_config.enable_tensor_parallelism:
            decoder_attribute_replacement = {
                "self_attn.hidden_size": self.model.config.hidden_size // self.shard_config.tensor_parallel_size,
                "self_attn.num_heads": self.model.config.num_attention_heads // self.shard_config.tensor_parallel_size,
                "self_attn.num_key_value_heads": self.model.config.num_key_value_heads
                // self.shard_config.tensor_parallel_size,
            }

            policy[MistralDecoderLayer] = ModulePolicyDescription(
                attribute_replacement=decoder_attribute_replacement,
                sub_module_replacement=[
                    SubModuleReplacementDescription(
                        suffix="self_attn.q_proj",
                        target_module=Linear1D_Col,
                    ),
                    SubModuleReplacementDescription(
                        suffix="self_attn.k_proj",
                        target_module=Linear1D_Col,
                    ),
                    SubModuleReplacementDescription(
                        suffix="self_attn.v_proj",
                        target_module=Linear1D_Col,
                    ),
                    SubModuleReplacementDescription(
                        suffix="self_attn.o_proj",
                        target_module=Linear1D_Row,
                    ),
                    SubModuleReplacementDescription(
                        suffix="mlp.gate_proj",
                        target_module=Linear1D_Col,
                    ),
                    SubModuleReplacementDescription(
                        suffix="mlp.up_proj",
                        target_module=Linear1D_Col,
                    ),
                    SubModuleReplacementDescription(
                        suffix="mlp.down_proj",
                        target_module=Linear1D_Row,
                    ),
                ],
            )

        if embedding_cls is not None:
            self.append_or_create_submodule_replacement(
                description=SubModuleReplacementDescription(
                    suffix="embed_tokens",
                    target_module=embedding_cls,
                    kwargs={"make_vocab_size_divisible_by": self.shard_config.make_vocab_size_divisible_by},
                ),
                policy=policy,
                target_key=MistralModel,
            )

        # optimization configuration
        if self.shard_config.enable_fused_normalization:
            self.append_or_create_submodule_replacement(
                description=[
                    SubModuleReplacementDescription(
                        suffix="input_layernorm",
                        target_module=FusedRMSNorm,
                    ),
                    SubModuleReplacementDescription(
                        suffix="post_attention_layernorm",
                        target_module=FusedRMSNorm,
                    ),
                ],
                policy=policy,
                target_key=MistralDecoderLayer,
            )

            self.append_or_create_submodule_replacement(
                description=SubModuleReplacementDescription(
                    suffix="norm",
                    target_module=FusedRMSNorm,
                ),
                policy=policy,
                target_key=MistralModel,
            )

        if self.shard_config.enable_flash_attention:
            self.append_or_create_method_replacement(
                description={
                    "forward": get_mistral_flash_attention_forward(self.shard_config),
                },
                policy=policy,
                target_key=attn_cls,
            )

        return policy

    def postprocess(self):
        return self.model

    def set_forward(self, model_cls: nn.Module, new_forward: Callable, policy: Dict) -> None:
        method_replacement = {"forward": partial(new_forward)}
        self.append_or_create_method_replacement(description=method_replacement, policy=policy, target_key=model_cls)


class MistralModelPolicy(MistralPolicy):
    def __init__(self) -> None:
        super().__init__()

    def module_policy(self):
        policy = super().module_policy()
        from transformers.models.mistral.modeling_mistral import MistralModel

        self.set_forward(model_cls=MistralModel, new_forward=MistralForwards.mistral_model_forward, policy=policy)
        return policy


class MistralForCausalLMPolicy(MistralPolicy):
    def module_policy(self):
        from transformers import MistralForCausalLM

        policy = super().module_policy()
        if self.pipeline_stage_manager:
            warnings.warn("Mistral doesn't support pipeline parallelism now.")

        if self.shard_config.enable_tensor_parallelism:
            # add a new item for casual lm
            new_item = {
                MistralForCausalLM: ModulePolicyDescription(
                    sub_module_replacement=[
                        SubModuleReplacementDescription(
                            suffix="lm_head",
                            target_module=VocabParallelLMHead1D,
                            kwargs=dict(
                                gather_output=True,
                                make_vocab_size_divisible_by=self.shard_config.make_vocab_size_divisible_by,
                            ),
                        )
                    ]
                )
            }
        else:
            new_item = {
                MistralForCausalLM: ModulePolicyDescription(
                    sub_module_replacement=[
                        SubModuleReplacementDescription(
                            suffix="lm_head",
                            target_module=PaddingLMHead,
                            kwargs=dict(make_vocab_size_divisible_by=self.shard_config.make_vocab_size_divisible_by),
                        )
                    ]
                )
            }

        policy.update(new_item)

        return policy


class MistralForSequenceClassificationPolicy(MistralPolicy):
    def module_policy(self):
        from transformers import MistralForSequenceClassification

        policy = super().module_policy()

        if self.shard_config.enable_tensor_parallelism:
            # add a new item for sequence classification
            new_item = {
                MistralForSequenceClassification: ModulePolicyDescription(
                    sub_module_replacement=[
                        SubModuleReplacementDescription(
                            suffix="score", target_module=Linear1D_Col, kwargs=dict(gather_output=True)
                        )
                    ]
                )
            }

            if self.pipeline_stage_manager:
                warnings.warn("Mistral doesn't support pipeline parallelism now.")

            policy.update(new_item)
        return policy<|MERGE_RESOLUTION|>--- conflicted
+++ resolved
@@ -14,11 +14,7 @@
     VocabParallelLMHead1D,
 )
 
-<<<<<<< HEAD
 from ..modeling.mistral import MistralForwards, get_mistral_flash_attention_forward
-=======
-from ..modeling.mistral import get_mistral_flash_attention_forward
->>>>>>> f4c5aafe
 from .base_policy import ModulePolicyDescription, Policy, SubModuleReplacementDescription
 
 __all__ = ["MistralPolicy", "MistralModelPolicy", "MistralForCausalLMPolicy", "MistralForSequenceClassificationPolicy"]
@@ -30,10 +26,7 @@
 
     def preprocess(self):
         self.tie_weight = self.tie_weight_check()
-<<<<<<< HEAD
         self.origin_attn_implement = self.model.config._attn_implementation
-=======
->>>>>>> f4c5aafe
         return self.model
 
     def module_policy(self) -> Dict[Union[str, nn.Module], ModulePolicyDescription]:
@@ -51,11 +44,7 @@
 
         policy = {}
 
-<<<<<<< HEAD
         attn_cls = ATTN_IMPLEMENTATION[self.model.config._attn_implementation]
-
-=======
->>>>>>> f4c5aafe
         embedding_cls = None
         if self.shard_config.enable_tensor_parallelism:
             embedding_cls = VocabParallelEmbedding1D
