--- conflicted
+++ resolved
@@ -3,18 +3,6 @@
 
 import torch.nn as nn
 
-<<<<<<< HEAD
-import colossalai.shardformer.layer as col_nn
-
-from ..modeling.vit import (
-    ViTForImageClassification_pipeline_forward,
-    ViTForMaskedImageModeling_pipeline_forward,
-    ViTModel_pipeline_forward,
-)
-from .base_policy import ModulePolicyDescription, Policy, SubModuleReplacementDescription
-
-__all__ = ['ViTPolicy', 'ViTModelPolicy', 'ViTForImageClassificationPolicy', 'ViTForMaskedImageModelingPolicy']
-=======
 from colossalai.shardformer.layer import (
     DropoutForParallelInput,
     DropoutForReplicatedInput,
@@ -24,11 +12,16 @@
 )
 
 from ..modeling.jit import get_jit_fused_dropout_add_func
-from ..modeling.vit import get_jit_fused_vit_output_forward, get_vit_flash_self_attention_forward
-from .basepolicy import ModulePolicyDescription, Policy, SubModuleReplacementDescription
-
-__all__ = ['ViTPolicy', 'ViTForImageClassificationPolicy', 'ViTForMaskedImageModelingPolicy']
->>>>>>> 5d7f5bea
+from ..modeling.vit import (
+    ViTForImageClassification_pipeline_forward,
+    ViTForMaskedImageModeling_pipeline_forward,
+    ViTModel_pipeline_forward,
+    get_jit_fused_vit_output_forward,
+    get_vit_flash_self_attention_forward,
+)
+from .base_policy import ModulePolicyDescription, Policy, SubModuleReplacementDescription
+
+__all__ = ['ViTPolicy', 'ViTModelPolicy', 'ViTForImageClassificationPolicy', 'ViTForMaskedImageModelingPolicy']
 
 
 class ViTPolicy(Policy):
@@ -40,11 +33,8 @@
         return self.model
 
     def module_policy(self) -> Dict[Union[str, nn.Module], ModulePolicyDescription]:
-<<<<<<< HEAD
-        from transformers.models.vit.modeling_vit import ViTEmbeddings, ViTLayer
-=======
+
         from transformers.models.vit.modeling_vit import ViTEmbeddings, ViTLayer, ViTModel, ViTOutput, ViTSelfAttention
->>>>>>> 5d7f5bea
 
         policy = {}
 
@@ -54,11 +44,7 @@
                                                             sub_module_replacement=[
                                                                 SubModuleReplacementDescription(
                                                                     suffix="dropout",
-<<<<<<< HEAD
-                                                                    target_module=col_nn.DropoutForReplicatedInput,
-=======
                                                                     target_module=DropoutForReplicatedInput,
->>>>>>> 5d7f5bea
                                                                 )
                                                             ])
 
@@ -72,44 +58,6 @@
                                                        sub_module_replacement=[
                                                            SubModuleReplacementDescription(
                                                                suffix="attention.attention.query",
-<<<<<<< HEAD
-                                                               target_module=col_nn.Linear1D_Col,
-                                                           ),
-                                                           SubModuleReplacementDescription(
-                                                               suffix="attention.attention.key",
-                                                               target_module=col_nn.Linear1D_Col,
-                                                           ),
-                                                           SubModuleReplacementDescription(
-                                                               suffix="attention.attention.value",
-                                                               target_module=col_nn.Linear1D_Col,
-                                                           ),
-                                                           SubModuleReplacementDescription(
-                                                               suffix="attention.attention.dropout",
-                                                               target_module=col_nn.DropoutForParallelInput,
-                                                           ),
-                                                           SubModuleReplacementDescription(
-                                                               suffix="attention.output.dense",
-                                                               target_module=col_nn.Linear1D_Row,
-                                                           ),
-                                                           SubModuleReplacementDescription(
-                                                               suffix="attention.output.dropout",
-                                                               target_module=col_nn.DropoutForReplicatedInput,
-                                                           ),
-                                                           SubModuleReplacementDescription(
-                                                               suffix="intermediate.dense",
-                                                               target_module=col_nn.Linear1D_Col,
-                                                           ),
-                                                           SubModuleReplacementDescription(
-                                                               suffix="output.dense",
-                                                               target_module=col_nn.Linear1D_Row,
-                                                           ),
-                                                           SubModuleReplacementDescription(
-                                                               suffix="output.dropout",
-                                                               target_module=col_nn.DropoutForReplicatedInput,
-                                                           ),
-                                                       ])
-
-=======
                                                                target_module=Linear1D_Col,
                                                            ),
                                                            SubModuleReplacementDescription(
@@ -175,8 +123,6 @@
                 'forward': get_jit_fused_vit_output_forward(),
                 'dropout_add': get_jit_fused_dropout_add_func(),
             })
-
->>>>>>> 5d7f5bea
         return policy
 
     def new_model_class(self):
@@ -185,7 +131,6 @@
     def postprocess(self):
         return self.model
 
-<<<<<<< HEAD
     def get_held_layers(self) -> List[nn.Module]:
         """Get pipeline layers for current stage."""
         assert self.pipeline_stage_manager is not None, "pipeline_stage_manager is None"
@@ -253,13 +198,6 @@
 
     def module_policy(self):
         from transformers.models.vit.modeling_vit import ViTForImageClassification, ViTModel
-=======
-
-class ViTForImageClassificationPolicy(ViTPolicy):
-
-    def module_policy(self):
-        from transformers.models.vit.modeling_vit import ViTForImageClassification
->>>>>>> 5d7f5bea
 
         policy = super().module_policy()
         if self.shard_config.enable_tensor_parallelism:
@@ -267,8 +205,7 @@
                 ViTForImageClassification:
                     ModulePolicyDescription(sub_module_replacement=[
                         SubModuleReplacementDescription(
-<<<<<<< HEAD
-                            suffix="classifier", target_module=col_nn.Linear1D_Col, kwargs=dict(gather_output=True))
+                            suffix="classifier", target_module=Linear1D_Col, kwargs=dict(gather_output=True))
                     ])
             }
             policy.update(new_item)
@@ -322,18 +259,4 @@
             held_layers.append(module.layernorm)
             held_layers.append(self.model.decoder)
 
-        return held_layers
-=======
-                            suffix="classifier", target_module=Linear1D_Col, kwargs=dict(gather_output=True))
-                    ])
-            }
-            policy.update(new_item)
-        return policy
-
-
-class ViTForMaskedImageModelingPolicy(ViTPolicy):
-
-    def module_policy(self):
-        policy = super().module_policy()
-        return policy
->>>>>>> 5d7f5bea
+        return held_layers