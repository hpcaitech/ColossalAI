import warnings
from functools import partial
from typing import Callable, Dict, List, Union

import torch.nn as nn
from torch import Tensor

import colossalai.shardformer.layer as col_nn
from colossalai.shardformer.modeling.chatglm2 import ChatGLMPipelineForwards
from colossalai.shardformer.modeling.chatglm2_6b.modeling_chatglm import ChatGLMForConditionalGeneration, ChatGLMModel

from ..modeling.chatglm2 import (
    get_chatglm_sequence_parallel_forward_fn,
    get_flash_core_attention_forward,
    get_jit_fused_glm_block_forward,
)
from ..modeling.jit import get_jit_fused_dropout_add_func
from .base_policy import ModulePolicyDescription, Policy, SubModuleReplacementDescription

__all__ = ["ChatGLMPolicy", "ChatGLMModelPolicy", "ChatGLMForConditionalGenerationPolicy"]


class ChatGLMPolicy(Policy):
    def config_sanity_check(self):
        pass

    def preprocess(self):
        if self.pipeline_stage_manager is not None:
            # the batch_size_dim is bounded to Model
            bsz_dim = 1
            setattr(self.model, "batch_size_dim", bsz_dim)

        self.tie_weight = self.tie_weight_check()
        return self.model

    def module_policy(self) -> Dict[Union[str, nn.Module], ModulePolicyDescription]:
        from colossalai.shardformer.modeling.chatglm2_6b.modeling_chatglm import ChatGLMModel, CoreAttention, GLMBlock

        policy = {}

        embedding_cls = None
        if self.shard_config.enable_tensor_parallelism:
            embedding_cls = col_nn.VocabParallelEmbedding1D
        else:
            if self.tie_weight:
                embedding_cls = col_nn.PaddingEmbedding

        if self.shard_config.enable_fused_normalization:
            if self.model.config.rmsnorm:
                norm_cls = col_nn.FusedRMSNorm
            else:
                norm_cls = col_nn.FusedLayerNorm
        else:
            if self.model.config.rmsnorm:
                norm_cls = col_nn.RMSNorm
            else:
                norm_cls = col_nn.LayerNorm

        sp_mode = self.shard_config.sequence_parallelism_mode if self.shard_config.enable_sequence_parallelism else None
        assert sp_mode != "all_to_all", "all_to_all sequence parallelism is not supported for ChatGLM2"
        if sp_mode == "ring":
            warnings.warn(
                f"For ChatGLM2, sequence parallelism is currently not support mode {sp_mode}, will set to be split_gather"
<<<<<<< HEAD
=======
            )
            sp_mode = "split_gather"
        overlap = self.shard_config.enable_sequence_overlap
        sp_partial_derived = sp_mode == "split_gather"

        if self.shard_config.enable_tensor_parallelism:
            policy[ChatGLMModel] = ModulePolicyDescription(
                attribute_replacement={},
                sub_module_replacement=[
                    SubModuleReplacementDescription(
                        suffix="embedding.word_embeddings",
                        target_module=col_nn.VocabParallelEmbedding1D,
                    )
                ],
>>>>>>> 3788fefc
            )
            sp_mode = "split_gather"
        overlap = self.shard_config.enable_sequence_overlap
        sp_partial_derived = sp_mode == "split_gather"

        if self.shard_config.enable_tensor_parallelism:
            policy[GLMBlock] = ModulePolicyDescription(
                attribute_replacement={
                    "self_attention.num_attention_heads_per_partition": self.model.config.num_attention_heads
                    // self.shard_config.tensor_parallel_size,
                    "self_attention.projection_size": (
                        self.model.config.kv_channels * self.model.config.num_attention_heads
                    )
                    // self.shard_config.tensor_parallel_size,
                    "self_attention.qkv_hidden_size": (
                        self.model.config.kv_channels * self.model.config.num_attention_heads * 3
                    )
                    // self.shard_config.tensor_parallel_size,
                    "self_attention.core_attention.num_attention_heads_per_partition": self.model.config.num_attention_heads
                    // self.shard_config.tensor_parallel_size,
                    "self_attention.core_attention.hidden_size_per_partition": self.model.config.kv_channels
                    * self.model.config.num_attention_heads
                    // self.shard_config.tensor_parallel_size,
                },
                param_replacement=[],
                sub_module_replacement=[
                    SubModuleReplacementDescription(
                        suffix="self_attention.query_key_value",
                        target_module=col_nn.Linear1D_Col,
                        kwargs={"seq_parallel_mode": sp_mode, "seq_parallel_dim": 0, "overlap": overlap},
                    ),
                    SubModuleReplacementDescription(
                        suffix="self_attention.dense",
                        target_module=col_nn.Linear1D_Row,
                        kwargs={"seq_parallel_mode": sp_mode, "seq_parallel_dim": 0},
                    ),
                    SubModuleReplacementDescription(
                        suffix="self_attention.core_attention.attention_dropout",
                        target_module=col_nn.DropoutForParallelInput,
                    ),
                ],
            )

        if embedding_cls is not None:
            self.append_or_create_submodule_replacement(
                description=[
                    SubModuleReplacementDescription(
                        suffix="embedding.word_embeddings",
                        target_module=embedding_cls,
                        kwargs={"make_vocab_size_divisible_by": self.shard_config.make_vocab_size_divisible_by},
                    ),
                ],
                policy=policy,
                target_key=ChatGLMModel,
            )
        # optimization configuration
        self.append_or_create_submodule_replacement(
            description=[
                SubModuleReplacementDescription(
                    suffix="input_layernorm",
                    target_module=norm_cls,
                    kwargs={"sp_partial_derived": sp_partial_derived},
                ),
                SubModuleReplacementDescription(
                    suffix="post_attention_layernorm",
                    target_module=norm_cls,
                    kwargs={"sp_partial_derived": sp_partial_derived},
                ),
            ],
            policy=policy,
            target_key=GLMBlock,
        )

        if self.model.config.post_layer_norm:
            self.append_or_create_submodule_replacement(
                description=[
                    SubModuleReplacementDescription(
                        suffix="encoder.final_layernorm",
                        target_module=norm_cls,
                    )
                ],
                policy=policy,
                target_key=ChatGLMModel,
            )

        # use flash attention
        if self.shard_config.enable_flash_attention:
            self.append_or_create_method_replacement(
                description={
                    "forward": get_flash_core_attention_forward(),
                },
                policy=policy,
                target_key=CoreAttention,
            )

        # use sequence parallel
        if sp_mode == "split_gather":
            self.append_or_create_method_replacement(
                description={"forward": get_chatglm_sequence_parallel_forward_fn(self.shard_config)},
                policy=policy,
                target_key=ChatGLMModel,
            )

        # use jit fused operator
        if self.shard_config.enable_jit_fused:
            self.append_or_create_method_replacement(
                description={
                    "forward": get_jit_fused_glm_block_forward(),
                    "dropout_add": get_jit_fused_dropout_add_func(),
                },
                policy=policy,
                target_key=GLMBlock,
            )

        return policy

    def postprocess(self):
        return self.model

    def get_held_layers(self) -> List[nn.Module]:
        """Get pipeline layers for current stage."""
        assert self.pipeline_stage_manager is not None

        if self.model.__class__.__name__ == "ChatGLMModel":
            module = self.model
        else:
            module = self.model.transformer
        stage_manager = self.pipeline_stage_manager

        held_layers = []
        layers_per_stage = stage_manager.distribute_layers(module.num_layers)
        if stage_manager.is_first_stage():
            held_layers.append(module.embedding)
        start_idx, end_idx = stage_manager.get_stage_index(layers_per_stage)
        held_layers.extend(module.encoder.layers[start_idx:end_idx])
        if stage_manager.is_last_stage():
            if module.encoder.post_layer_norm:
                held_layers.append(module.encoder.final_layernorm)

        # rotary_pos_emb is needed for all stages
        held_layers.append(module.rotary_pos_emb)

        return held_layers

    def set_pipeline_forward(self, model_cls: nn.Module, new_forward: Callable, policy: Dict) -> None:
        """If under pipeline parallel setting, replacing the original forward method of huggingface
        to customized forward method, and add this changing to policy."""
        if not self.pipeline_stage_manager:
            raise ValueError("set_pipeline_forward method can only be called when pipeline parallel is enabled.")
        stage_manager = self.pipeline_stage_manager
        if self.model.__class__.__name__ == "ChatGLMModel":
            module = self.model
        else:
            module = self.model.transformer

        layers_per_stage = stage_manager.distribute_layers(module.num_layers)
        stage_index = stage_manager.get_stage_index(layers_per_stage)
        method_replacement = {
            "forward": partial(
                new_forward, stage_manager=stage_manager, stage_index=stage_index, shard_config=self.shard_config
            )
        }
        self.append_or_create_method_replacement(description=method_replacement, policy=policy, target_key=model_cls)


class ChatGLMModelPolicy(ChatGLMPolicy):
    def module_policy(self):
        pass

        policy = super().module_policy()

        if self.pipeline_stage_manager is not None:
            self.set_pipeline_forward(
                model_cls=ChatGLMModel, new_forward=ChatGLMPipelineForwards.chatglm_model_forward, policy=policy
            )
        return policy

    def get_held_layers(self) -> List[nn.Module]:
        return super().get_held_layers()

    def get_shared_params(self) -> List[Dict[int, Tensor]]:
        """No shared params in ChatGLMModel."""
        return []


class ChatGLMForConditionalGenerationPolicy(ChatGLMModelPolicy):
    def module_policy(self):
        policy = super().module_policy()

        if self.pipeline_stage_manager is not None:
            self.set_pipeline_forward(
                model_cls=ChatGLMForConditionalGeneration,
                new_forward=ChatGLMPipelineForwards.chatglm_for_conditional_generation_forward,
                policy=policy,
            )
        return policy

    def get_held_layers(self) -> List[nn.Module]:
        held_layers = super().get_held_layers()
        if self.pipeline_stage_manager.is_last_stage():
            held_layers.append(self.model.transformer.output_layer)
        return held_layers

    def get_shared_params(self) -> List[Dict[int, Tensor]]:
        """No shared params in ChatGLMForConditionalGenerationModel."""
        return []<|MERGE_RESOLUTION|>--- conflicted
+++ resolved
@@ -61,8 +61,6 @@
         if sp_mode == "ring":
             warnings.warn(
                 f"For ChatGLM2, sequence parallelism is currently not support mode {sp_mode}, will set to be split_gather"
-<<<<<<< HEAD
-=======
             )
             sp_mode = "split_gather"
         overlap = self.shard_config.enable_sequence_overlap
@@ -77,7 +75,6 @@
                         target_module=col_nn.VocabParallelEmbedding1D,
                     )
                 ],
->>>>>>> 3788fefc
             )
             sp_mode = "split_gather"
         overlap = self.shard_config.enable_sequence_overlap
