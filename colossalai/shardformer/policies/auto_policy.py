--- conflicted
+++ resolved
@@ -200,20 +200,12 @@
     "transformers.models.qwen2.modeling_qwen2.Qwen2ForSequenceClassification": PolicyLocation(
         file_name="qwen2", class_name="Qwen2ForSequenceClassificationPolicy"
     ),
-<<<<<<< HEAD
-    "transformers.models.mixtral.modeling_mixtral.MixtralModel": PolicyLocation(
-        file_name="mixtral", class_name="MixtralModelPolicy"
-    ),
-    "transformers.models.mixtral.modeling_mixtral.MixtralForCausalLM": PolicyLocation(
-        file_name="mixtral", class_name="MixtralForCausalLMPolicy"
-=======
-    # Command-R
+    # command
     "transformers.models.cohere.modeling_cohere.CohereModel": PolicyLocation(
         file_name="command", class_name="CommandModelPolicy"
     ),
     "transformers.models.cohere.modeling_cohere.CohereForCausalLM": PolicyLocation(
         file_name="command", class_name="CommandForCausalLMPolicy"
->>>>>>> 7b249c76
     ),
 }
 
