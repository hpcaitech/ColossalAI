--- conflicted
+++ resolved
@@ -218,13 +218,8 @@
             else:
                 module = self.model.model.decoder
 
-<<<<<<< HEAD
-            layers_per_stage = Policy.distribute_layers(len(module.layers), stage_manager.num_stages)
-            stage_index = Policy.get_stage_index(layers_per_stage, stage_manager.stage)
-=======
             layers_per_stage = stage_manager.distribute_layers(len(module.layers))
             stage_index = stage_manager.get_stage_index(layers_per_stage)
->>>>>>> bb08c5f3
             method_replacement = {
                 "forward": partial(
                     new_forward,
@@ -268,7 +263,6 @@
             self.append_or_create_submodule_replacement(
                 description=SubModuleReplacementDescription(
                     suffix="lm_head",
-<<<<<<< HEAD
                     target_module=VocabParallelLMHead1D,
                     kwargs=dict(
                         gather_output=True, make_vocab_size_divisible_by=self.shard_config.make_vocab_size_divisible_by
@@ -283,10 +277,6 @@
                     suffix="lm_head",
                     target_module=PaddingLMHead,
                     kwargs=dict(make_vocab_size_divisible_by=self.shard_config.make_vocab_size_divisible_by),
-=======
-                    target_module=Linear1D_Col,
-                    kwargs=dict(gather_output=True),
->>>>>>> bb08c5f3
                 ),
                 policy=policy,
                 target_key=OPTForCausalLM,
