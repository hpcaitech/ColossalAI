import warnings
from functools import partial
from typing import Callable, Dict, List

import torch.nn as nn
from torch import Tensor, nn

from colossalai.shardformer.layer import (
    FusedLayerNorm,
    LayerNorm,
    Linear1D_Col,
    Linear1D_Row,
    PaddingEmbedding,
    PaddingLMHead,
    VocabParallelEmbedding1D,
    VocabParallelLMHead1D,
)

from .._utils import getattr_
from ..modeling.jit import get_jit_fused_dropout_add_func
from ..modeling.opt import (
    OPTPipelineForwards,
    get_jit_fused_opt_decoder_layer_forward,
    get_opt_decoder_forward_for_flash_attention,
    get_opt_flash_attention_forward,
)
from .base_policy import ModulePolicyDescription, Policy, SubModuleReplacementDescription

__all__ = [
    "OPTPolicy",
    "OPTModelPolicy",
    "OPTForCausalLMPolicy",
    "OPTForSequenceClassificationPolicy",
    "OPTForQuestionAnsweringPolicy",
]


class OPTPolicy(Policy):
    def __init__(self) -> None:
        super().__init__()

    def config_sanity_check(self):
        pass

    def preprocess(self):
        self.tie_weight = self.tie_weight_check()
<<<<<<< HEAD
        self.origin_attn_implement = self.model.config._attn_implementation
=======
>>>>>>> f4c5aafe
        return self.model

    def module_policy(self):
        from transformers.models.opt.modeling_opt import OPTAttention, OPTDecoder, OPTDecoderLayer, OptFlashAttention2

        ATTN_IMPLEMENTATION = {
            "eager": OPTAttention,
            "flash_attention_2": OptFlashAttention2,
        }

        policy = {}

<<<<<<< HEAD
        attn_cls = ATTN_IMPLEMENTATION[self.model.config._attn_implementation]

=======
>>>>>>> f4c5aafe
        embedding_cls = None
        if self.shard_config.enable_tensor_parallelism:
            embedding_cls = VocabParallelEmbedding1D
        else:
            if self.tie_weight:
                embedding_cls = PaddingEmbedding

        if self.shard_config.enable_fused_normalization:
            norm_cls = FusedLayerNorm
        else:
            norm_cls = LayerNorm

        if self.shard_config.enable_sequence_parallelism:
            self.shard_config.enable_sequence_parallelism = False
            warnings.warn("OPT doesn't support sequence parallelism now, will ignore the sequence parallelism flag.")

        if self.shard_config.enable_tensor_parallelism:
            policy[OPTDecoderLayer] = ModulePolicyDescription(
                sub_module_replacement=[
                    SubModuleReplacementDescription(
                        suffix="fc1",
                        target_module=Linear1D_Col,
                    ),
                    SubModuleReplacementDescription(
                        suffix="fc2",
                        target_module=Linear1D_Row,
                    ),
                ]
            )

            policy[attn_cls] = ModulePolicyDescription(
                attribute_replacement={
                    "embed_dim": self.model.config.hidden_size // self.shard_config.tensor_parallel_size,
                    "num_heads": self.model.config.num_attention_heads // self.shard_config.tensor_parallel_size,
                },
                sub_module_replacement=[
                    SubModuleReplacementDescription(
                        suffix="q_proj",
                        target_module=Linear1D_Col,
                    ),
                    SubModuleReplacementDescription(
                        suffix="k_proj",
                        target_module=Linear1D_Col,
                    ),
                    SubModuleReplacementDescription(
                        suffix="v_proj",
                        target_module=Linear1D_Col,
                    ),
                    SubModuleReplacementDescription(
                        suffix="out_proj",
                        target_module=Linear1D_Row,
                    ),
                ],
            )

        if embedding_cls is not None:
            self.append_or_create_submodule_replacement(
                description=SubModuleReplacementDescription(
                    suffix="embed_tokens",
                    target_module=embedding_cls,
                    kwargs={"make_vocab_size_divisible_by": self.shard_config.make_vocab_size_divisible_by},
                ),
                policy=policy,
                target_key=OPTDecoder,
            )

        # optimization configuration
        self.append_or_create_submodule_replacement(
            description=SubModuleReplacementDescription(
                suffix="final_layer_norm",
                target_module=norm_cls,
                ignore_if_not_exist=True,
            ),
            policy=policy,
            target_key=OPTDecoder,
        )
        self.append_or_create_submodule_replacement(
            description=[
                SubModuleReplacementDescription(
                    suffix="self_attn_layer_norm",
                    target_module=norm_cls,
                    ignore_if_not_exist=True,
                ),
                SubModuleReplacementDescription(
                    suffix="final_layer_norm",
                    target_module=norm_cls,
                    ignore_if_not_exist=True,
                ),
            ],
            policy=policy,
            target_key=OPTDecoderLayer,
        )

        # use flash attention
        if self.shard_config.enable_flash_attention:
            self.append_or_create_method_replacement(
                description={
                    "forward": get_opt_flash_attention_forward(self.shard_config),
                },
                policy=policy,
                target_key=attn_cls,
            )
            if not self.shard_config.pipeline_stage_manager:
                self.append_or_create_method_replacement(
                    description={
                        "forward": get_opt_decoder_forward_for_flash_attention(self.shard_config),
                    },
                    policy=policy,
                    target_key=OPTDecoder,
                )

        # use jit fused operator
        if self.shard_config.enable_jit_fused:
            self.append_or_create_method_replacement(
                description={
                    "forward": get_jit_fused_opt_decoder_layer_forward(),
                    "dropout_add": get_jit_fused_dropout_add_func(),
                },
                policy=policy,
                target_key=OPTDecoderLayer,
            )

        return policy

    def postprocess(self):
        return self.model

    def get_held_layers(self) -> List[nn.Module]:
        """Get pipeline layers for current stage."""
        assert self.pipeline_stage_manager is not None

        if self.model.__class__.__name__ == "OPTModel":
            module = self.model.decoder
        else:
            module = self.model.model.decoder
        stage_manager = self.pipeline_stage_manager

        held_layers = []
        layers_per_stage = stage_manager.distribute_layers(len(module.layers))
        if stage_manager.is_first_stage():
            held_layers.append(module.embed_tokens)
            held_layers.append(module.embed_positions)
            held_layers.append(module.project_in)
        start_idx, end_idx = stage_manager.get_stage_index(layers_per_stage)
        held_layers.extend(module.layers[start_idx:end_idx])
        if stage_manager.is_last_stage():
            held_layers.append(module.final_layer_norm)
            held_layers.append(module.project_out)
        return held_layers

    def set_pipeline_forward(self, model_cls: nn.Module, new_forward: Callable, policy: Dict) -> None:
        """If under pipeline parallel setting, replacing the original forward method of huggingface
        to customized forward method, and add this changing to policy."""
        if self.pipeline_stage_manager:
            stage_manager = self.pipeline_stage_manager
            if self.model.__class__.__name__ == "OPTModel":
                module = self.model.decoder
            else:
                module = self.model.model.decoder

            layers_per_stage = stage_manager.distribute_layers(len(module.layers))
            stage_index = stage_manager.get_stage_index(layers_per_stage)
            method_replacement = {
                "forward": partial(
                    new_forward,
                    stage_manager=stage_manager,
                    stage_index=stage_index,
                    shard_config=self.shard_config,
                )
            }
            self.append_or_create_method_replacement(
                description=method_replacement, policy=policy, target_key=model_cls
            )


class OPTModelPolicy(OPTPolicy):
    def module_policy(self):
        from transformers.models.opt.modeling_opt import OPTModel

        policy = super().module_policy()
        if self.pipeline_stage_manager:
            self.set_pipeline_forward(
                model_cls=OPTModel,
                new_forward=OPTPipelineForwards.opt_model_forward,
                policy=policy,
            )
        return policy

    def get_held_layers(self) -> List[nn.Module]:
        return super().get_held_layers()

    def get_shared_params(self) -> List[Dict[int, Tensor]]:
        """No shared params in OPTModel."""
        return []


class OPTForCausalLMPolicy(OPTPolicy):
    def module_policy(self):
        from transformers.models.opt.modeling_opt import OPTForCausalLM

        policy = super().module_policy()
        if self.shard_config.enable_tensor_parallelism:
            self.append_or_create_submodule_replacement(
                description=SubModuleReplacementDescription(
                    suffix="lm_head",
                    target_module=VocabParallelLMHead1D,
                    kwargs=dict(
                        gather_output=True, make_vocab_size_divisible_by=self.shard_config.make_vocab_size_divisible_by
                    ),
                ),
                policy=policy,
                target_key=OPTForCausalLM,
            )
        else:
            self.append_or_create_submodule_replacement(
                description=SubModuleReplacementDescription(
                    suffix="lm_head",
                    target_module=PaddingLMHead,
                    kwargs=dict(make_vocab_size_divisible_by=self.shard_config.make_vocab_size_divisible_by),
                ),
                policy=policy,
                target_key=OPTForCausalLM,
            )
        if self.pipeline_stage_manager:
            self.set_pipeline_forward(
                model_cls=OPTForCausalLM,
                new_forward=OPTPipelineForwards.opt_for_causal_lm_forward,
                policy=policy,
            )

        return policy

    def get_held_layers(self) -> List[nn.Module]:
        held_layers = super().get_held_layers()
        if self.pipeline_stage_manager.is_last_stage():
            held_layers.append(self.model.lm_head)
        return held_layers

    def get_shared_params(self) -> List[Dict[int, Tensor]]:
        opt_model = self.model
        if self.pipeline_stage_manager and self.pipeline_stage_manager.num_stages > 1:
            num_stages = self.pipeline_stage_manager.num_stages
            if id(opt_model.model.decoder.embed_tokens.weight) == id(opt_model.lm_head.weight):
                return [
                    {
                        0: opt_model.model.decoder.embed_tokens.weight,
                        num_stages - 1: opt_model.lm_head.weight,
                    }
                ]
        return []

    def postprocess(self):
        if self.shard_config.enable_tensor_parallelism and self.pipeline_stage_manager is None:
            binding_map = {
                "model.decoder.embed_tokens": "lm_head",
            }

            for k, v in binding_map.items():
                src_mod = getattr_(self.model, k)
                dst_mod = getattr_(self.model, v)
                dst_mod.weight = src_mod.weight

        return self.model


class OPTForSequenceClassificationPolicy(OPTPolicy):
    def module_policy(self):
        from transformers.models.opt.modeling_opt import OPTForSequenceClassification

        policy = super().module_policy()
        if self.pipeline_stage_manager:
            self.set_pipeline_forward(
                model_cls=OPTForSequenceClassification,
                new_forward=OPTPipelineForwards.opt_for_sequence_classification_forward,
                policy=policy,
            )

        return policy

    def get_held_layers(self) -> List[nn.Module]:
        held_layers = super().get_held_layers()
        if self.pipeline_stage_manager.is_last_stage():
            held_layers.append(self.model.score)
        return held_layers

    def get_shared_params(self) -> List[Dict[int, Tensor]]:
        "no shared params in OPTForSequenceClassification"
        return []


class OPTForQuestionAnsweringPolicy(OPTPolicy):
    def module_policy(self):
        from transformers.models.opt.modeling_opt import OPTForQuestionAnswering

        policy = super().module_policy()
        if self.pipeline_stage_manager:
            self.set_pipeline_forward(
                model_cls=OPTForQuestionAnswering,
                new_forward=OPTPipelineForwards.opt_for_question_answering_forward,
                policy=policy,
            )

        return policy

    def get_held_layers(self) -> List[nn.Module]:
        held_layers = super().get_held_layers()
        if self.pipeline_stage_manager.is_last_stage():
            held_layers.append(self.model.qa_outputs)
        return held_layers

    def get_shared_params(self) -> List[Dict[int, Tensor]]:
        "no shared params in OPTForSequenceClassification"
        return []<|MERGE_RESOLUTION|>--- conflicted
+++ resolved
@@ -44,10 +44,7 @@
 
     def preprocess(self):
         self.tie_weight = self.tie_weight_check()
-<<<<<<< HEAD
         self.origin_attn_implement = self.model.config._attn_implementation
-=======
->>>>>>> f4c5aafe
         return self.model
 
     def module_policy(self):
@@ -60,11 +57,7 @@
 
         policy = {}
 
-<<<<<<< HEAD
         attn_cls = ATTN_IMPLEMENTATION[self.model.config._attn_implementation]
-
-=======
->>>>>>> f4c5aafe
         embedding_cls = None
         if self.shard_config.enable_tensor_parallelism:
             embedding_cls = VocabParallelEmbedding1D
