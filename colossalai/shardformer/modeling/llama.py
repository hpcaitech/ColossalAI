--- conflicted
+++ resolved
@@ -6,14 +6,11 @@
 import torch.utils.checkpoint
 from torch import nn
 from torch.nn import BCEWithLogitsLoss, CrossEntropyLoss, MSELoss
-<<<<<<< HEAD
-=======
 from transformers.cache_utils import Cache
 from transformers.modeling_attn_mask_utils import (
     _prepare_4d_causal_attention_mask,
     _prepare_4d_causal_attention_mask_for_sdpa,
 )
->>>>>>> 73e88a55
 from transformers.modeling_outputs import (
     BaseModelOutputWithPast,
     CausalLMOutputWithPast,
@@ -472,224 +469,6 @@
             return {"hidden_states": hidden_states}
 
 
-<<<<<<< HEAD
-=======
-def get_llama_flash_attention_forward(shard_config, sp_mode, sp_group, sp_size):
-    from transformers.models.llama.modeling_llama import LlamaAttention, apply_rotary_pos_emb
-
-    try:
-        from transformers.models.llama.modeling_llama import repeat_kv
-    except:
-        warnings.warn("using llamav1, llamav1 hasn't repeat_kv function")
-
-    def forward(
-        self: LlamaAttention,
-        hidden_states: torch.Tensor,
-        attention_mask: Optional[dict] = None,
-        position_ids: Optional[torch.LongTensor] = None,
-        past_key_value: Optional[Cache] = None,
-        output_attentions: bool = False,
-        use_cache: bool = False,
-        **kwargs,
-    ) -> Tuple[torch.Tensor, Optional[torch.Tensor], Optional[Tuple[torch.Tensor]]]:
-        if "padding_mask" in kwargs:
-            warnings.warn(
-                "Passing `padding_mask` is deprecated and will be removed in v4.37. Please make sure use `attention_mask` instead.`"
-            )
-        bsz, q_len, _ = hidden_states.size()
-
-        if sp_mode in ["split_gather", "ring"]:
-            q_len *= sp_size
-
-        query_states = self.q_proj(hidden_states)
-        key_states = self.k_proj(hidden_states)
-        value_states = self.v_proj(hidden_states)
-
-        # sp: all-to-all comminucation when introducing sequence parallel
-        if sp_mode == "all_to_all":
-            query_states = all_to_all_comm(query_states, sp_group)
-            key_states = all_to_all_comm(key_states, sp_group)
-            value_states = all_to_all_comm(value_states, sp_group)
-            bsz, q_len, _ = query_states.size()
-
-        query_states = query_states.view(bsz, q_len, self.num_heads, self.head_dim).transpose(1, 2)
-        key_states = key_states.view(bsz, q_len, self.num_key_value_heads, self.head_dim).transpose(1, 2)
-        value_states = value_states.view(bsz, q_len, self.num_key_value_heads, self.head_dim).transpose(1, 2)
-
-        kv_seq_len = key_states.shape[-2]
-        if past_key_value is not None:
-            if self.layer_idx is None:
-                raise ValueError(
-                    f"The cache structure has changed since version v4.36. If you are using {self.__class__.__name__} "
-                    "for auto-regressive decoding with k/v caching, please make sure to initialize the attention class "
-                    "with a layer index."
-                )
-            kv_seq_len += past_key_value.get_usable_length(kv_seq_len, self.layer_idx)
-
-        cos, sin = self.rotary_emb(value_states, seq_len=kv_seq_len)
-        query_states, key_states = apply_rotary_pos_emb(query_states, key_states, cos, sin, position_ids)
-
-        if past_key_value is not None:
-            cache_kwargs = {"sin": sin, "cos": cos}  # Specific to RoPE models
-            key_states, value_states = past_key_value.update(key_states, value_states, self.layer_idx, cache_kwargs)
-
-        key_states = repeat_kv(key_states, self.num_key_value_groups)
-        value_states = repeat_kv(value_states, self.num_key_value_groups)
-
-        assert isinstance(attention_mask, dict), "Flash Attention Error: attention_mask should be a dict."
-        attn_output = ColoAttention.attention(query_states, key_states, value_states, **attention_mask)
-        attn_output = attn_output.transpose(1, 2).contiguous()
-        attn_output = attn_output.reshape(bsz, q_len, self.hidden_size)
-
-        # sp: all-to-all comminucation when introducing sequence parallel
-        if sp_mode == "all_to_all":
-            attn_output = all_to_all_comm(attn_output, sp_group, scatter_dim=1, gather_dim=2)
-        attn_output = self.o_proj(attn_output)
-
-        return attn_output, None, past_key_value
-
-    return forward
-
-
-def get_llama_model_forward_for_flash_attn(shard_config: ShardConfig):
-    logger = logging.get_logger(__name__)
-    assert shard_config.enable_flash_attention, "Flash Attention is not enabled."
-
-    def forward(
-        self: LlamaModel,
-        input_ids: torch.LongTensor = None,
-        attention_mask: Optional[torch.Tensor] = None,
-        position_ids: Optional[torch.LongTensor] = None,
-        past_key_values: Optional[List[torch.FloatTensor]] = None,
-        inputs_embeds: Optional[torch.FloatTensor] = None,
-        use_cache: Optional[bool] = None,
-        output_attentions: Optional[bool] = None,
-        output_hidden_states: Optional[bool] = None,
-        return_dict: Optional[bool] = None,
-    ) -> Union[Tuple, BaseModelOutputWithPast]:
-        output_attentions = output_attentions if output_attentions is not None else self.config.output_attentions
-        output_hidden_states = (
-            output_hidden_states if output_hidden_states is not None else self.config.output_hidden_states
-        )
-        use_cache = use_cache if use_cache is not None else self.config.use_cache
-
-        return_dict = return_dict if return_dict is not None else self.config.use_return_dict
-
-        # retrieve input_ids and inputs_embeds
-        if input_ids is not None and inputs_embeds is not None:
-            raise ValueError("You cannot specify both decoder_input_ids and decoder_inputs_embeds at the same time")
-        elif input_ids is not None:
-            batch_size, seq_length = input_ids.shape
-        elif inputs_embeds is not None:
-            batch_size, seq_length, _ = inputs_embeds.shape
-        else:
-            raise ValueError("You have to specify either decoder_input_ids or decoder_inputs_embeds")
-
-        seq_length_with_past = seq_length
-        past_key_values_length = 0
-
-        if past_key_values is not None:
-            past_key_values_length = past_key_values[0][0].shape[2]
-            seq_length_with_past = seq_length_with_past + past_key_values_length
-
-        if position_ids is None:
-            device = input_ids.device if input_ids is not None else inputs_embeds.device
-            position_ids = torch.arange(
-                past_key_values_length,
-                seq_length + past_key_values_length,
-                dtype=torch.long,
-                device=device,
-            )
-            position_ids = position_ids.unsqueeze(0).view(-1, seq_length)
-        else:
-            position_ids = position_ids.view(-1, seq_length).long()
-
-        if inputs_embeds is None:
-            inputs_embeds = self.embed_tokens(input_ids)
-        # embed positions
-        hidden_states = inputs_embeds
-
-        # in this case, attention_mask is a dict rather than a tensor
-        mask_shape = (batch_size, 1, seq_length_with_past, seq_length_with_past)
-        attention_mask = ColoAttention.prepare_attn_kwargs(
-            mask_shape,
-            hidden_states.dtype,
-            hidden_states.device,
-            q_padding_mask=attention_mask,
-            is_causal=True,
-        )
-
-        if self.gradient_checkpointing and self.training:
-            if use_cache:
-                logger.warning_once(
-                    "`use_cache=True` is incompatible with gradient checkpointing. Setting `use_cache=False`..."
-                )
-                use_cache = False
-
-        # decoder layers
-        all_hidden_states = () if output_hidden_states else None
-        all_self_attns = () if output_attentions else None
-        next_decoder_cache = () if use_cache else None
-
-        for idx, decoder_layer in enumerate(self.layers):
-            if output_hidden_states:
-                all_hidden_states += (hidden_states,)
-
-            past_key_value = past_key_values[idx] if past_key_values is not None else None
-
-            if self.gradient_checkpointing and self.training:
-
-                def create_custom_forward(module):
-                    def custom_forward(*inputs):
-                        # None for past_key_value
-                        return module(*inputs, past_key_value, output_attentions)
-
-                    return custom_forward
-
-                layer_outputs = torch.utils.checkpoint.checkpoint(
-                    create_custom_forward(decoder_layer),
-                    hidden_states,
-                    attention_mask,
-                    position_ids,
-                )
-            else:
-                layer_outputs = decoder_layer(
-                    hidden_states,
-                    attention_mask=attention_mask,
-                    position_ids=position_ids,
-                    past_key_value=past_key_value,
-                    output_attentions=output_attentions,
-                    use_cache=use_cache,
-                )
-
-            hidden_states = layer_outputs[0]
-
-            if use_cache:
-                next_decoder_cache += (layer_outputs[2 if output_attentions else 1],)
-
-            if output_attentions:
-                all_self_attns += (layer_outputs[1],)
-
-        hidden_states = self.norm(hidden_states)
-
-        # add hidden states from the last decoder layer
-        if output_hidden_states:
-            all_hidden_states += (hidden_states,)
-
-        next_cache = next_decoder_cache if use_cache else None
-        if not return_dict:
-            return tuple(v for v in [hidden_states, next_cache, all_hidden_states, all_self_attns] if v is not None)
-        return BaseModelOutputWithPast(
-            last_hidden_state=hidden_states,
-            past_key_values=next_cache,
-            hidden_states=all_hidden_states,
-            attentions=all_self_attns,
-        )
-
-    return forward
-
-
->>>>>>> 73e88a55
 def get_lm_forward_with_dist_cross_entropy(shard_config: ShardConfig):
     from transformers import LlamaForCausalLM
 
