import math
import warnings
from typing import List, Optional, Tuple, Union

import torch
import torch.nn.functional as F
import torch.utils.checkpoint
from torch import nn
from torch.nn import BCEWithLogitsLoss, CrossEntropyLoss, MSELoss
from transformers.modeling_outputs import (
    BaseModelOutputWithPast,
    CausalLMOutputWithPast,
    SequenceClassifierOutputWithPast,
)
from transformers.models.llama.modeling_llama import (
    LlamaForCausalLM,
    LlamaForSequenceClassification,
    LlamaModel,
    apply_rotary_pos_emb,
    repeat_kv,
)
from transformers.utils import logging
from transformers.cache_utils import Cache

from colossalai.pipeline.stage_manager import PipelineStageManager
from colossalai.shardformer.layer._operation import (
    all_to_all_comm,
    gather_forward_split_backward,
    split_forward_gather_backward,
)
from colossalai.shardformer.shard import ShardConfig

from ..layer import ColoAttention, cross_entropy_1d

from transformers.models.llama.modeling_llama import _prepare_4d_causal_attention_mask, _prepare_4d_causal_attention_mask_for_sdpa
<<<<<<< HEAD

=======
>>>>>>> 02d9b885


class LlamaPipelineForwards:
    """
    This class serves as a micro library for forward function substitution of Llama models
    under pipeline setting.
    """

    @staticmethod
    def llama_model_forward(
        self: LlamaModel,
        input_ids: torch.LongTensor = None,
        attention_mask: Optional[torch.Tensor] = None,
        position_ids: Optional[torch.LongTensor] = None,
        past_key_values: Optional[List[torch.FloatTensor]] = None,
        inputs_embeds: Optional[torch.FloatTensor] = None,
        use_cache: Optional[bool] = None,
        output_attentions: Optional[bool] = None,
        output_hidden_states: Optional[bool] = None,
        return_dict: Optional[bool] = None,
        stage_manager: Optional[PipelineStageManager] = None,
        hidden_states: Optional[torch.FloatTensor] = None,
        stage_index: Optional[List[int]] = None,
        shard_config: ShardConfig = None,
    ):
        logger = logging.get_logger(__name__)

        output_attentions = output_attentions if output_attentions is not None else self.config.output_attentions
        output_hidden_states = (
            output_hidden_states if output_hidden_states is not None else self.config.output_hidden_states
        )
        use_cache = use_cache if use_cache is not None else self.config.use_cache

        return_dict = return_dict if return_dict is not None else self.config.use_return_dict

        # retrieve input_ids and inputs_embeds
        if stage_manager.is_first_stage():
            if input_ids is not None and inputs_embeds is not None:
                raise ValueError("You cannot specify both input_ids and inputs_embeds at the same time")
            elif input_ids is not None:
                batch_size, seq_length = input_ids.shape[:2]
            elif inputs_embeds is not None:
                batch_size, seq_length, _ = inputs_embeds.shape[:2]
            else:
                raise ValueError("You have to specify either input_ids or inputs_embeds")
            device = input_ids.device if input_ids is not None else inputs_embeds.device
            if inputs_embeds is None:
                inputs_embeds = self.embed_tokens(input_ids)
            hidden_states = inputs_embeds
        else:
            input_shape = hidden_states.shape[:-1]
            batch_size, seq_length = input_shape
            device = hidden_states.device

        seq_length_with_past = seq_length
        past_key_values_length = 0

        # TODO(jianghai): left the recording kv-value tensors as () or None type, this feature may be added in the future.
        if output_attentions:
            logger.warning_once("output_attentions=True is not supported for pipeline models at the moment.")
            output_attentions = False
        if output_hidden_states:
            logger.warning_once("output_hidden_states=True is not supported for pipeline models at the moment.")
            output_hidden_states = False
        if use_cache:
            logger.warning_once("use_cache=True is not supported for pipeline models at the moment.")
            use_cache = False

        if past_key_values is not None:
            past_key_values_length = past_key_values[0][0].shape[2]
            seq_length_with_past = seq_length_with_past + past_key_values_length

        if position_ids is None:
            position_ids = torch.arange(
                past_key_values_length, seq_length + past_key_values_length, dtype=torch.long, device=device
            )
            position_ids = position_ids.unsqueeze(0)
<<<<<<< HEAD

        # embed positions, for the first stage, hidden_states is the input embeddings,
        # for the other stages, hidden_states is the output of the previous stage
        if shard_config.enable_flash_attention:
            # in this case, attention_mask is a dict rather than a tensor
            mask_shape = (batch_size, 1, seq_length_with_past, seq_length_with_past)
            attention_mask = ColoAttention.prepare_attn_kwargs(
                mask_shape, hidden_states.dtype, hidden_states.device, q_padding_mask=attention_mask, is_causal=True
            )
=======
            
>>>>>>> 02d9b885
        if self._use_flash_attention_2:
            # 2d mask is passed through the layers
            attention_mask = attention_mask if (attention_mask is not None and 0 in attention_mask) else None
        elif self._use_sdpa and not output_attentions:
            # output_attentions=True can not be supported when using SDPA, and we fall back on
            # the manual implementation that requires a 4D causal mask in all cases.
            attention_mask = _prepare_4d_causal_attention_mask_for_sdpa(
                attention_mask,
                (batch_size, seq_length),
                inputs_embeds,
                past_key_values_length,
            )
        else:
            # 4d mask is passed through the layers
            attention_mask = _prepare_4d_causal_attention_mask(
                attention_mask, (batch_size, seq_length), hidden_states, past_key_values_length
            )

        if self.gradient_checkpointing and self.training:
            if use_cache:
                logger.warning_once(
                    "`use_cache=True` is incompatible with gradient checkpointing. Setting `use_cache=False`..."
                )
                use_cache = False

        # decoder layers
        all_hidden_states = () if output_hidden_states else None
        all_self_attns = () if output_attentions else None
        next_decoder_cache = None

        start_idx, end_idx = stage_index[0], stage_index[1]
        num_ckpt_layers = 0
        if self.gradient_checkpointing and self.training:
            num_ckpt_layers = end_idx - start_idx
            # TODO: We can replace `gradient_checkpointing_enable` fn and initialize a gradient_checkpointing (List[bool]) for each layer
            if shard_config.gradient_checkpoint_config is not None:
                num_ckpt_layers = shard_config.gradient_checkpoint_config.get_num_ckpt_layers(
                    stage=stage_manager.stage,
                    num_layers=end_idx - start_idx,
                    model_chunk_id=stage_manager.model_chunk_id if stage_manager.is_interleave else 0,
                )
            assert num_ckpt_layers <= end_idx - start_idx

        for idx, decoder_layer in enumerate(self.layers[start_idx:end_idx], start=start_idx):
            if output_hidden_states:
                all_hidden_states += (hidden_states,)

<<<<<<< HEAD
            if idx - start_idx < num_ckpt_layers:
=======
            if self.gradient_checkpointing and self.training:
>>>>>>> 02d9b885

                layer_outputs = self._gradient_checkpointing_func(
                    decoder_layer.__call__,
                    hidden_states,
                    attention_mask,
                    position_ids,
                    past_key_values,
                    output_attentions,
                    use_cache,
                )
            else:
                layer_outputs = decoder_layer(
                    hidden_states,
                    attention_mask=attention_mask,
                    position_ids=position_ids,
                    past_key_value=past_key_values,
                    output_attentions=output_attentions,
                    use_cache=use_cache,
                )

            hidden_states = layer_outputs[0]

            if use_cache:
                next_decoder_cache = layer_outputs[2 if output_attentions else 1]
            if output_attentions:
                all_self_attns += (layer_outputs[1],)

        if stage_manager.is_last_stage():
            hidden_states = self.norm(hidden_states)

        # add hidden states from the last decoder layer
        if output_hidden_states:
            all_hidden_states += (hidden_states,)
        next_cache = next_decoder_cache if use_cache else None
        if stage_manager.is_last_stage():
            if not return_dict:
                return tuple(v for v in [hidden_states, next_cache, all_hidden_states, all_self_attns] if v is not None)
            return BaseModelOutputWithPast(
                last_hidden_state=hidden_states,
                past_key_values=next_cache,
                hidden_states=all_hidden_states,
                attentions=all_self_attns,
            )
        # always return dict for imediate stage
        return {"hidden_states": hidden_states}

    @staticmethod
    def llama_for_causal_lm_forward(
        self: LlamaForCausalLM,
        input_ids: torch.LongTensor = None,
        attention_mask: Optional[torch.Tensor] = None,
        position_ids: Optional[torch.LongTensor] = None,
        past_key_values: Optional[List[torch.FloatTensor]] = None,
        inputs_embeds: Optional[torch.FloatTensor] = None,
        labels: Optional[torch.LongTensor] = None,
        use_cache: Optional[bool] = None,
        output_attentions: Optional[bool] = None,
        output_hidden_states: Optional[bool] = None,
        return_dict: Optional[bool] = None,
        stage_manager: Optional[PipelineStageManager] = None,
        hidden_states: Optional[torch.FloatTensor] = None,
        stage_index: Optional[List[int]] = None,
        shard_config: ShardConfig = None,
    ):
        r"""
        Args:
            labels (`torch.LongTensor` of shape `(batch_size, sequence_length)`, *optional*):
                Labels for computing the masked language modeling loss. Indices should either be in `[0, ...,
                config.vocab_size]` or -100 (see `input_ids` docstring). Tokens with indices set to `-100` are ignored
                (masked), the loss is only computed for the tokens with labels in `[0, ..., config.vocab_size]`.

        Returns:

        Example:

        ```python
        >>> from transformers import AutoTokenizer, LlamaForCausalLM

        >>> model = LlamaForCausalLM.from_pretrained(PATH_TO_CONVERTED_WEIGHTS)
        >>> tokenizer = AutoTokenizer.from_pretrained(PATH_TO_CONVERTED_TOKENIZER)

        >>> prompt = "Hey, are you conscious? Can you talk to me?"
        >>> inputs = tokenizer(prompt, return_tensors="pt")

        >>> # Generate
        >>> generate_ids = model.generate(inputs.input_ids, max_length=30)
        >>> tokenizer.batch_decode(generate_ids, skip_special_tokens=True, clean_up_tokenization_spaces=False)[0]
        "Hey, are you conscious? Can you talk to me?\nI'm not conscious, but I can talk to you."
        ```"""
        logger = logging.get_logger(__name__)
        output_attentions = output_attentions if output_attentions is not None else self.config.output_attentions
        output_hidden_states = (
            output_hidden_states if output_hidden_states is not None else self.config.output_hidden_states
        )
        return_dict = return_dict if return_dict is not None else self.config.use_return_dict

        # TODO(jianghai): left the recording kv-value tensors as () or None type, this feature may be added in the future.
        if output_attentions:
            logger.warning_once("output_attentions=True is not supported for pipeline models at the moment.")
            output_attentions = False
        if output_hidden_states:
            logger.warning_once("output_hidden_states=True is not supported for pipeline models at the moment.")
            output_hidden_states = False

        # decoder outputs consists of (dec_features, layer_state, dec_hidden, dec_attn)
        outputs = LlamaPipelineForwards.llama_model_forward(
            self.model,
            input_ids=input_ids,
            attention_mask=attention_mask,
            position_ids=position_ids,
            past_key_values=past_key_values,
            inputs_embeds=inputs_embeds,
            use_cache=use_cache,
            output_attentions=output_attentions,
            output_hidden_states=output_hidden_states,
            return_dict=return_dict,
            stage_manager=stage_manager,
            hidden_states=hidden_states,
            stage_index=stage_index,
            shard_config=shard_config,
        )
        past_key_values = None

        if stage_manager.is_last_stage():
            hidden_states = outputs[0]
            logits = self.lm_head(hidden_states)
            loss = None
            if labels is not None:
                # Shift so that tokens < n predict n
                shift_logits = logits[..., :-1, :].contiguous()
                shift_labels = labels[..., 1:].contiguous()
                # Flatten the tokens
                loss_fct = CrossEntropyLoss()
                shift_labels = shift_labels.view(-1)
                # Enable model parallelism
                shift_labels = shift_labels.to(shift_logits.device)
                if shard_config.enable_tensor_parallelism and shard_config.parallel_output:
                    new_vocab_size = logits.shape[-1]
                    shift_logits = shift_logits.view(-1, new_vocab_size)
                    loss = cross_entropy_1d(
                        shift_logits, shift_labels, process_group=shard_config.tensor_parallel_process_group
                    )
                else:
                    shift_logits = shift_logits.view(-1, self.config.vocab_size)
                    loss = loss_fct(shift_logits, shift_labels)

            if not return_dict:
                output = (logits,) + outputs[1:]
                return (loss,) + output if loss is not None else output

            return CausalLMOutputWithPast(
                loss=loss,
                logits=logits,
                past_key_values=outputs.past_key_values,
                hidden_states=outputs.hidden_states,
                attentions=outputs.attentions,
            )
        else:
            hidden_states = outputs.get("hidden_states")
            return {"hidden_states": hidden_states}

    @staticmethod
    def llama_for_sequence_classification_forward(
        self: LlamaForSequenceClassification,
        input_ids: torch.LongTensor = None,
        attention_mask: Optional[torch.Tensor] = None,
        position_ids: Optional[torch.LongTensor] = None,
        past_key_values: Optional[List[torch.FloatTensor]] = None,
        inputs_embeds: Optional[torch.FloatTensor] = None,
        labels: Optional[torch.LongTensor] = None,
        use_cache: Optional[bool] = None,
        output_attentions: Optional[bool] = None,
        output_hidden_states: Optional[bool] = None,
        return_dict: Optional[bool] = None,
        stage_manager: Optional[PipelineStageManager] = None,
        hidden_states: Optional[torch.FloatTensor] = None,
        stage_index: Optional[List[int]] = None,
        shard_config: ShardConfig = None,
    ):
        r"""
        labels (`torch.LongTensor` of shape `(batch_size,)`, *optional*):
            Labels for computing the sequence classification/regression loss. Indices should be in `[0, ...,
            config.num_labels - 1]`. If `config.num_labels == 1` a regression loss is computed (Mean-Square loss), If
            `config.num_labels > 1` a classification loss is computed (Cross-Entropy).
        """
        logger = logging.get_logger(__name__)

        return_dict = return_dict if return_dict is not None else self.config.use_return_dict
        # TODO(jianghai): left the recording kv-value tensors as () or None type, this feature may be added in the future.
        if output_attentions:
            logger.warning_once("output_attentions=True is not supported for pipeline models at the moment.")
            output_attentions = False
        if output_hidden_states:
            logger.warning_once("output_hidden_states=True is not supported for pipeline models at the moment.")
            output_hidden_states = False

        transformer_outputs = LlamaPipelineForwards.llama_model_forward(
            self.model,
            input_ids,
            attention_mask=attention_mask,
            position_ids=position_ids,
            past_key_values=past_key_values,
            inputs_embeds=inputs_embeds,
            use_cache=use_cache,
            output_attentions=output_attentions,
            output_hidden_states=output_hidden_states,
            return_dict=return_dict,
            stage_manager=stage_manager,
            hidden_states=hidden_states,
            stage_index=stage_index,
            shard_config=shard_config,
        )

        if input_ids is not None:
            batch_size = input_ids.shape[0]
        elif inputs_embeds is not None:
            batch_size = inputs_embeds.shape[0]
        else:
            batch_size = hidden_states.shape[0]

        if stage_manager.is_last_stage():
            hidden_states = transformer_outputs[0]
            logits = self.score(hidden_states)

            if self.config.pad_token_id is None and batch_size != 1:
                raise ValueError("Cannot handle batch sizes > 1 if no padding token is defined.")
            if self.config.pad_token_id is None:
                sequence_lengths = -1
            else:
                if input_ids is not None:
                    sequence_lengths = (torch.ne(input_ids, self.config.pad_token_id).sum(-1) - 1).to(logits.device)
                else:
                    sequence_lengths = -1

            pooled_logits = logits[torch.arange(batch_size, device=logits.device), sequence_lengths]

            loss = None
            if labels is not None:
                labels = labels.to(logits.device)
                if self.config.problem_type is None:
                    if self.num_labels == 1:
                        self.config.problem_type = "regression"
                    elif self.num_labels > 1 and (labels.dtype == torch.long or labels.dtype == torch.int):
                        self.config.problem_type = "single_label_classification"
                    else:
                        self.config.problem_type = "multi_label_classification"

                if self.config.problem_type == "regression":
                    loss_fct = MSELoss()
                    if self.num_labels == 1:
                        loss = loss_fct(pooled_logits.squeeze(), labels.squeeze())
                    else:
                        loss = loss_fct(pooled_logits, labels)
                elif self.config.problem_type == "single_label_classification":
                    loss_fct = CrossEntropyLoss()
                    loss = loss_fct(pooled_logits.view(-1, self.num_labels), labels.view(-1))
                elif self.config.problem_type == "multi_label_classification":
                    loss_fct = BCEWithLogitsLoss()
                    loss = loss_fct(pooled_logits, labels)
            if not return_dict:
                output = (pooled_logits,) + transformer_outputs[1:]
                return ((loss,) + output) if loss is not None else output

            return SequenceClassifierOutputWithPast(
                loss=loss,
                logits=pooled_logits,
                past_key_values=transformer_outputs.past_key_values,
                hidden_states=transformer_outputs.hidden_states,
                attentions=transformer_outputs.attentions,
            )

        else:
            hidden_states = transformer_outputs.get("hidden_states")
            return {"hidden_states": hidden_states}


def get_llama_flash_attention_forward(shard_config, sp_mode, sp_group, sp_size):
    from transformers.models.llama.modeling_llama import LlamaAttention, apply_rotary_pos_emb

    llama_version = 2
    try:
        from transformers.models.llama.modeling_llama import repeat_kv
    except:
        warnings.warn("using llamav1, llamav1 hasn't repeat_kv function")
        llama_version = 1

    def forward(
        self: LlamaAttention,
        hidden_states: torch.Tensor,
        attention_mask: Optional[dict] = None,
        position_ids: Optional[torch.LongTensor] = None,
        past_key_value: Optional[Cache] = None,
        output_attentions: bool = False,
        use_cache: bool = False,
        **kwargs,
    ) -> Tuple[torch.Tensor, Optional[torch.Tensor], Optional[Tuple[torch.Tensor]]]:
        if "padding_mask" in kwargs:
            warnings.warn(
                "Passing `padding_mask` is deprecated and will be removed in v4.37. Please make sure use `attention_mask` instead.`"
            )
        bsz, q_len, _ = hidden_states.size()

        if sp_mode in ["split_gather", "ring"]:
            q_len *= sp_size
        assert q_len % 4 == 0, "Flash Attention Error: The sequence length should be a multiple of 4."

        query_states = self.q_proj(hidden_states)
        key_states = self.k_proj(hidden_states)
        value_states = self.v_proj(hidden_states)

        # sp: all-to-all comminucation when introducing sequence parallel
        if sp_mode == "all_to_all":
            query_states = all_to_all_comm(query_states, sp_group)
            key_states = all_to_all_comm(key_states, sp_group)
            value_states = all_to_all_comm(value_states, sp_group)
            bsz, q_len, _ = query_states.size()

        query_states = query_states.view(bsz, q_len, self.num_heads, self.head_dim).transpose(1, 2)
        key_states = key_states.view(bsz, q_len, self.num_key_value_heads, self.head_dim).transpose(1, 2)
        value_states = value_states.view(bsz, q_len, self.num_key_value_heads, self.head_dim).transpose(1, 2)

        kv_seq_len = key_states.shape[-2]
        if past_key_value is not None:
            if self.layer_idx is None:
                raise ValueError(
                    f"The cache structure has changed since version v4.36. If you are using {self.__class__.__name__} "
                    "for auto-regressive decoding with k/v caching, please make sure to initialize the attention class "
                    "with a layer index."        
                )        
            kv_seq_len += past_key_value.get_usable_length(kv_seq_len, self.layer_idx)

        cos, sin = self.rotary_emb(value_states, seq_len=kv_seq_len)
        query_states, key_states = apply_rotary_pos_emb(query_states, key_states, cos, sin, position_ids)

        if past_key_value is not None:
            cache_kwargs = {"sin": sin, "cos": cos}  # Specific to RoPE models
            key_states, value_states = past_key_value.update(key_states, value_states, self.layer_idx, cache_kwargs)
<<<<<<< HEAD

        key_states = repeat_kv(key_states, self.num_key_value_groups)
        value_states = repeat_kv(value_states, self.num_key_value_groups)

        assert isinstance(attention_mask, dict), "Flash Attention Error: attention_mask should be a dict."
        attn_output = ColoAttention.attention(query_states, key_states, value_states, **attention_mask)
        attn_output = attn_output.transpose(1, 2).contiguous()
        attn_output = attn_output.reshape(bsz, q_len, self.hidden_size)
=======

        key_states = repeat_kv(key_states, self.num_key_value_groups)
        value_states = repeat_kv(value_states, self.num_key_value_groups)

        me_input_shape = (bsz, q_len, self.num_heads, self.head_dim)
        query_states = query_states.transpose(1, 2).contiguous().view(*me_input_shape)
        key_states = key_states.transpose(1, 2).contiguous().view(*me_input_shape)
        value_states = value_states.transpose(1, 2).contiguous().view(*me_input_shape)

        flash_attention_mask = None
        attn_mask_type = AttnMaskType.causal
        if not getattr(shard_config, "causal_lm", False) and attention_mask != None:
            if attention_mask.size() != (bsz, 1, q_len, kv_seq_len):
                raise ValueError(
                    f"Attention mask should be of size {(bsz, 1, q_len, kv_seq_len)}, but is {attention_mask.size()}"
                )
            flash_attention_mask = ~(attention_mask[:, :, -1].squeeze(1).to(torch.bool)).contiguous()
            attn_mask_type = AttnMaskType.paddedcausal

        if not hasattr(self, "attention"):
            self.attention = ColoAttention(embed_dim=self.hidden_size, num_heads=self.num_heads)
        attn_output = self.attention(
            query_states,
            key_states,
            value_states,
            attn_mask=flash_attention_mask,
            attn_mask_type=attn_mask_type,
            origin_attn_mask=attention_mask,
        )
>>>>>>> 02d9b885

        # sp: all-to-all comminucation when introducing sequence parallel
        if sp_mode == "all_to_all":
            attn_output = all_to_all_comm(attn_output, sp_group, scatter_dim=1, gather_dim=2)
        attn_output = self.o_proj(attn_output)

        return attn_output, None, past_key_value

    return forward


def get_llama_model_forward_for_flash_attn(shard_config: ShardConfig):
    logger = logging.get_logger(__name__)
    assert shard_config.enable_flash_attention, "Flash Attention is not enabled."

    def forward(
        self: LlamaModel,
        input_ids: torch.LongTensor = None,
        attention_mask: Optional[torch.Tensor] = None,
        position_ids: Optional[torch.LongTensor] = None,
        past_key_values: Optional[List[torch.FloatTensor]] = None,
        inputs_embeds: Optional[torch.FloatTensor] = None,
        use_cache: Optional[bool] = None,
        output_attentions: Optional[bool] = None,
        output_hidden_states: Optional[bool] = None,
        return_dict: Optional[bool] = None,
    ) -> Union[Tuple, BaseModelOutputWithPast]:
        output_attentions = output_attentions if output_attentions is not None else self.config.output_attentions
        output_hidden_states = (
            output_hidden_states if output_hidden_states is not None else self.config.output_hidden_states
        )
        use_cache = use_cache if use_cache is not None else self.config.use_cache

        return_dict = return_dict if return_dict is not None else self.config.use_return_dict

        # retrieve input_ids and inputs_embeds
        if input_ids is not None and inputs_embeds is not None:
            raise ValueError("You cannot specify both decoder_input_ids and decoder_inputs_embeds at the same time")
        elif input_ids is not None:
            batch_size, seq_length = input_ids.shape
        elif inputs_embeds is not None:
            batch_size, seq_length, _ = inputs_embeds.shape
        else:
            raise ValueError("You have to specify either decoder_input_ids or decoder_inputs_embeds")

        seq_length_with_past = seq_length
        past_key_values_length = 0

        if past_key_values is not None:
            past_key_values_length = past_key_values[0][0].shape[2]
            seq_length_with_past = seq_length_with_past + past_key_values_length

        if position_ids is None:
            device = input_ids.device if input_ids is not None else inputs_embeds.device
            position_ids = torch.arange(
                past_key_values_length, seq_length + past_key_values_length, dtype=torch.long, device=device
            )
            position_ids = position_ids.unsqueeze(0).view(-1, seq_length)
        else:
            position_ids = position_ids.view(-1, seq_length).long()

        if inputs_embeds is None:
            inputs_embeds = self.embed_tokens(input_ids)
        # embed positions
        hidden_states = inputs_embeds

        # in this case, attention_mask is a dict rather than a tensor
        mask_shape = (batch_size, 1, seq_length_with_past, seq_length_with_past)
        attention_mask = ColoAttention.prepare_attn_kwargs(
            mask_shape, hidden_states.dtype, hidden_states.device, q_padding_mask=attention_mask, is_causal=True
        )

        if self.gradient_checkpointing and self.training:
            if use_cache:
                logger.warning_once(
                    "`use_cache=True` is incompatible with gradient checkpointing. Setting `use_cache=False`..."
                )
                use_cache = False

        # decoder layers
        all_hidden_states = () if output_hidden_states else None
        all_self_attns = () if output_attentions else None
        next_decoder_cache = () if use_cache else None

        for idx, decoder_layer in enumerate(self.layers):
            if output_hidden_states:
                all_hidden_states += (hidden_states,)

            past_key_value = past_key_values[idx] if past_key_values is not None else None

            if self.gradient_checkpointing and self.training:

                def create_custom_forward(module):
                    def custom_forward(*inputs):
                        # None for past_key_value
                        return module(*inputs, past_key_value, output_attentions)

                    return custom_forward

                layer_outputs = torch.utils.checkpoint.checkpoint(
                    create_custom_forward(decoder_layer),
                    hidden_states,
                    attention_mask,
                    position_ids,
                )
            else:
                layer_outputs = decoder_layer(
                    hidden_states,
                    attention_mask=attention_mask,
                    position_ids=position_ids,
                    past_key_value=past_key_value,
                    output_attentions=output_attentions,
                    use_cache=use_cache,
                )

            hidden_states = layer_outputs[0]

            if use_cache:
                next_decoder_cache += (layer_outputs[2 if output_attentions else 1],)

            if output_attentions:
                all_self_attns += (layer_outputs[1],)

        hidden_states = self.norm(hidden_states)

        # add hidden states from the last decoder layer
        if output_hidden_states:
            all_hidden_states += (hidden_states,)

        next_cache = next_decoder_cache if use_cache else None
        if not return_dict:
            return tuple(v for v in [hidden_states, next_cache, all_hidden_states, all_self_attns] if v is not None)
        return BaseModelOutputWithPast(
            last_hidden_state=hidden_states,
            past_key_values=next_cache,
            hidden_states=all_hidden_states,
            attentions=all_self_attns,
        )

    return forward


def get_lm_forward_with_dist_cross_entropy(shard_config: ShardConfig):
    from transformers import LlamaForCausalLM

    def forward(
        self: LlamaForCausalLM,
        input_ids: torch.LongTensor = None,
        attention_mask: Optional[torch.Tensor] = None,
        position_ids: Optional[torch.LongTensor] = None,
        past_key_values: Optional[List[torch.FloatTensor]] = None,
        inputs_embeds: Optional[torch.FloatTensor] = None,
        labels: Optional[torch.LongTensor] = None,
        use_cache: Optional[bool] = None,
        output_attentions: Optional[bool] = None,
        output_hidden_states: Optional[bool] = None,
        return_dict: Optional[bool] = None,
    ) -> Union[Tuple, CausalLMOutputWithPast]:
        r"""
        Args:
            labels (`torch.LongTensor` of shape `(batch_size, sequence_length)`, *optional*):
                Labels for computing the masked language modeling loss. Indices should either be in `[0, ...,
                config.vocab_size]` or -100 (see `input_ids` docstring). Tokens with indices set to `-100` are ignored
                (masked), the loss is only computed for the tokens with labels in `[0, ..., config.vocab_size]`.

        Returns:

        Example:

        ```python
        >>> from transformers import AutoTokenizer, LlamaForCausalLM

        >>> model = LlamaForCausalLM.from_pretrained(PATH_TO_CONVERTED_WEIGHTS)
        >>> tokenizer = AutoTokenizer.from_pretrained(PATH_TO_CONVERTED_TOKENIZER)

        >>> prompt = "Hey, are you conscious? Can you talk to me?"
        >>> inputs = tokenizer(prompt, return_tensors="pt")

        >>> # Generate
        >>> generate_ids = model.generate(inputs.input_ids, max_length=30)
        >>> tokenizer.batch_decode(generate_ids, skip_special_tokens=True, clean_up_tokenization_spaces=False)[0]
        "Hey, are you conscious? Can you talk to me?\nI'm not conscious, but I can talk to you."
        ```"""

        output_attentions = output_attentions if output_attentions is not None else self.config.output_attentions
        output_hidden_states = (
            output_hidden_states if output_hidden_states is not None else self.config.output_hidden_states
        )
        return_dict = return_dict if return_dict is not None else self.config.use_return_dict

        # decoder outputs consists of (dec_features, layer_state, dec_hidden, dec_attn)
        outputs = self.model(
            input_ids=input_ids,
            attention_mask=attention_mask,
            position_ids=position_ids,
            past_key_values=past_key_values,
            inputs_embeds=inputs_embeds,
            use_cache=use_cache,
            output_attentions=output_attentions,
            output_hidden_states=output_hidden_states,
            return_dict=return_dict,
        )

        hidden_states = outputs[0]
        if self.config.pretraining_tp > 1:
            lm_head_slices = self.lm_head.weight.split(self.vocab_size // self.config.pretraining_tp, dim=0)
            logits = [F.linear(hidden_states, lm_head_slices[i]) for i in range(self.config.pretraining_tp)]
            logits = torch.cat(logits, dim=-1)
        else:
            logits = self.lm_head(hidden_states)
        logits = logits.float()

        loss = None
        if labels is not None:
            # Shift so that tokens < n predict n
            shift_logits = logits[..., :-1, :].contiguous()
            shift_labels = labels[..., 1:].contiguous()
            shift_labels = shift_labels.view(-1)
            # Enable model parallelism
            shift_labels = shift_labels.to(shift_logits.device)

            new_vocab_size = logits.shape[-1]
            shift_logits = shift_logits.view(-1, new_vocab_size)
            loss = cross_entropy_1d(
                shift_logits, shift_labels, process_group=shard_config.tensor_parallel_process_group
            )

        if not return_dict:
            output = (logits,) + outputs[1:]
            return (loss,) + output if loss is not None else output

        return CausalLMOutputWithPast(
            loss=loss,
            logits=logits,
            past_key_values=outputs.past_key_values,
            hidden_states=outputs.hidden_states,
            attentions=outputs.attentions,
        )

    return forward


def get_llama_seq_parallel_attention_forward(sp_mode, sp_size, sp_group):
    def forward(
        self,
        hidden_states: torch.Tensor,
        attention_mask: Optional[torch.Tensor] = None,
        position_ids: Optional[torch.LongTensor] = None,
        past_key_value: Optional[Tuple[torch.Tensor]] = None,
        output_attentions: bool = False,
        use_cache: bool = False,
    ) -> Tuple[torch.Tensor, Optional[torch.Tensor], Optional[Tuple[torch.Tensor]]]:
        bsz, q_len, _ = hidden_states.size()
        # sp: modify sp_len when sequence parallel mode is ring
        if sp_mode in ["split_gather", "ring"]:
            q_len *= sp_size
        if self.config.pretraining_tp > 1:
            key_value_slicing = (self.num_key_value_heads * self.head_dim) // self.config.pretraining_tp
            query_slices = self.q_proj.weight.split(
                (self.num_heads * self.head_dim) // self.config.pretraining_tp, dim=0
            )
            key_slices = self.k_proj.weight.split(key_value_slicing, dim=0)
            value_slices = self.v_proj.weight.split(key_value_slicing, dim=0)

            query_states = [F.linear(hidden_states, query_slices[i]) for i in range(self.config.pretraining_tp)]
            query_states = torch.cat(query_states, dim=-1)

            key_states = [F.linear(hidden_states, key_slices[i]) for i in range(self.config.pretraining_tp)]
            key_states = torch.cat(key_states, dim=-1)

            value_states = [F.linear(hidden_states, value_slices[i]) for i in range(self.config.pretraining_tp)]
            value_states = torch.cat(value_states, dim=-1)

        else:
            query_states = self.q_proj(hidden_states)
            key_states = self.k_proj(hidden_states)
            value_states = self.v_proj(hidden_states)

        # sp: all-to-all comminucation when introducing sequence parallel
        if sp_mode == "all_to_all":
            query_states = all_to_all_comm(query_states, sp_group)
            key_states = all_to_all_comm(key_states, sp_group)
            value_states = all_to_all_comm(value_states, sp_group)
            bsz, q_len, _ = query_states.size()

        query_states = query_states.view(bsz, q_len, self.num_heads, self.head_dim).transpose(1, 2)
        key_states = key_states.view(bsz, q_len, self.num_key_value_heads, self.head_dim).transpose(1, 2)
        value_states = value_states.view(bsz, q_len, self.num_key_value_heads, self.head_dim).transpose(1, 2)

        kv_seq_len = key_states.shape[-2]
        if past_key_value is not None:
            kv_seq_len += past_key_value[0].shape[-2]
        cos, sin = self.rotary_emb(value_states, seq_len=kv_seq_len)
        query_states, key_states = apply_rotary_pos_emb(query_states, key_states, cos, sin, position_ids)

        if past_key_value is not None:
            # reuse k, v, self_attention
            key_states = torch.cat([past_key_value[0], key_states], dim=2)
            value_states = torch.cat([past_key_value[1], value_states], dim=2)

        past_key_value = (key_states, value_states) if use_cache else None

        # repeat k/v heads if n_kv_heads < n_heads
        key_states = repeat_kv(key_states, self.num_key_value_groups)
        value_states = repeat_kv(value_states, self.num_key_value_groups)

        attn_weights = torch.matmul(query_states, key_states.transpose(2, 3)) / math.sqrt(self.head_dim)

        if attn_weights.size() != (bsz, self.num_heads, q_len, kv_seq_len):
            raise ValueError(
                f"Attention weights should be of size {(bsz, self.num_heads, q_len, kv_seq_len)}, but is"
                f" {attn_weights.size()}"
            )

        if attention_mask is not None:
            if attention_mask.size() != (bsz, 1, q_len, kv_seq_len):
                raise ValueError(
                    f"Attention mask should be of size {(bsz, 1, q_len, kv_seq_len)}, but is {attention_mask.size()}"
                )
            attn_weights = attn_weights + attention_mask

        # upcast attention to fp32
        attn_weights = nn.functional.softmax(attn_weights, dim=-1, dtype=torch.float32).to(query_states.dtype)
        attn_output = torch.matmul(attn_weights, value_states)

        if attn_output.size() != (bsz, self.num_heads, q_len, self.head_dim):
            raise ValueError(
                f"`attn_output` should be of size {(bsz, self.num_heads, q_len, self.head_dim)}, but is"
                f" {attn_output.size()}"
            )

        attn_output = attn_output.transpose(1, 2).contiguous()
        # sp: all-to-all comminucation when introducing sequence parallel
        if sp_mode == "all_to_all":
            attn_output = attn_output.reshape(bsz, q_len, self.num_heads * self.head_dim)
            attn_output = all_to_all_comm(attn_output, sp_group, scatter_dim=1, gather_dim=2)
        else:
            attn_output = attn_output.reshape(bsz, q_len, self.hidden_size)

        if self.config.pretraining_tp > 1:
            attn_output = attn_output.split(self.hidden_size // self.config.pretraining_tp, dim=2)
            o_proj_slices = self.o_proj.weight.split(self.hidden_size // self.config.pretraining_tp, dim=1)
            attn_output = sum([F.linear(attn_output[i], o_proj_slices[i]) for i in range(self.config.pretraining_tp)])
        else:
            attn_output = self.o_proj(attn_output)

        if not output_attentions:
            attn_weights = None
        return attn_output, attn_weights, past_key_value

    return forward


def get_llama_seq_parallel_model_forward(sp_mode, sp_size, sp_group):
    logger = logging.get_logger(__name__)

    def forward(
        self,
        input_ids: torch.LongTensor = None,
        attention_mask: Optional[torch.Tensor] = None,
        position_ids: Optional[torch.LongTensor] = None,
        past_key_values: Optional[List[torch.FloatTensor]] = None,
        inputs_embeds: Optional[torch.FloatTensor] = None,
        use_cache: Optional[bool] = None,
        output_attentions: Optional[bool] = None,
        output_hidden_states: Optional[bool] = None,
        return_dict: Optional[bool] = None,
    ) -> Union[Tuple, BaseModelOutputWithPast]:
        output_attentions = output_attentions if output_attentions is not None else self.config.output_attentions
        output_hidden_states = (
            output_hidden_states if output_hidden_states is not None else self.config.output_hidden_states
        )
        use_cache = use_cache if use_cache is not None else self.config.use_cache

        return_dict = return_dict if return_dict is not None else self.config.use_return_dict

        # retrieve input_ids and inputs_embeds
        if input_ids is not None and inputs_embeds is not None:
            raise ValueError("You cannot specify both decoder_input_ids and decoder_inputs_embeds at the same time")
        elif input_ids is not None:
            batch_size, seq_length = input_ids.shape
        elif inputs_embeds is not None:
            batch_size, seq_length, _ = inputs_embeds.shape
        else:
            raise ValueError("You have to specify either decoder_input_ids or decoder_inputs_embeds")

        seq_length_with_past = seq_length
        past_key_values_length = 0

        if past_key_values is not None:
            past_key_values_length = past_key_values[0][0].shape[2]
            # modify past_key_values_length when using sequence parallel
            past_key_values_length *= sp_size
            seq_length_with_past = seq_length_with_past + past_key_values_length

        if position_ids is None:
            device = input_ids.device if input_ids is not None else inputs_embeds.device
            position_ids = torch.arange(
                past_key_values_length, seq_length + past_key_values_length, dtype=torch.long, device=device
            )
            position_ids = position_ids.unsqueeze(0).view(-1, seq_length)
        else:
            position_ids = position_ids.view(-1, seq_length).long()

        if inputs_embeds is None:
            inputs_embeds = self.embed_tokens(input_ids)

        if sp_mode in ["ring", "split_gather"]:
            inputs_embeds = split_forward_gather_backward(inputs_embeds, 1, sp_group)
        elif sp_mode == "all_to_all":
            inputs_embeds = split_forward_gather_backward(inputs_embeds, 1, sp_group, 1 / sp_size)

        if attention_mask is None:
            attention_mask = torch.ones(
                (batch_size, seq_length_with_past), dtype=torch.bool, device=inputs_embeds.device
            )

        attention_mask = self._prepare_decoder_attention_mask(
            attention_mask, attention_mask.shape, inputs_embeds, past_key_values_length
        )

        hidden_states = inputs_embeds

        if (self.gradient_checkpointing or sp_mode in ["ring", "all_to_all"]) and self.training:
            if use_cache:
                logger.warning_once(
                    "`use_cache=True` is incompatible with gradient checkpointing. Setting `use_cache=False`..."
                )
                use_cache = False

        # decoder layers
        all_hidden_states = () if output_hidden_states else None
        all_self_attns = () if output_attentions else None
        next_decoder_cache = () if use_cache else None

        for idx, decoder_layer in enumerate(self.layers):
            if output_hidden_states:
                all_hidden_states += (hidden_states,)

            past_key_value = past_key_values[idx] if past_key_values is not None else None

            if (self.gradient_checkpointing or sp_mode in ["ring", "all_to_all"]) and self.training:

                def create_custom_forward(module):
                    def custom_forward(*inputs):
                        # None for past_key_value
                        return module(*inputs, past_key_value, output_attentions)

                    return custom_forward

                layer_outputs = torch.utils.checkpoint.checkpoint(
                    create_custom_forward(decoder_layer),
                    hidden_states,
                    attention_mask,
                    position_ids,
                )

            else:
                layer_outputs = decoder_layer(
                    hidden_states,
                    attention_mask=attention_mask,
                    position_ids=position_ids,
                    past_key_value=past_key_value,
                    output_attentions=output_attentions,
                    use_cache=use_cache,
                )

            hidden_states = layer_outputs[0]

            if use_cache:
                next_decoder_cache += (layer_outputs[2 if output_attentions else 1],)

            if output_attentions:
                all_self_attns += (layer_outputs[1],)

        hidden_states = self.norm(hidden_states)

        if sp_mode == "ring" or sp_mode == "split_gather":
            hidden_states = gather_forward_split_backward(hidden_states, 1, sp_group)
        elif sp_mode == "all_to_all":
            hidden_states = gather_forward_split_backward(hidden_states, 1, sp_group, grad_scale=sp_size)

        # add hidden states from the last decoder layer
        if output_hidden_states:
            all_hidden_states += (hidden_states,)

        next_cache = next_decoder_cache if use_cache else None
        if not return_dict:
            return tuple(v for v in [hidden_states, next_cache, all_hidden_states, all_self_attns] if v is not None)

        return BaseModelOutputWithPast(
            last_hidden_state=hidden_states,
            past_key_values=next_cache,
            hidden_states=all_hidden_states,
            attentions=all_self_attns,
        )

    return forward<|MERGE_RESOLUTION|>--- conflicted
+++ resolved
@@ -21,6 +21,7 @@
 )
 from transformers.utils import logging
 from transformers.cache_utils import Cache
+from transformers.cache_utils import Cache
 
 from colossalai.pipeline.stage_manager import PipelineStageManager
 from colossalai.shardformer.layer._operation import (
@@ -33,10 +34,7 @@
 from ..layer import ColoAttention, cross_entropy_1d
 
 from transformers.models.llama.modeling_llama import _prepare_4d_causal_attention_mask, _prepare_4d_causal_attention_mask_for_sdpa
-<<<<<<< HEAD
-
-=======
->>>>>>> 02d9b885
+
 
 
 class LlamaPipelineForwards:
@@ -76,11 +74,15 @@
         if stage_manager.is_first_stage():
             if input_ids is not None and inputs_embeds is not None:
                 raise ValueError("You cannot specify both input_ids and inputs_embeds at the same time")
+                raise ValueError("You cannot specify both input_ids and inputs_embeds at the same time")
             elif input_ids is not None:
+                batch_size, seq_length = input_ids.shape[:2]
                 batch_size, seq_length = input_ids.shape[:2]
             elif inputs_embeds is not None:
                 batch_size, seq_length, _ = inputs_embeds.shape[:2]
+                batch_size, seq_length, _ = inputs_embeds.shape[:2]
             else:
+                raise ValueError("You have to specify either input_ids or inputs_embeds")
                 raise ValueError("You have to specify either input_ids or inputs_embeds")
             device = input_ids.device if input_ids is not None else inputs_embeds.device
             if inputs_embeds is None:
@@ -114,19 +116,7 @@
                 past_key_values_length, seq_length + past_key_values_length, dtype=torch.long, device=device
             )
             position_ids = position_ids.unsqueeze(0)
-<<<<<<< HEAD
-
-        # embed positions, for the first stage, hidden_states is the input embeddings,
-        # for the other stages, hidden_states is the output of the previous stage
-        if shard_config.enable_flash_attention:
-            # in this case, attention_mask is a dict rather than a tensor
-            mask_shape = (batch_size, 1, seq_length_with_past, seq_length_with_past)
-            attention_mask = ColoAttention.prepare_attn_kwargs(
-                mask_shape, hidden_states.dtype, hidden_states.device, q_padding_mask=attention_mask, is_causal=True
-            )
-=======
             
->>>>>>> 02d9b885
         if self._use_flash_attention_2:
             # 2d mask is passed through the layers
             attention_mask = attention_mask if (attention_mask is not None and 0 in attention_mask) else None
@@ -174,17 +164,16 @@
             if output_hidden_states:
                 all_hidden_states += (hidden_states,)
 
-<<<<<<< HEAD
             if idx - start_idx < num_ckpt_layers:
-=======
-            if self.gradient_checkpointing and self.training:
->>>>>>> 02d9b885
 
                 layer_outputs = self._gradient_checkpointing_func(
                     decoder_layer.__call__,
                     hidden_states,
                     attention_mask,
                     position_ids,
+                    past_key_values,
+                    output_attentions,
+                    use_cache,
                     past_key_values,
                     output_attentions,
                     use_cache,
@@ -509,6 +498,13 @@
                     "with a layer index."        
                 )        
             kv_seq_len += past_key_value.get_usable_length(kv_seq_len, self.layer_idx)
+            if self.layer_idx is None:
+                raise ValueError(
+                    f"The cache structure has changed since version v4.36. If you are using {self.__class__.__name__} "
+                    "for auto-regressive decoding with k/v caching, please make sure to initialize the attention class "
+                    "with a layer index."        
+                )        
+            kv_seq_len += past_key_value.get_usable_length(kv_seq_len, self.layer_idx)
 
         cos, sin = self.rotary_emb(value_states, seq_len=kv_seq_len)
         query_states, key_states = apply_rotary_pos_emb(query_states, key_states, cos, sin, position_ids)
@@ -516,7 +512,6 @@
         if past_key_value is not None:
             cache_kwargs = {"sin": sin, "cos": cos}  # Specific to RoPE models
             key_states, value_states = past_key_value.update(key_states, value_states, self.layer_idx, cache_kwargs)
-<<<<<<< HEAD
 
         key_states = repeat_kv(key_states, self.num_key_value_groups)
         value_states = repeat_kv(value_states, self.num_key_value_groups)
@@ -525,37 +520,6 @@
         attn_output = ColoAttention.attention(query_states, key_states, value_states, **attention_mask)
         attn_output = attn_output.transpose(1, 2).contiguous()
         attn_output = attn_output.reshape(bsz, q_len, self.hidden_size)
-=======
-
-        key_states = repeat_kv(key_states, self.num_key_value_groups)
-        value_states = repeat_kv(value_states, self.num_key_value_groups)
-
-        me_input_shape = (bsz, q_len, self.num_heads, self.head_dim)
-        query_states = query_states.transpose(1, 2).contiguous().view(*me_input_shape)
-        key_states = key_states.transpose(1, 2).contiguous().view(*me_input_shape)
-        value_states = value_states.transpose(1, 2).contiguous().view(*me_input_shape)
-
-        flash_attention_mask = None
-        attn_mask_type = AttnMaskType.causal
-        if not getattr(shard_config, "causal_lm", False) and attention_mask != None:
-            if attention_mask.size() != (bsz, 1, q_len, kv_seq_len):
-                raise ValueError(
-                    f"Attention mask should be of size {(bsz, 1, q_len, kv_seq_len)}, but is {attention_mask.size()}"
-                )
-            flash_attention_mask = ~(attention_mask[:, :, -1].squeeze(1).to(torch.bool)).contiguous()
-            attn_mask_type = AttnMaskType.paddedcausal
-
-        if not hasattr(self, "attention"):
-            self.attention = ColoAttention(embed_dim=self.hidden_size, num_heads=self.num_heads)
-        attn_output = self.attention(
-            query_states,
-            key_states,
-            value_states,
-            attn_mask=flash_attention_mask,
-            attn_mask_type=attn_mask_type,
-            origin_attn_mask=attention_mask,
-        )
->>>>>>> 02d9b885
 
         # sp: all-to-all comminucation when introducing sequence parallel
         if sp_mode == "all_to_all":
