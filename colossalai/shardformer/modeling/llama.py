--- conflicted
+++ resolved
@@ -1,4 +1,5 @@
 import math
+import warnings
 from typing import List, Optional, Tuple, Union
 
 import torch
@@ -17,16 +18,13 @@
     LlamaForSequenceClassification,
     LlamaModel,
     StaticCache,
+    apply_rotary_pos_emb,
     repeat_kv,
 )
 from transformers.utils import logging
 
 from colossalai.pipeline.stage_manager import PipelineStageManager
-from colossalai.shardformer.layer._operation import (
-    all_to_all_comm,
-    gather_forward_split_backward,
-    split_forward_gather_backward,
-)
+from colossalai.shardformer.layer._operation import all_to_all_comm, gather_forward_split_backward
 from colossalai.shardformer.shard import ShardConfig
 
 from ..layer import ColoAttention, cross_entropy_1d
@@ -466,29 +464,24 @@
         position_ids: Optional[torch.LongTensor] = None,
         past_key_value: Optional[Cache] = None,
         output_attentions: bool = False,
-        use_cache: bool = False,
-<<<<<<< HEAD
-    ) -> Tuple[torch.Tensor, Optional[torch.Tensor], Optional[Cache]]:
+        cache_position: Optional[torch.LongTensor] = None,
+        **kwargs,
+    ) -> Tuple[torch.Tensor, Optional[torch.Tensor], Optional[Tuple[torch.Tensor]]]:
         if sp_mode is not None:
             assert sp_mode in ["all_to_all", "split_gather", "ring"], "Invalid sp_mode"
             assert (sp_size is not None) and (
                 sp_group is not None
             ), "Must specify sp_size and sp_group for sequence parallel"
-=======
-        cache_position: Optional[torch.LongTensor] = None,
-        **kwargs,
-    ) -> Tuple[torch.Tensor, Optional[torch.Tensor], Optional[Tuple[torch.Tensor]]]:
         if "padding_mask" in kwargs:
             warnings.warn(
                 "Passing `padding_mask` is deprecated and will be removed in v4.37. Please make sure use `attention_mask` instead.`"
             )
-        bsz, q_len, _ = hidden_states.size()
->>>>>>> 2ddf624a
 
         bsz, q_len, _ = hidden_states.size()
         # sp: modify sp_len when sequence parallel mode is ring
         if sp_mode in ["split_gather", "ring"]:
             q_len *= sp_size
+
         if self.config.pretraining_tp > 1:
             key_value_slicing = (self.num_key_value_heads * self.head_dim) // self.config.pretraining_tp
             query_slices = self.q_proj.weight.split(
@@ -505,7 +498,6 @@
 
             value_states = [F.linear(hidden_states, value_slices[i]) for i in range(self.config.pretraining_tp)]
             value_states = torch.cat(value_states, dim=-1)
-
         else:
             query_states = self.q_proj(hidden_states)
             key_states = self.k_proj(hidden_states)
@@ -536,17 +528,23 @@
             kv_seq_len += past_key_value.get_usable_length(kv_seq_len, self.layer_idx)
 
         cos, sin = self.rotary_emb(value_states, position_ids)
+        print(
+            "position_ids.shape",
+            position_ids.shape,
+            "key_states.shape",
+            key_states.shape,
+            "cos.shape",
+            cos.shape,
+            "sin.shape",
+            sin.shape,
+        )
         query_states, key_states = apply_rotary_pos_emb(query_states, key_states, cos, sin)
 
-        # if past_key_value is not None:
-        #     # reuse k, v, self_attention
-        #     key_states = torch.cat([past_key_value[0], key_states], dim=2)
-        #     value_states = torch.cat([past_key_value[1], value_states], dim=2)
         if past_key_value is not None:
             cache_kwargs = {"sin": sin, "cos": cos, "cache_position": cache_position}
             key_states, value_states = past_key_value.update(key_states, value_states, self.layer_idx, cache_kwargs)
 
-        past_key_value = (key_states, value_states) if use_cache else None
+        # past_key_value = (key_states, value_states) if use_cache else None
 
         # repeat k/v heads if n_kv_heads < n_heads
         key_states = repeat_kv(key_states, self.num_key_value_groups)
@@ -624,50 +622,21 @@
             output_hidden_states if output_hidden_states is not None else self.config.output_hidden_states
         )
         use_cache = use_cache if use_cache is not None else self.config.use_cache
-
         return_dict = return_dict if return_dict is not None else self.config.use_return_dict
 
         # retrieve input_ids and inputs_embeds
-<<<<<<< HEAD
         if input_ids is not None and inputs_embeds is not None:
             raise ValueError("You cannot specify both decoder_input_ids and decoder_inputs_embeds at the same time")
-        elif input_ids is not None:
-            batch_size, seq_length = input_ids.shape
-        elif inputs_embeds is not None:
-            batch_size, seq_length, _ = inputs_embeds.shape
-        else:
-            raise ValueError("You have to specify either decoder_input_ids or decoder_inputs_embeds")
-
-        seq_length_with_past = seq_length
-        past_key_values_length = 0
-
-        if past_key_values is not None:
-            past_key_values_length = past_key_values[0][0].shape[2]
-            # modify past_key_values_length when using sequence parallel
-            past_key_values_length *= sp_size
-            seq_length_with_past = seq_length_with_past + past_key_values_length
-=======
-        if (input_ids is None) ^ (inputs_embeds is not None):
-            raise ValueError(
-                "You cannot specify both input_ids and inputs_embeds at the same time, and must specify either one"
-            )
->>>>>>> 2ddf624a
-
-        if self.gradient_checkpointing and self.training and use_cache:
-            logger.warning_once(
-                "`use_cache=True` is incompatible with gradient checkpointing. Setting `use_cache=False`."
-            )
-            use_cache = False
+
+        if (self.gradient_checkpointing or sp_mode in ["ring", "all_to_all"]) and self.training:
+            if use_cache:
+                logger.warning_once(
+                    "`use_cache=True` is incompatible with gradient checkpointing. Setting `use_cache=False`..."
+                )
+                use_cache = False
 
         if inputs_embeds is None:
             inputs_embeds = self.embed_tokens(input_ids)
-<<<<<<< HEAD
-
-        if sp_mode in ["ring", "split_gather"]:
-            inputs_embeds = split_forward_gather_backward(inputs_embeds, 1, sp_group)
-        elif sp_mode == "all_to_all":
-            inputs_embeds = split_forward_gather_backward(inputs_embeds, 1, sp_group, 1 / sp_size)
-=======
 
         past_seen_tokens = 0
         if use_cache:  # kept for BC (cache positions)
@@ -688,25 +657,8 @@
         hidden_states = inputs_embeds
 
         # in this case, attention_mask is a dict rather than a tensor
-        mask_shape = (hidden_states.shape[0], 1, past_seen_tokens, past_seen_tokens)
-        attention_mask = ColoAttention.prepare_attn_kwargs(
-            mask_shape,
-            hidden_states.dtype,
-            hidden_states.device,
-            q_padding_mask=attention_mask,
-            is_causal=True,
-        )
->>>>>>> 2ddf624a
-
-        if attention_mask is None:
-            attention_mask = torch.ones(
-                (batch_size, seq_length_with_past),
-                dtype=torch.bool,
-                device=inputs_embeds.device,
-            )
-
         if shard_config.enable_flash_attention:
-            mask_shape = (batch_size, 1, seq_length_with_past, seq_length_with_past)
+            mask_shape = (hidden_states.shape[0], 1, past_seen_tokens, past_seen_tokens)
             attention_mask = ColoAttention.prepare_attn_kwargs(
                 mask_shape,
                 inputs_embeds.dtype,
@@ -715,18 +667,7 @@
                 is_causal=True,
             )
         else:
-            attention_mask = _prepare_4d_causal_attention_mask(
-                attention_mask, attention_mask.shape, inputs_embeds, past_key_values_length
-            )
-
-        hidden_states = inputs_embeds
-
-        if (self.gradient_checkpointing or sp_mode in ["ring", "all_to_all"]) and self.training:
-            if use_cache:
-                logger.warning_once(
-                    "`use_cache=True` is incompatible with gradient checkpointing. Setting `use_cache=False`..."
-                )
-                use_cache = False
+            attention_mask = self._update_causal_mask(attention_mask, hidden_states, cache_position)
 
         # decoder layers
         all_hidden_states = () if output_hidden_states else None
@@ -736,26 +677,9 @@
         for decoder_layer in self.layers:
             if output_hidden_states:
                 all_hidden_states += (hidden_states,)
-
-<<<<<<< HEAD
-            past_key_value = past_key_values[idx] if past_key_values is not None else None
-
-            if (self.gradient_checkpointing or sp_mode in ["ring", "all_to_all"]) and self.training:
-
-                def create_custom_forward(module):
-                    def custom_forward(*inputs):
-                        # None for past_key_value
-                        return module(*inputs, past_key_value, output_attentions)
-
-                    return custom_forward
-
-                layer_outputs = torch.utils.checkpoint.checkpoint(
-                    create_custom_forward(decoder_layer),
-=======
             if self.gradient_checkpointing and self.training:
                 layer_outputs = self._gradient_checkpointing_func(
                     decoder_layer.__call__,
->>>>>>> 2ddf624a
                     hidden_states,
                     attention_mask,
                     position_ids,
@@ -915,244 +839,4 @@
             attentions=outputs.attentions,
         )
 
-<<<<<<< HEAD
-=======
-    return forward
-
-
-def get_llama_seq_parallel_attention_forward(sp_mode, sp_size, sp_group):
-    from transformers.models.llama.modeling_llama import apply_rotary_pos_emb
-
-    def forward(
-        self,
-        hidden_states: torch.Tensor,
-        attention_mask: Optional[torch.Tensor] = None,
-        position_ids: Optional[torch.LongTensor] = None,
-        past_key_value: Optional[Tuple[torch.Tensor]] = None,
-        output_attentions: bool = False,
-        use_cache: bool = False,
-        cache_position: Optional[torch.LongTensor] = None,
-    ) -> Tuple[torch.Tensor, Optional[torch.Tensor], Optional[Tuple[torch.Tensor]]]:
-        bsz, q_len, _ = hidden_states.size()
-        # sp: modify sp_len when sequence parallel mode is ring
-        if sp_mode in ["split_gather", "ring"]:
-            q_len *= sp_size
-        if self.config.pretraining_tp > 1:
-            key_value_slicing = (self.num_key_value_heads * self.head_dim) // self.config.pretraining_tp
-            query_slices = self.q_proj.weight.split(
-                (self.num_heads * self.head_dim) // self.config.pretraining_tp, dim=0
-            )
-            key_slices = self.k_proj.weight.split(key_value_slicing, dim=0)
-            value_slices = self.v_proj.weight.split(key_value_slicing, dim=0)
-
-            query_states = [F.linear(hidden_states, query_slices[i]) for i in range(self.config.pretraining_tp)]
-            query_states = torch.cat(query_states, dim=-1)
-
-            key_states = [F.linear(hidden_states, key_slices[i]) for i in range(self.config.pretraining_tp)]
-            key_states = torch.cat(key_states, dim=-1)
-
-            value_states = [F.linear(hidden_states, value_slices[i]) for i in range(self.config.pretraining_tp)]
-            value_states = torch.cat(value_states, dim=-1)
-
-        else:
-            query_states = self.q_proj(hidden_states)
-            key_states = self.k_proj(hidden_states)
-            value_states = self.v_proj(hidden_states)
-
-        # sp: all-to-all comminucation when introducing sequence parallel
-        if sp_mode == "all_to_all":
-            query_states = all_to_all_comm(query_states, sp_group)
-            key_states = all_to_all_comm(key_states, sp_group)
-            value_states = all_to_all_comm(value_states, sp_group)
-            bsz, q_len, _ = query_states.size()
-
-        query_states = query_states.view(bsz, q_len, self.num_heads, self.head_dim).transpose(1, 2)
-        key_states = key_states.view(bsz, q_len, self.num_key_value_heads, self.head_dim).transpose(1, 2)
-        value_states = value_states.view(bsz, q_len, self.num_key_value_heads, self.head_dim).transpose(1, 2)
-
-        past_key_value = getattr(self, "past_key_value", past_key_value)
-        cos, sin = self.rotary_emb(value_states, position_ids)
-        query_states, key_states = apply_rotary_pos_emb(query_states, key_states, cos, sin)
-
-        if past_key_value is not None:
-            # sin and cos are specific to RoPE models; cache_position needed for the static cache
-            cache_kwargs = {"sin": sin, "cos": cos, "cache_position": cache_position}
-            key_states, value_states = past_key_value.update(key_states, value_states, self.layer_idx, cache_kwargs)
-
-        # repeat k/v heads if n_kv_heads < n_heads
-        key_states = repeat_kv(key_states, self.num_key_value_groups)
-        value_states = repeat_kv(value_states, self.num_key_value_groups)
-
-        attn_weights = torch.matmul(query_states, key_states.transpose(2, 3)) / math.sqrt(self.head_dim)
-
-        if attention_mask is not None:  # no matter the length, we just slice it
-            causal_mask = attention_mask[:, :, :, : key_states.shape[-2]]
-            attn_weights = attn_weights + causal_mask
-
-        # upcast attention to fp32
-        attn_weights = nn.functional.softmax(attn_weights, dim=-1, dtype=torch.float32).to(query_states.dtype)
-        attn_output = torch.matmul(attn_weights, value_states)
-
-        if attn_output.size() != (bsz, self.num_heads, q_len, self.head_dim):
-            raise ValueError(
-                f"`attn_output` should be of size {(bsz, self.num_heads, q_len, self.head_dim)}, but is"
-                f" {attn_output.size()}"
-            )
-
-        attn_output = attn_output.transpose(1, 2).contiguous()
-        # sp: all-to-all comminucation when introducing sequence parallel
-        if sp_mode == "all_to_all":
-            attn_output = attn_output.reshape(bsz, q_len, self.num_heads * self.head_dim)
-            attn_output = all_to_all_comm(attn_output, sp_group, scatter_dim=1, gather_dim=2)
-        else:
-            attn_output = attn_output.reshape(bsz, q_len, self.hidden_size)
-
-        if self.config.pretraining_tp > 1:
-            attn_output = attn_output.split(self.hidden_size // self.config.pretraining_tp, dim=2)
-            o_proj_slices = self.o_proj.weight.split(self.hidden_size // self.config.pretraining_tp, dim=1)
-            attn_output = sum([F.linear(attn_output[i], o_proj_slices[i]) for i in range(self.config.pretraining_tp)])
-        else:
-            attn_output = self.o_proj(attn_output)
-
-        if not output_attentions:
-            attn_weights = None
-        return attn_output, attn_weights, past_key_value
-
-    return forward
-
-
-def get_llama_seq_parallel_model_forward(sp_mode, sp_size, sp_group):
-    logger = logging.get_logger(__name__)
-
-    def forward(
-        self: LlamaModel,
-        input_ids: torch.LongTensor = None,
-        attention_mask: Optional[torch.Tensor] = None,
-        position_ids: Optional[torch.LongTensor] = None,
-        past_key_values: Optional[List[torch.FloatTensor]] = None,
-        inputs_embeds: Optional[torch.FloatTensor] = None,
-        use_cache: Optional[bool] = None,
-        output_attentions: Optional[bool] = None,
-        output_hidden_states: Optional[bool] = None,
-        return_dict: Optional[bool] = None,
-        cache_position: Optional[torch.LongTensor] = None,
-    ) -> Union[Tuple, BaseModelOutputWithPast]:
-        output_attentions = output_attentions if output_attentions is not None else self.config.output_attentions
-        output_hidden_states = (
-            output_hidden_states if output_hidden_states is not None else self.config.output_hidden_states
-        )
-        use_cache = use_cache if use_cache is not None else self.config.use_cache
-
-        return_dict = return_dict if return_dict is not None else self.config.use_return_dict
-
-        # retrieve input_ids and inputs_embeds
-        if input_ids is not None and inputs_embeds is not None:
-            raise ValueError(
-                "You cannot specify both decoder_input_ids and decoder_inputs_embeds at the same time, and must specify either one"
-            )
-
-        if inputs_embeds is None:
-            inputs_embeds = self.embed_tokens(input_ids)
-
-        if (self.gradient_checkpointing or sp_mode in ["ring", "all_to_all"]) and self.training:
-            if use_cache:
-                logger.warning_once(
-                    "`use_cache=True` is incompatible with gradient checkpointing. Setting `use_cache=False`..."
-                )
-                use_cache = False
-
-        past_seen_tokens = 0
-        if use_cache:  # kept for BC (cache positions)
-            if not isinstance(past_key_values, StaticCache):
-                past_key_values = DynamicCache.from_legacy_cache(past_key_values)
-                past_seen_tokens = past_key_values.get_seq_length()
-        if cache_position is None:
-            if isinstance(past_key_values, StaticCache):
-                raise ValueError("cache_position is a required argument when using StaticCache.")
-            cache_position = torch.arange(
-                past_seen_tokens, past_seen_tokens + inputs_embeds.shape[1], device=inputs_embeds.device
-            )
-        if position_ids is None:
-            position_ids = cache_position.unsqueeze(0)
-
-        attention_mask = self._update_causal_mask(attention_mask, inputs_embeds, cache_position)
-
-        if sp_mode in ["ring", "split_gather"]:
-            inputs_embeds = split_forward_gather_backward(inputs_embeds, 1, sp_group)
-        elif sp_mode == "all_to_all":
-            inputs_embeds = split_forward_gather_backward(inputs_embeds, 1, sp_group, 1 / sp_size)
-
-        hidden_states = inputs_embeds
-
-        # decoder layers
-        all_hidden_states = () if output_hidden_states else None
-        all_self_attns = () if output_attentions else None
-        next_decoder_cache = () if use_cache else None
-
-        for idx, decoder_layer in enumerate(self.layers):
-            if output_hidden_states:
-                all_hidden_states += (hidden_states,)
-
-            if (self.gradient_checkpointing or sp_mode in ["ring", "all_to_all"]) and self.training:
-
-                def create_custom_forward(module):
-                    def custom_forward(*inputs):
-                        # None for past_key_value
-                        return module(*inputs, past_key_value=past_key_values, output_attentions=output_attentions)
-
-                    return custom_forward
-
-                layer_outputs = torch.utils.checkpoint.checkpoint(
-                    create_custom_forward(decoder_layer),
-                    hidden_states,
-                    attention_mask,
-                    position_ids,
-                )
-
-            else:
-                layer_outputs = decoder_layer(
-                    hidden_states,
-                    attention_mask=attention_mask,
-                    position_ids=position_ids,
-                    past_key_value=past_key_values,
-                    output_attentions=output_attentions,
-                    use_cache=use_cache,
-                    cache_position=cache_position,
-                )
-
-            hidden_states = layer_outputs[0]
-
-            if use_cache:
-                next_decoder_cache = (
-                    next_decoder_cache.to_legacy_cache()
-                    if isinstance(next_decoder_cache, Cache)
-                    else next_decoder_cache
-                )
-
-            if output_attentions:
-                all_self_attns += (layer_outputs[1],)
-
-        hidden_states = self.norm(hidden_states)
-
-        if sp_mode == "ring" or sp_mode == "split_gather":
-            hidden_states = gather_forward_split_backward(hidden_states, 1, sp_group)
-        elif sp_mode == "all_to_all":
-            hidden_states = gather_forward_split_backward(hidden_states, 1, sp_group, grad_scale=sp_size)
-
-        # add hidden states from the last decoder layer
-        if output_hidden_states:
-            all_hidden_states += (hidden_states,)
-
-        next_cache = next_decoder_cache if use_cache else None
-        if not return_dict:
-            return tuple(v for v in [hidden_states, next_cache, all_hidden_states, all_self_attns] if v is not None)
-
-        return BaseModelOutputWithPast(
-            last_hidden_state=hidden_states,
-            past_key_values=next_cache,
-            hidden_states=all_hidden_states,
-            attentions=all_self_attns,
-        )
-
->>>>>>> 2ddf624a
     return forward