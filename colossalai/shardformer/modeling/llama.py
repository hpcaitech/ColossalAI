--- conflicted
+++ resolved
@@ -738,7 +738,6 @@
             shift_labels = shift_labels.view(-1)
             # Enable model parallelism
             shift_labels = shift_labels.to(shift_logits.device)
-<<<<<<< HEAD
             new_vocab_size = logits.shape[-1]
             shift_logits = shift_logits.view(-1, new_vocab_size)
             loss = cross_entropy_1d(
@@ -746,14 +745,6 @@
                 shift_labels,
                 process_group=shard_config.tensor_parallel_process_group,
                 vocab_size=self.lm_head.out_features,
-=======
-
-            new_vocab_size = logits.shape[-1]
-            shift_logits = shift_logits.view(-1, new_vocab_size)
-            loss = cross_entropy_1d(
-                shift_logits, shift_labels, process_group=shard_config.tensor_parallel_process_group
->>>>>>> 3788fefc
-            )
 
         if not return_dict:
             output = (logits,) + outputs[1:]
