import argparse
from copy import deepcopy

import torch
from chatgpt.nn import BLOOMActor, BLOOMCritic, GPTActor, GPTCritic, OPTActor, OPTCritic, RewardModel
from chatgpt.trainer import PPOTrainer
from chatgpt.trainer.callbacks import SaveCheckpoint
from chatgpt.trainer.strategies import ColossalAIStrategy, DDPStrategy, NaiveStrategy
from torch.optim import Adam
from transformers import AutoTokenizer, BloomTokenizerFast
from transformers.models.gpt2.tokenization_gpt2 import GPT2Tokenizer

from colossalai.nn.optimizer import HybridAdam


def preprocess_batch(samples):
    input_ids = torch.stack(samples)
    attention_mask = torch.ones_like(input_ids, dtype=torch.long)
    return {'input_ids': input_ids, 'attention_mask': attention_mask}


def main(args):
    # configure strategy
    if args.strategy == 'naive':
        strategy = NaiveStrategy()
    elif args.strategy == 'ddp':
        strategy = DDPStrategy()
    elif args.strategy == 'colossalai_gemini':
        strategy = ColossalAIStrategy(stage=3, placement_policy='cuda', initial_scale=2**5)
    elif args.strategy == 'colossalai_zero2':
        strategy = ColossalAIStrategy(stage=2, placement_policy='cuda')
    else:
        raise ValueError(f'Unsupported strategy "{args.strategy}"')

    # configure model
    with strategy.model_init_context():
        if args.model == 'gpt2':
            actor = GPTActor().cuda()
            critic = GPTCritic().cuda()
        elif args.model == 'bloom':
            actor = BLOOMActor(pretrained=args.pretrain, lora_rank=args.lora_rank).cuda()
            critic = BLOOMCritic(pretrained=args.pretrain, lora_rank=args.lora_rank).cuda()
        elif args.model == 'opt':
            actor = OPTActor().cuda()
            critic = OPTCritic().cuda()
        else:
            raise ValueError(f'Unsupported model "{args.model}"')

        initial_model = deepcopy(actor).cuda()
        reward_model = RewardModel(deepcopy(critic.model), deepcopy(critic.value_head)).cuda()

    # configure optimizer
    if args.strategy.startswith('colossalai'):
        actor_optim = HybridAdam(actor.parameters(), lr=5e-6)
        critic_optim = HybridAdam(critic.parameters(), lr=5e-6)
    else:
        actor_optim = Adam(actor.parameters(), lr=5e-6)
        critic_optim = Adam(critic.parameters(), lr=5e-6)

    # configure tokenizer
    if args.model == 'gpt2':
        tokenizer = GPT2Tokenizer.from_pretrained('gpt2')
        tokenizer.pad_token = tokenizer.eos_token
    elif args.model == 'bloom':
        tokenizer = BloomTokenizerFast.from_pretrained(args.pretrain)
        tokenizer.pad_token = tokenizer.eos_token
    elif args.model == 'opt':
        tokenizer = AutoTokenizer.from_pretrained("facebook/opt-350m")
    else:
        raise ValueError(f'Unsupported model "{args.model}"')

    (actor, actor_optim), (critic, critic_optim), reward_model, initial_model = strategy.prepare(
        (actor, actor_optim), (critic, critic_optim), reward_model, initial_model)

    callbacks = []
    if args.save_ckpt_path:
        ckpt_callback = SaveCheckpoint(
            args.save_ckpt_path,
            args.save_ckpt_interval,
            strategy,
            actor,
            critic,
            actor_optim,
            critic_optim,
        )
        callbacks.append(ckpt_callback)

    # configure trainer
<<<<<<< HEAD
    trainer = PPOTrainer(strategy,
                         actor,
                         critic,
                         reward_model,
                         initial_model,
                         actor_optim,
                         critic_optim,
                         max_epochs=args.max_epochs,
                         train_batch_size=args.train_batch_size,
                         tokenizer=preprocess_batch,
                         max_length=128,
                         do_sample=True,
                         temperature=1.0,
                         top_k=50,
                         pad_token_id=tokenizer.pad_token_id,
                         eos_token_id=tokenizer.eos_token_id,
                         callbacks=callbacks)
=======
    trainer = PPOTrainer(
        strategy,
        actor,
        critic,
        reward_model,
        initial_model,
        actor_optim,
        critic_optim,
        max_epochs=args.max_epochs,
        train_batch_size=args.train_batch_size,
        experience_batch_size=args.experience_batch_size,
        tokenizer=preprocess_batch,
        max_length=128,
        do_sample=True,
        temperature=1.0,
        top_k=50,
        pad_token_id=tokenizer.pad_token_id,
        eos_token_id=tokenizer.eos_token_id,
    )
>>>>>>> e5887034

    random_prompts = torch.randint(tokenizer.vocab_size, (1000, 64), device=torch.cuda.current_device())
    trainer.fit(random_prompts,
                num_episodes=args.num_episodes,
                max_timesteps=args.max_timesteps,
                update_timesteps=args.update_timesteps)

    # save model checkpoint after fitting on only rank0
    strategy.save_model(actor, 'actor_checkpoint_dummy.pt', only_rank0=True)
    # save optimizer checkpoint on all ranks
    strategy.save_optimizer(actor_optim,
                            'actor_optim_checkpoint_dummy_%d.pt' % (torch.cuda.current_device()),
                            only_rank0=False)


if __name__ == '__main__':
    parser = argparse.ArgumentParser()
    parser.add_argument('--strategy',
                        choices=['naive', 'ddp', 'colossalai_gemini', 'colossalai_zero2'],
                        default='naive')
    parser.add_argument('--model', type=str, default='gpt2', choices=['gpt2', 'bloom', 'opt'])
    parser.add_argument('--pretrain', type=str, default=None)
    parser.add_argument('--num_episodes', type=int, default=50)
    parser.add_argument('--max_timesteps', type=int, default=10)
    parser.add_argument('--update_timesteps', type=int, default=10)
    parser.add_argument('--max_epochs', type=int, default=5)
    parser.add_argument('--train_batch_size', type=int, default=8)
    parser.add_argument('--experience_batch_size', type=int, default=8)
    parser.add_argument('--lora_rank', type=int, default=0, help="low-rank adaptation matrices rank")
    parser.add_argument('--save_ckpt_path',
                        type=str,
                        default=None,
                        help="path to save checkpoint, None means not to save")
    parser.add_argument('--save_ckpt_interval', type=int, default=1, help="the interval of episode to save checkpoint")
    args = parser.parse_args()
    main(args)<|MERGE_RESOLUTION|>--- conflicted
+++ resolved
@@ -86,7 +86,7 @@
         callbacks.append(ckpt_callback)
 
     # configure trainer
-<<<<<<< HEAD
+
     trainer = PPOTrainer(strategy,
                          actor,
                          critic,
@@ -104,27 +104,6 @@
                          pad_token_id=tokenizer.pad_token_id,
                          eos_token_id=tokenizer.eos_token_id,
                          callbacks=callbacks)
-=======
-    trainer = PPOTrainer(
-        strategy,
-        actor,
-        critic,
-        reward_model,
-        initial_model,
-        actor_optim,
-        critic_optim,
-        max_epochs=args.max_epochs,
-        train_batch_size=args.train_batch_size,
-        experience_batch_size=args.experience_batch_size,
-        tokenizer=preprocess_batch,
-        max_length=128,
-        do_sample=True,
-        temperature=1.0,
-        top_k=50,
-        pad_token_id=tokenizer.pad_token_id,
-        eos_token_id=tokenizer.eos_token_id,
-    )
->>>>>>> e5887034
 
     random_prompts = torch.randint(tokenizer.vocab_size, (1000, 64), device=torch.cuda.current_device())
     trainer.fit(random_prompts,
