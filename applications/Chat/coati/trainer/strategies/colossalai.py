import warnings
from typing import Optional, Union

import torch
import torch.distributed as dist
import torch.nn as nn
import torch.optim as optim
<<<<<<< HEAD
from coati.models.base import LM, Actor, Critic, RewardModel
from coati.models.lora import LoraLinear
=======
from coati.models.base import get_base_model
>>>>>>> a22407cc
from torch.optim import Optimizer
from transformers.tokenization_utils_base import PreTrainedTokenizerBase

import colossalai
from colossalai.logging import get_dist_logger
from colossalai.nn.optimizer import CPUAdam, HybridAdam
from colossalai.tensor import ProcessGroup, ShardSpec
from colossalai.utils import get_current_device
from colossalai.zero import ColoInitContext, ZeroDDP, zero_model_wrapper, zero_optim_wrapper

from .ddp import DDPStrategy

logger = get_dist_logger(__name__)


class ColossalAIStrategy(DDPStrategy):
    """
        The strategy for training with ColossalAI.

    Args:
        stage(int): The stage to use in ZeRO. Choose in (1, 2, 3)
        precision(str): The precision to use. Choose in ('fp32', 'fp16'). Stage 3 only supports fp16.
        seed(int): The seed for the random number generator.
        shard_init(bool): Whether to shard the model parameters during initialization. Only for ZeRO-3.
            This is not compativle with `from_pretrained()`. We temporarily disable this and will support it in the future.
        placement_policy(str): The placement policy for gemini. Choose in ('cpu', 'cuda')
                          If it is “cpu”, parameters, gradients and optimizer states will be offloaded to CPU,
                          If it is “cuda”, they will not be offloaded, which means max CUDA memory will be used. It is the fastest.
        pin_memory(bool): Whether to pin the memory for the data loader. Only for ZeRO-3.
        force_outputs_fp32(bool): Whether to force the outputs to be fp32. Only for ZeRO-3.
        search_range_mb(int): The search range in MB for the chunk size. Only for ZeRO-3.
        hidden_dim(optional, int): The hidden dimension for the gemini. Only for ZeRO-3.
        min_chunk_size_mb(float): The minimum chunk size in MB. Only for ZeRO-3.
        gpu_margin_mem_ratio(float): The margin memory ratio for the GPU. Only for ZeRO-3.
        reduce_bugket_size(int): The reduce bucket size in bytes. Only for ZeRO-1 and ZeRO-2.
        overlap_communication(bool): Whether to overlap communication and computation. Only for ZeRO-1 and ZeRO-2.
        initial_scale(float): The initial scale for the optimizer.
        growth_factor(float): The growth factor for the optimizer.
        backoff_factor(float): The backoff factor for the optimizer.
        growth_interval(int): The growth interval for the optimizer.
        hysteresis(int): The hysteresis for the optimizer.
        min_scale(float): The minimum scale for the optimizer.
        max_scale(float): The maximum scale for the optimizer.
        max_norm(float): The maximum norm for the optimizer.
        norm_type(float): The norm type for the optimizer.

    """

    def __init__(
            self,
            stage: int = 3,
            precision: str = 'fp16',
            seed: int = 42,
            shard_init: bool = False,    # only for stage 3
            placement_policy: str = 'cuda',
            pin_memory: bool = True,    # only for stage 3
            force_outputs_fp32: bool = False,    # only for stage 3
            scatter_after_inference: bool = False,    # only for stage 3
            search_range_mb: int = 32,    # only for stage 3
            hidden_dim: Optional[int] = None,    # only for stage 3
            min_chunk_size_mb: float = 32,    # only for stage 3
            gpu_margin_mem_ratio: float = 0.0,    # only for stage 3
            reduce_bucket_size: int = 12 * 1024**2,    # only for stage 1&2
            overlap_communication: bool = True,    # only for stage 1&2
            initial_scale: float = 2**16,
            growth_factor: float = 2,
            backoff_factor: float = 0.5,
            growth_interval: int = 1000,
            hysteresis: int = 2,
            min_scale: float = 1,
            max_scale: float = 2**32,
            max_norm: float = 0.0,
            norm_type: float = 2.0) -> None:
        super().__init__(seed)
        assert placement_policy in ('cpu', 'cuda'), f'Unsupported placement policy "{placement_policy}"'
        assert precision in ('fp32', 'fp16'), f'Unsupported precision "{precision}"'
        self.stage = stage
        # TODO(ver217): support shard_init when using from_pretrained()
        if shard_init:
            warnings.warn(
                f'Shard init is not supported model.from_pretrained() yet. Please load weights after strategy.prepare()'
            )
        if stage == 3 and precision == 'fp32':
            warnings.warn(f'Stage 3 only supports fp16. Precision is set to fp16.')
            precision = 'fp16'
        self.precision = precision
        self.shard_init = shard_init
        self.gemini_config = dict(device=get_current_device(),
                                  placement_policy=placement_policy,
                                  pin_memory=pin_memory,
                                  force_outputs_fp32=force_outputs_fp32,
                                  strict_ddp_mode=shard_init,
                                  search_range_mb=search_range_mb,
                                  hidden_dim=hidden_dim,
                                  min_chunk_size_mb=min_chunk_size_mb,
                                  scatter_after_inference=scatter_after_inference)
        if stage == 3:
            self.zero_optim_config = dict(gpu_margin_mem_ratio=gpu_margin_mem_ratio)
        else:
            self.zero_optim_config = dict(reduce_bucket_size=reduce_bucket_size,
                                          overlap_communication=overlap_communication,
                                          cpu_offload=(placement_policy == 'cpu'))
        self.optim_kwargs = dict(initial_scale=initial_scale,
                                 growth_factor=growth_factor,
                                 backoff_factor=backoff_factor,
                                 growth_interval=growth_interval,
                                 hysteresis=hysteresis,
                                 min_scale=min_scale,
                                 max_scale=max_scale,
                                 max_norm=max_norm,
                                 norm_type=norm_type)

    def setup_distributed(self) -> None:
        colossalai.launch_from_torch({}, seed=self.seed)

    def model_init_context(self):
        if self.stage == 3:
            world_size = dist.get_world_size()
            shard_pg = ProcessGroup(tp_degree=world_size) if self.shard_init else None
            default_dist_spec = ShardSpec([-1], [world_size]) if self.shard_init else None
            return ColoInitContext(device=get_current_device(),
                                   dtype=torch.half,
                                   default_pg=shard_pg,
                                   default_dist_spec=default_dist_spec)
        return super().model_init_context()

    def setup_model(self, model: nn.Module) -> nn.Module:

        model = zero_model_wrapper(model, zero_stage=self.stage, gemini_config=self.gemini_config)

        if self.stage != 3 and self.precision == 'fp16':
            model = model.half().cuda()
        return model

    def setup_optimizer(self, optimizer: optim.Optimizer, model: nn.Module) -> optim.Optimizer:
        assert isinstance(optimizer, (CPUAdam, HybridAdam)), f'Unsupported optimizer {type(optimizer)}'
        return zero_optim_wrapper(model, optimizer, optim_config=self.zero_optim_config, **self.optim_kwargs)

    def backward(self, loss: torch.Tensor, model: nn.Module, optimizer: optim.Optimizer, **kwargs) -> None:
        optimizer.backward(loss)

    def optimizer_step(self, optimizer: optim.Optimizer, **kwargs) -> None:
        optimizer.step()

<<<<<<< HEAD
    @staticmethod
    def _unwrap_actor(actor: Actor) -> nn.Module:
        model: Union[nn.Module, ZeroDDP] = Strategy._unwrap_actor(actor)
        if isinstance(model, ZeroDDP):
            return model.module
        return model

    @staticmethod
    def _unwrap_critic(critic: Critic) -> nn.Module:
        return Strategy._unwrap_critic(critic)

    def _unwrap_model(self, model: Union[nn.Module, ZeroDDP]) -> nn.Module:
        return super()._unwrap_model(model)

    def save_model(self,
                   model: nn.Module,
                   path: str,
                   only_rank0: bool = True,
                   tokenizer: Optional[PreTrainedTokenizerBase] = None) -> None:

        if only_rank0 and dist.get_rank() != 0:
            return None
        unwrapped_model = self._unwrap_model(model)
        # TODO : better way to get torch model from gemini model
        # to get torch model from gemini model

        for module in unwrapped_model.modules():
            if isinstance(module, LoraLinear):
                module.merge_weights = True
                module.eval()
        if isinstance(unwrapped_model, RewardModel):
            state_dict = unwrapped_model.state_dict()
            if only_rank0 and dist.get_rank() != 0:
                return
            torch.save(state_dict, path)
=======
    def save_model(self, model: nn.Module, path: str, only_rank0: bool = True) -> None:
        if only_rank0 and dist.get_rank() != 0 and self.stage != 3:
            return
        base_model = get_base_model(model)
        if self.stage == 3:
            assert isinstance(base_model, ZeroDDP)
            # for stage 3, state_dict() method should be called on every rank
            state_dict = base_model.state_dict(only_rank_0=only_rank0)
>>>>>>> a22407cc
        else:
            # only_rank0 is false or rank == 0
            state_dict = base_model.state_dict()
        if only_rank0 and dist.get_rank() != 0:
            return
        torch.save(state_dict, path)

    def save_optimizer(self, optimizer: Optimizer, path: str, only_rank0: bool = False) -> None:
        if only_rank0:
            raise RuntimeError(
                f'Optimizer states are sharded when using ColossalAIStrategy. Only rank0 is not supported.')
        torch.save(optimizer.state_dict(), path)

<<<<<<< HEAD
    def get_model_state_dict_shard(self, model: nn.Module, **config):
        if self.stage != 3:
            yield from super().get_model_state_dict_shard(model, **config)
        else:
            # unwrapped_model = self._unwrap_model(model)
            # for module in unwrapped_model.modules():
            #     if isinstance(module, LoraLinear):
            #         module.merge_weights = True
            #         module.eval()
            model: ZeroDDP = model
            yield from model.state_dict_shard(max_shard_size=1024, only_rank_0=False)
=======
    def unwrap_model(self, model: nn.Module) -> nn.Module:
        base_model: Union[nn.Module, ZeroDDP] = get_base_model(model)
        if self.stage == 3:
            assert isinstance(base_model, ZeroDDP)
            return base_model.module
        return base_model

    def save_pretrained(self,
                        model: nn.Module,
                        path: str,
                        only_rank0: bool = True,
                        tokenizer: Optional[PreTrainedTokenizerBase] = None) -> None:
        if self.stage == 3:
            raise RuntimeError('ColossalAI strategy with stage-3 does not support save_pretrained() now')
        super().save_pretrained(model, path, only_rank0, tokenizer)
>>>>>>> a22407cc
<|MERGE_RESOLUTION|>--- conflicted
+++ resolved
@@ -5,12 +5,7 @@
 import torch.distributed as dist
 import torch.nn as nn
 import torch.optim as optim
-<<<<<<< HEAD
-from coati.models.base import LM, Actor, Critic, RewardModel
-from coati.models.lora import LoraLinear
-=======
 from coati.models.base import get_base_model
->>>>>>> a22407cc
 from torch.optim import Optimizer
 from transformers.tokenization_utils_base import PreTrainedTokenizerBase
 
@@ -155,43 +150,6 @@
     def optimizer_step(self, optimizer: optim.Optimizer, **kwargs) -> None:
         optimizer.step()
 
-<<<<<<< HEAD
-    @staticmethod
-    def _unwrap_actor(actor: Actor) -> nn.Module:
-        model: Union[nn.Module, ZeroDDP] = Strategy._unwrap_actor(actor)
-        if isinstance(model, ZeroDDP):
-            return model.module
-        return model
-
-    @staticmethod
-    def _unwrap_critic(critic: Critic) -> nn.Module:
-        return Strategy._unwrap_critic(critic)
-
-    def _unwrap_model(self, model: Union[nn.Module, ZeroDDP]) -> nn.Module:
-        return super()._unwrap_model(model)
-
-    def save_model(self,
-                   model: nn.Module,
-                   path: str,
-                   only_rank0: bool = True,
-                   tokenizer: Optional[PreTrainedTokenizerBase] = None) -> None:
-
-        if only_rank0 and dist.get_rank() != 0:
-            return None
-        unwrapped_model = self._unwrap_model(model)
-        # TODO : better way to get torch model from gemini model
-        # to get torch model from gemini model
-
-        for module in unwrapped_model.modules():
-            if isinstance(module, LoraLinear):
-                module.merge_weights = True
-                module.eval()
-        if isinstance(unwrapped_model, RewardModel):
-            state_dict = unwrapped_model.state_dict()
-            if only_rank0 and dist.get_rank() != 0:
-                return
-            torch.save(state_dict, path)
-=======
     def save_model(self, model: nn.Module, path: str, only_rank0: bool = True) -> None:
         if only_rank0 and dist.get_rank() != 0 and self.stage != 3:
             return
@@ -200,7 +158,6 @@
             assert isinstance(base_model, ZeroDDP)
             # for stage 3, state_dict() method should be called on every rank
             state_dict = base_model.state_dict(only_rank_0=only_rank0)
->>>>>>> a22407cc
         else:
             # only_rank0 is false or rank == 0
             state_dict = base_model.state_dict()
@@ -214,7 +171,6 @@
                 f'Optimizer states are sharded when using ColossalAIStrategy. Only rank0 is not supported.')
         torch.save(optimizer.state_dict(), path)
 
-<<<<<<< HEAD
     def get_model_state_dict_shard(self, model: nn.Module, **config):
         if self.stage != 3:
             yield from super().get_model_state_dict_shard(model, **config)
@@ -226,7 +182,7 @@
             #         module.eval()
             model: ZeroDDP = model
             yield from model.state_dict_shard(max_shard_size=1024, only_rank_0=False)
-=======
+
     def unwrap_model(self, model: nn.Module) -> nn.Module:
         base_model: Union[nn.Module, ZeroDDP] = get_base_model(model)
         if self.stage == 3:
@@ -241,5 +197,4 @@
                         tokenizer: Optional[PreTrainedTokenizerBase] = None) -> None:
         if self.stage == 3:
             raise RuntimeError('ColossalAI strategy with stage-3 does not support save_pretrained() now')
-        super().save_pretrained(model, path, only_rank0, tokenizer)
->>>>>>> a22407cc
+        super().save_pretrained(model, path, only_rank0, tokenizer)