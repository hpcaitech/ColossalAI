--- conflicted
+++ resolved
@@ -165,14 +165,10 @@
         self.critic.train()
         # policy loss
         num_actions = experience.action_mask.size(1)
-<<<<<<< HEAD
         if type(self.strategy) is not ColossalAIStrategy:
             self.actor.to(self.device)
-        action_log_probs = self.actor(experience.sequences, num_actions, attention_mask=experience.attention_mask)
-=======
         actor_output = self.actor(experience.sequences, attention_mask=experience.attention_mask)
         action_log_probs = calc_action_log_probs(actor_output, experience.sequences, num_actions)
->>>>>>> 4a81faa5
         actor_loss = self.actor_loss_fn(action_log_probs,
                                         experience.action_log_probs,
                                         experience.advantages,
@@ -182,8 +178,7 @@
         if self.ptx_coef != 0:
             batch = next(iter(self.pretrain_dataloader))
             batch = to_device(batch, self.device)
-            ptx_log_probs = self.actor(batch['input_ids'],
-                                       attention_mask=batch['attention_mask'])['logits']
+            ptx_log_probs = self.actor(batch['input_ids'], attention_mask=batch['attention_mask'])['logits']
             ptx_loss = self.ptx_loss_fn(ptx_log_probs, batch['labels'])
             actor_loss = ptx_loss * self.ptx_coef + actor_loss * (1 - self.ptx_coef)
 
