--- conflicted
+++ resolved
@@ -66,13 +66,7 @@
                     self.weight.data -= T(self.lora_B @ self.lora_A) * self.scaling
             self.merged = False
 
-<<<<<<< HEAD
-    # def eval(self):
-    def merge(self):
-
-=======
     def eval(self):
->>>>>>> 7b9b8644
         def T(w):
             return w.T if self.fan_in_fan_out else w
 
@@ -82,18 +76,9 @@
         if self.merge_weights and not self.merged:
             # Merge the weights and mark it
             if self.r > 0:
-<<<<<<< HEAD
-                print(type(self.lora_A), type(self.lora_B))
-                weight = T(self.lora_B @ self.lora_A) * self.scaling
-                self.weight.data = self.weight.data + weight
-                delattr(self, 'lora_A')
-                delattr(self, 'lora_B')
-            print("eval eval eval eval" + str(self.merged))
-=======
                 self.weight.data += T(self.lora_B @ self.lora_A) * self.scaling
                 delattr(self, "lora_A")
                 delattr(self, "lora_B")
->>>>>>> 7b9b8644
             self.merged = True
 
     def forward(self, x: torch.Tensor):
@@ -109,17 +94,11 @@
             return F.linear(x, T(self.weight), bias=self.bias)
 
 
-<<<<<<< HEAD
-def _lora_linear_wrapper(linear: nn.Linear, lora_rank: int, merge_weights: bool = False) -> LoraLinear:
-    assert lora_rank <= linear.in_features, f'LoRA rank ({lora_rank}) must be less than or equal to in features ({linear.in_features})'
-    lora_linear = LoraLinear(linear.weight, linear.bias, r=lora_rank, merge_weights=merge_weights)
-=======
 def _lora_linear_wrapper(linear: nn.Linear, lora_rank: int) -> LoraLinear:
     assert (
         lora_rank <= linear.in_features
     ), f"LoRA rank ({lora_rank}) must be less than or equal to in features ({linear.in_features})"
     lora_linear = LoraLinear(linear.weight, linear.bias, r=lora_rank, merge_weights=False)
->>>>>>> 7b9b8644
     return lora_linear
 
 
@@ -131,14 +110,7 @@
             _convert_to_lora_recursively(child, lora_rank, merge_weights)
 
 
-<<<<<<< HEAD
-def convert_to_lora_module(module: nn.Module,
-                           lora_rank: int,
-                           lora_train_bias: str = 'none',
-                           merge_weights: bool = False) -> nn.Module:
-=======
 def convert_to_lora_module(module: nn.Module, lora_rank: int, lora_train_bias: str = "none") -> nn.Module:
->>>>>>> 7b9b8644
     """Convert a torch.nn.Module to a LoRA module.
 
     Args:
