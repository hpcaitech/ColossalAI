set_n_least_used_CUDA_VISIBLE_DEVICES() {
    local n=${1:-"9999"}
    echo "GPU Memory Usage:"
    local FIRST_N_GPU_IDS=$(nvidia-smi --query-gpu=memory.used --format=csv |
        tail -n +2 |
        nl -v 0 |
        tee /dev/tty |
        sort -g -k 2 |
        awk '{print $1}' |
        head -n $n)
    export CUDA_VISIBLE_DEVICES=$(echo $FIRST_N_GPU_IDS | sed 's/ /,/g')
    echo "Now CUDA_VISIBLE_DEVICES is set to:"
    echo "CUDA_VISIBLE_DEVICES=$CUDA_VISIBLE_DEVICES"
}

set_n_least_used_CUDA_VISIBLE_DEVICES 4

torchrun --standalone --nproc_per_node=4 train_sft.py \
    --pretrain "/path/to/LLaMa-7B/" \
    --model 'llama' \
    --strategy colossalai_zero2 \
<<<<<<< HEAD
    --log_interval 10 \
    --save_path "/path/to/Coati-7B" \
=======
    --save_path /path/to/Coati-7B \
>>>>>>> 7b9b8644
    --dataset /path/to/data.json \
    --batch_size 4 \
    --accumulation_steps 8 \
    --lr 2e-5 \
    --max_datasets_size 512 \
    --max_epochs 1<|MERGE_RESOLUTION|>--- conflicted
+++ resolved
@@ -19,12 +19,7 @@
     --pretrain "/path/to/LLaMa-7B/" \
     --model 'llama' \
     --strategy colossalai_zero2 \
-<<<<<<< HEAD
-    --log_interval 10 \
-    --save_path "/path/to/Coati-7B" \
-=======
     --save_path /path/to/Coati-7B \
->>>>>>> 7b9b8644
     --dataset /path/to/data.json \
     --batch_size 4 \
     --accumulation_steps 8 \
