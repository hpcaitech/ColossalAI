--- conflicted
+++ resolved
@@ -23,17 +23,10 @@
     # configure strategy
     if args.strategy == "ddp":
         strategy = DDPStrategy()
-<<<<<<< HEAD
     elif args.strategy == 'colossalai_gemini':
         strategy = GeminiStrategy(placement_policy='auto')
     elif args.strategy == 'colossalai_zero2':
         strategy = LowLevelZeroStrategy(stage=2, placement_policy='cuda')
-=======
-    elif args.strategy == "colossalai_gemini":
-        strategy = GeminiStrategy(placement_policy="cuda")
-    elif args.strategy == "colossalai_zero2":
-        strategy = LowLevelZeroStrategy(stage=2, placement_policy="cuda")
->>>>>>> 7b9b8644
     else:
         raise ValueError(f'Unsupported strategy "{args.strategy}"')
 
@@ -173,23 +166,6 @@
 
 if __name__ == "__main__":
     parser = argparse.ArgumentParser()
-<<<<<<< HEAD
-    parser.add_argument('--strategy', choices=['ddp', 'colossalai_gemini', 'colossalai_zero2'], default='ddp')
-    parser.add_argument('--model', choices=['gpt2', 'bloom', 'opt', 'llama'], default='bloom')
-    parser.add_argument('--pretrain', type=str, default=None)
-    parser.add_argument('--dataset', type=str, default=None)
-    parser.add_argument('--eval_dataset', type=str, default=None)
-    parser.add_argument('--save_path', type=str, default='output')
-    parser.add_argument('--need_optim_ckpt', type=bool, default=False)
-    parser.add_argument('--max_epochs', type=int, default=3)
-    parser.add_argument('--batch_size', type=int, default=4)
-    parser.add_argument('--lora_rank', type=int, default=0, help="low-rank adaptation matrices rank")
-    parser.add_argument('--log_interval', type=int, default=100, help="how many steps to log")
-    parser.add_argument('--lr', type=float, default=5e-6)
-    parser.add_argument('--accumulation_steps', type=int, default=8)
-    parser.add_argument('--enable_peft_lora', action='store_true', default=False)
-    parser.add_argument("--is_short_text", action='store_true', default=False)
-=======
     parser.add_argument("--strategy", choices=["ddp", "colossalai_gemini", "colossalai_zero2"], default="ddp")
     parser.add_argument("--model", choices=["gpt2", "bloom", "opt", "llama"], default="bloom")
     parser.add_argument("--pretrain", type=str, default=None)
@@ -205,6 +181,5 @@
     parser.add_argument("--accumulation_steps", type=int, default=8)
     parser.add_argument("--enable_peft_lora", action="store_true", default=False)
     parser.add_argument("--is_short_text", action="store_true", default=False)
->>>>>>> 7b9b8644
     args = parser.parse_args()
     train(args)