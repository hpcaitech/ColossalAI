import argparse
import warnings

import torch
import torch.distributed as dist
from coati.dataset import PromptDataset, SupervisedDataset
from coati.models.bloom import BLOOMRM, BLOOMActor, BLOOMCritic
from coati.models.gpt import GPTRM, GPTActor, GPTCritic
from coati.models.llama import LlamaActor, LlamaCritic, LlamaRM
from coati.models.opt import OPTRM, OPTActor, OPTCritic
from coati.trainer import PPOTrainer
from coati.trainer.strategies import DDPStrategy, GeminiStrategy, LowLevelZeroStrategy
from torch.optim import Adam
from torch.utils.data import DataLoader
from torch.utils.data.distributed import DistributedSampler
from transformers import AutoTokenizer, BloomTokenizerFast, GPT2Tokenizer, LlamaTokenizer

from colossalai.nn.optimizer import HybridAdam


def main(args):
    # configure strategy
    if args.strategy == "ddp":
        strategy = DDPStrategy()
<<<<<<< HEAD
    elif args.strategy == 'colossalai_gemini':
        strategy = GeminiStrategy(placement_policy='auto', initial_scale=2**5)
    elif args.strategy == 'colossalai_zero2':
        strategy = LowLevelZeroStrategy(stage=2, placement_policy='cuda')
=======
    elif args.strategy == "colossalai_gemini":
        strategy = GeminiStrategy(placement_policy="auto", initial_scale=2**5)
    elif args.strategy == "colossalai_zero2":
        strategy = LowLevelZeroStrategy(stage=2, placement_policy="cuda")
>>>>>>> 7b9b8644
    else:
        raise ValueError(f'Unsupported strategy "{args.strategy}"')

    if args.rm_path is not None:
        warnings.warn("LoRA weights should be merged with the model weights")
        state_dict = torch.load(args.rm_path, map_location="cpu")

    if args.lora_rank > 0:
        warnings.warn("Lora is not supported yet.")
        args.lora_rank = 0

    with strategy.model_init_context():
        # configure model
        if args.model == "gpt2":
            initial_model = GPTActor(pretrained=args.pretrain)
        elif args.model == "bloom":
            initial_model = BLOOMActor(pretrained=args.pretrain)
<<<<<<< HEAD
            # strategy.load_pretrained(initial_model, args.pretrain+"/pytorch_model.bin")
            # print(initial_model.named_parameters())
        elif args.model == 'opt':
=======
        elif args.model == "opt":
>>>>>>> 7b9b8644
            initial_model = OPTActor(pretrained=args.pretrain)
        elif args.model == "llama":
            initial_model = LlamaActor(pretrained=args.pretrain)
        else:
            raise ValueError(f'Unsupported actor model "{args.model}"')

        if args.rm_model is None:
            rm_model_name = args.model
        else:
            rm_model_name = args.rm_model

        if rm_model_name == "gpt2":
            reward_model = GPTRM(pretrained=args.rm_pretrain, lora_rank=args.lora_rank)
        elif rm_model_name == "bloom":
            reward_model = BLOOMRM(pretrained=args.rm_pretrain, lora_rank=args.lora_rank)
        elif rm_model_name == "opt":
            reward_model = OPTRM(pretrained=args.rm_pretrain, lora_rank=args.lora_rank)
        elif rm_model_name == "llama":
            reward_model = LlamaRM(pretrained=args.rm_pretrain, lora_rank=args.lora_rank)
        else:
            raise ValueError(f'Unsupported reward model "{rm_model_name}"')

        if args.rm_path is not None:
            reward_model.load_state_dict(state_dict, strict=False)

        initial_model.to(torch.bfloat16).to(torch.cuda.current_device())
        reward_model.to(torch.bfloat16).to(torch.cuda.current_device())

        if args.model == "gpt2":
            actor = GPTActor(pretrained=args.pretrain, lora_rank=args.lora_rank)
        elif args.model == "bloom":
            actor = BLOOMActor(pretrained=args.pretrain, lora_rank=args.lora_rank)
        elif args.model == "opt":
            actor = OPTActor(pretrained=args.pretrain, lora_rank=args.lora_rank)
        elif args.model == "llama":
            actor = LlamaActor(pretrained=args.pretrain, lora_rank=args.lora_rank)
        else:
            raise ValueError(f'Unsupported actor model "{args.model}"')

        if rm_model_name == "gpt2":
            critic = GPTCritic(pretrained=args.rm_pretrain, lora_rank=args.lora_rank)
        elif rm_model_name == "bloom":
            critic = BLOOMCritic(pretrained=args.rm_pretrain, lora_rank=args.lora_rank)
        elif rm_model_name == "opt":
            critic = OPTCritic(pretrained=args.rm_pretrain, lora_rank=args.lora_rank)
        elif rm_model_name == "llama":
            critic = LlamaCritic(pretrained=args.rm_pretrain, lora_rank=args.lora_rank)
        else:
            raise ValueError(f'Unsupported reward model "{rm_model_name}"')

        if args.rm_path is not None:
            critic.load_state_dict(state_dict, strict=False)
            del state_dict

<<<<<<< HEAD
    if args.strategy != 'colossalai_gemini':
        critic.to(torch.bfloat16).to(torch.cuda.current_device())
        actor.to(torch.bfloat16).to(torch.cuda.current_device())
=======
        actor.to(torch.bfloat16).to(torch.cuda.current_device())
        critic.to(torch.bfloat16).to(torch.cuda.current_device())
>>>>>>> 7b9b8644

    # configure optimizer
    if args.strategy.startswith("colossalai"):
        actor_optim = HybridAdam(actor.parameters(), lr=args.lr)
        critic_optim = HybridAdam(critic.parameters(), lr=args.lr)
    else:
        actor_optim = Adam(actor.parameters(), lr=args.lr)
        critic_optim = Adam(critic.parameters(), lr=args.lr)

    # configure tokenizer
<<<<<<< HEAD
    if args.model == 'gpt2':
        tokenizer = GPT2Tokenizer.from_pretrained('gpt2' if args.tokenizer is None else args.tokenizer)
=======
    if args.model == "gpt2":
        tokenizer = GPT2Tokenizer.from_pretrained("gpt2" if args.tokenizer is None else args.tokenizer)
>>>>>>> 7b9b8644
        tokenizer.pad_token = tokenizer.eos_token
    elif args.model == "bloom":
        tokenizer = BloomTokenizerFast.from_pretrained(
            "bigscience/bloom-560m" if args.tokenizer is None else args.tokenizer
        )
        tokenizer.pad_token = tokenizer.eos_token
<<<<<<< HEAD
    elif args.model == 'opt':
=======
    elif args.model == "opt":
>>>>>>> 7b9b8644
        tokenizer = AutoTokenizer.from_pretrained("facebook/opt-350m" if args.tokenizer is None else args.tokenizer)
        tokenizer.pad_token = tokenizer.eos_token
    elif args.model == "llama":
        tokenizer = LlamaTokenizer.from_pretrained(
            "hf-internal-testing/llama-tokenizer" if args.tokenizer is None else args.tokenizer
        )
        tokenizer.eos_token = "<\s>"
        tokenizer.pad_token = tokenizer.unk_token
    else:
        raise ValueError(f'Unsupported model "{args.model}"')
    # NOTE: generate() requires padding_side to be "left"
    tokenizer.padding_side = "left"

    prompt_dataset = PromptDataset(
        tokenizer=tokenizer,
        data_path=args.prompt_dataset,
        max_datasets_size=args.max_datasets_size,
        max_length=args.max_input_len,
    )
    if dist.is_initialized() and dist.get_world_size() > 1:
        prompt_sampler = DistributedSampler(prompt_dataset, shuffle=True, seed=42, drop_last=True)
    else:
        prompt_sampler = None
    prompt_dataloader = DataLoader(
        prompt_dataset, shuffle=(prompt_sampler is None), sampler=prompt_sampler, batch_size=args.experience_batch_size
    )

    pretrain_dataset = SupervisedDataset(
        tokenizer=tokenizer,
        data_path=args.pretrain_dataset,
        max_datasets_size=args.max_datasets_size,
        max_length=args.max_input_len,
    )
    if dist.is_initialized() and dist.get_world_size() > 1:
        pretrain_sampler = DistributedSampler(pretrain_dataset, shuffle=True, seed=42, drop_last=True)
    else:
        pretrain_sampler = None
    pretrain_dataloader = DataLoader(
        pretrain_dataset, shuffle=(pretrain_sampler is None), sampler=pretrain_sampler, batch_size=args.ptx_batch_size
    )

    # NOTE: For small models like opt-1.3b, reward model and initial model are not required to be parallelized.
    (actor, actor_optim), (critic, critic_optim), reward_model, initial_model = strategy.prepare(
        (actor, actor_optim), (critic, critic_optim), reward_model, initial_model
    )

    # configure trainer
<<<<<<< HEAD
    trainer = PPOTrainer(strategy,
                         actor,
                         critic,
                         reward_model,
                         initial_model,
                         actor_optim,
                         critic_optim,
                         kl_coef=args.kl_coef,
                         ptx_coef=args.ptx_coef,
                         train_batch_size=args.train_batch_size,
                         max_length=args.max_seq_len,
                         use_cache=True,
                         do_sample=True,
                         temperature=1.0,
                         top_k=50,
                         pad_token_id=tokenizer.pad_token_id,
                         eos_token_id=tokenizer.eos_token_id,
                         offload_inference_models=args.strategy != 'colossalai_gemini')
=======
    trainer = PPOTrainer(
        strategy,
        actor,
        critic,
        reward_model,
        initial_model,
        actor_optim,
        critic_optim,
        tokenizer=tokenizer,
        kl_coef=args.kl_coef,
        ptx_coef=args.ptx_coef,
        train_batch_size=args.train_batch_size,
        max_length=args.max_seq_len,
        use_cache=True,
        do_sample=True,
        temperature=1.0,
        top_k=50,
        offload_inference_models=args.strategy != "colossalai_gemini",
    )
>>>>>>> 7b9b8644

    trainer.fit(
        num_episodes=args.num_episodes,
        num_collect_steps=args.num_collect_steps,
        num_update_steps=args.num_update_steps,
        prompt_dataloader=prompt_dataloader,
        pretrain_dataloader=pretrain_dataloader,
        log_dir=args.log_dir,
        use_wandb=args.use_wandb,
    )

    # save model checkpoint after fitting
    strategy.save_model(actor, args.save_path, only_rank0=True)
    # save optimizer checkpoint on all ranks
    if args.need_optim_ckpt:
        strategy.save_optimizer(
            actor_optim, "actor_optim_checkpoint_prompts_%d.pt" % (torch.cuda.current_device()), only_rank0=False
        )


if __name__ == "__main__":
    parser = argparse.ArgumentParser()
    parser.add_argument("--prompt_dataset", type=str, default=None, help="path to the prompt dataset")
    parser.add_argument("--pretrain_dataset", type=str, default=None, help="path to the pretrained dataset")
    parser.add_argument("--max_datasets_size", type=int, default=50000)
    parser.add_argument(
        "--strategy",
        choices=["ddp", "colossalai_gemini", "colossalai_zero2"],
        default="colossalai_zero2",
        help="strategy to use",
    )
    parser.add_argument("--model", default="gpt2", choices=["gpt2", "bloom", "opt", "llama"])
    parser.add_argument("--tokenizer", type=str, default=None)
    parser.add_argument("--pretrain", type=str, default=None)
    parser.add_argument("--rm_model", default=None, choices=["gpt2", "bloom", "opt", "llama"])
    parser.add_argument("--rm_path", type=str, default=None)
    parser.add_argument("--rm_pretrain", type=str, default=None)
    parser.add_argument("--save_path", type=str, default="actor_checkpoint_prompts")
    parser.add_argument("--need_optim_ckpt", type=bool, default=False)
    parser.add_argument("--num_episodes", type=int, default=10)
    parser.add_argument("--num_collect_steps", type=int, default=10)
    parser.add_argument("--num_update_steps", type=int, default=5)
    parser.add_argument("--train_batch_size", type=int, default=8)
    parser.add_argument("--ptx_batch_size", type=int, default=1)
    parser.add_argument("--experience_batch_size", type=int, default=8)
    parser.add_argument("--lora_rank", type=int, default=0, help="low-rank adaptation matrices rank")
    parser.add_argument("--lr", type=float, default=1e-7)
    parser.add_argument("--kl_coef", type=float, default=0.1)
    parser.add_argument("--ptx_coef", type=float, default=0.9)
    parser.add_argument("--max_input_len", type=int, default=96)
    parser.add_argument("--max_seq_len", type=int, default=128)
    parser.add_argument("--log_dir", default="logs", type=str)
    parser.add_argument("--use_wandb", default=False, action="store_true")
    args = parser.parse_args()
    main(args)<|MERGE_RESOLUTION|>--- conflicted
+++ resolved
@@ -22,17 +22,10 @@
     # configure strategy
     if args.strategy == "ddp":
         strategy = DDPStrategy()
-<<<<<<< HEAD
     elif args.strategy == 'colossalai_gemini':
         strategy = GeminiStrategy(placement_policy='auto', initial_scale=2**5)
     elif args.strategy == 'colossalai_zero2':
         strategy = LowLevelZeroStrategy(stage=2, placement_policy='cuda')
-=======
-    elif args.strategy == "colossalai_gemini":
-        strategy = GeminiStrategy(placement_policy="auto", initial_scale=2**5)
-    elif args.strategy == "colossalai_zero2":
-        strategy = LowLevelZeroStrategy(stage=2, placement_policy="cuda")
->>>>>>> 7b9b8644
     else:
         raise ValueError(f'Unsupported strategy "{args.strategy}"')
 
@@ -50,13 +43,7 @@
             initial_model = GPTActor(pretrained=args.pretrain)
         elif args.model == "bloom":
             initial_model = BLOOMActor(pretrained=args.pretrain)
-<<<<<<< HEAD
-            # strategy.load_pretrained(initial_model, args.pretrain+"/pytorch_model.bin")
-            # print(initial_model.named_parameters())
-        elif args.model == 'opt':
-=======
         elif args.model == "opt":
->>>>>>> 7b9b8644
             initial_model = OPTActor(pretrained=args.pretrain)
         elif args.model == "llama":
             initial_model = LlamaActor(pretrained=args.pretrain)
@@ -111,14 +98,8 @@
             critic.load_state_dict(state_dict, strict=False)
             del state_dict
 
-<<<<<<< HEAD
-    if args.strategy != 'colossalai_gemini':
-        critic.to(torch.bfloat16).to(torch.cuda.current_device())
-        actor.to(torch.bfloat16).to(torch.cuda.current_device())
-=======
         actor.to(torch.bfloat16).to(torch.cuda.current_device())
         critic.to(torch.bfloat16).to(torch.cuda.current_device())
->>>>>>> 7b9b8644
 
     # configure optimizer
     if args.strategy.startswith("colossalai"):
@@ -129,24 +110,15 @@
         critic_optim = Adam(critic.parameters(), lr=args.lr)
 
     # configure tokenizer
-<<<<<<< HEAD
-    if args.model == 'gpt2':
-        tokenizer = GPT2Tokenizer.from_pretrained('gpt2' if args.tokenizer is None else args.tokenizer)
-=======
     if args.model == "gpt2":
         tokenizer = GPT2Tokenizer.from_pretrained("gpt2" if args.tokenizer is None else args.tokenizer)
->>>>>>> 7b9b8644
         tokenizer.pad_token = tokenizer.eos_token
     elif args.model == "bloom":
         tokenizer = BloomTokenizerFast.from_pretrained(
             "bigscience/bloom-560m" if args.tokenizer is None else args.tokenizer
         )
         tokenizer.pad_token = tokenizer.eos_token
-<<<<<<< HEAD
-    elif args.model == 'opt':
-=======
     elif args.model == "opt":
->>>>>>> 7b9b8644
         tokenizer = AutoTokenizer.from_pretrained("facebook/opt-350m" if args.tokenizer is None else args.tokenizer)
         tokenizer.pad_token = tokenizer.eos_token
     elif args.model == "llama":
@@ -194,26 +166,6 @@
     )
 
     # configure trainer
-<<<<<<< HEAD
-    trainer = PPOTrainer(strategy,
-                         actor,
-                         critic,
-                         reward_model,
-                         initial_model,
-                         actor_optim,
-                         critic_optim,
-                         kl_coef=args.kl_coef,
-                         ptx_coef=args.ptx_coef,
-                         train_batch_size=args.train_batch_size,
-                         max_length=args.max_seq_len,
-                         use_cache=True,
-                         do_sample=True,
-                         temperature=1.0,
-                         top_k=50,
-                         pad_token_id=tokenizer.pad_token_id,
-                         eos_token_id=tokenizer.eos_token_id,
-                         offload_inference_models=args.strategy != 'colossalai_gemini')
-=======
     trainer = PPOTrainer(
         strategy,
         actor,
@@ -233,7 +185,6 @@
         top_k=50,
         offload_inference_models=args.strategy != "colossalai_gemini",
     )
->>>>>>> 7b9b8644
 
     trainer.fit(
         num_episodes=args.num_episodes,
