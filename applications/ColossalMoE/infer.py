--- conflicted
+++ resolved
@@ -99,17 +99,12 @@
         text = ["What's the largest country in the world?", "How many people live in China?", "帮我续写这首诗：离离原上草"]
     tokenizer.pad_token = tokenizer.unk_token
     inputs = tokenizer(text, return_tensors="pt", padding=True).to(torch.cuda.current_device())
-<<<<<<< HEAD
 
     with torch.no_grad():
         outputs = model.module.generate(**inputs, max_new_tokens=20)
     outputs = tokenizer.batch_decode(outputs, skip_special_tokens=True)
-    print(outputs)
-=======
-    outputs = model.module.generate(**inputs, max_new_tokens=20)
-    outputs = tokenizer.batch_decode(outputs)
     print(f"[{coordinator.rank}] {outputs}")
->>>>>>> 442d18a7
+
 
 
 if __name__ == "__main__":
