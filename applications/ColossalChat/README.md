<h1 align="center">
  <img width="auto" height="100px", src="https://raw.githubusercontent.com/hpcaitech/public_assets/main/applications/chat/logo_coati.png"/>
  <br/>
  <span>ColossalChat</span>
</h1>

## Table of Contents

- [Table of Contents](#table-of-contents)
- [What is ColossalChat and Coati ?](#what-is-colossalchat-and-coati-)
- [Online demo](#online-demo)
- [Install](#install)
  - [Install the environment](#install-the-environment)
  - [Install the Transformers](#install-the-transformers)
- [Introduction](#introduction)
  - [Supervised datasets collection](#step-1-data-collection)
  - [RLHF Training Stage1 - Supervised instructs tuning](#rlhf-training-stage1---supervised-instructs-tuning)
  - [RLHF Training Stage2 - Training reward model](#rlhf-training-stage2---training-reward-model)
  - [RLHF Training Stage3 - Training model with reinforcement learning by human feedback](#rlhf-training-stage3---proximal-policy-optimization)
  - [Inference Quantization and Serving - After Training](#inference-quantization-and-serving---after-training)
<<<<<<< HEAD
  - [Alternative Option For RLHF: DPO](#alternative-option-for-rlhf-direct-preference-optimization-dpo)
  - [Alternative Option For RLHF: SimPO](#alternative-option-for-rlhf-simple-preference-optimization-simpo)
  - [Alternative Option For RLHF: ORPO](#alternative-option-for-rlhf-odds-ratio-preference-optimization-orpo)
  - [Alternative Option For RLHF: KTO](#alternative-option-for-rlhf-kahneman-tversky-optimization-kto)
  - [Alternative Option for RLHF: GRPO]()
=======
- [Coati7B examples](#coati7b-examples)
  - [Generation](#generation)
  - [Open QA](#open-qa)
  - [Limitation for LLaMA-finetuned models](#limitation)
  - [Limitation of dataset](#limitation)
- [Alternative Option For RLHF: DPO](#alternative-option-for-rlhf-direct-preference-optimization)
- [Alternative Option For RLHF: SimPO](#alternative-option-for-rlhf-simple-preference-optimization-simpo)
- [Alternative Option For RLHF: ORPO](#alternative-option-for-rlhf-odds-ratio-preference-optimization-orpo)
- [Alternative Option For RLHF: KTO](#alternative-option-for-rlhf-kahneman-tversky-optimization-kto)
- [O1 Journey](#o1-journey)
  - [Inference with Self-refined MCTS](#inference-with-self-refined-mcts)
- [SFT for DeepSeek V3/R1](#sft-for-deepseek-v3)
- [FAQ](#faq)
  - [How to save/load checkpoint](#faq)
  - [How to train with limited resources](#faq)
>>>>>>> d54642a2
- [Invitation to open-source contribution](#invitation-to-open-source-contribution)
- [Quick Preview](#quick-preview)
- [Authors](#authors)
- [Citations](#citations)
- [Licenses](#licenses)

---

## What Is ColossalChat?

[ColossalChat](https://github.com/hpcaitech/ColossalAI/tree/main/applications/ColossalChat) is a project to implement LLM with RLHF, powered by the [Colossal-AI](https://github.com/hpcaitech/ColossalAI).

Coati stands for `ColossalAI Talking Intelligence`. It is the name for the module implemented in this project and is also the name of the large language model developed by the ColossalChat project.

The Coati package provides a unified large language model framework that has implemented the following functions

- Supports comprehensive large-model training acceleration capabilities for ColossalAI, without requiring knowledge of complex distributed training algorithms
- Supervised datasets collection
- Supervised instructions fine-tuning
- Training reward model
- Reinforcement learning with human feedback
- Perfectly integrated with the Hugging Face ecosystem, a high degree of model customization

<div align="center">
  <p align="center">
    <img src="https://raw.githubusercontent.com/hpcaitech/public_assets/main/applications/chatgpt/chatgpt.png" width=700/>
  </p>

Image source: https://openai.com/blog/chatgpt

</div>

**As Colossal-AI is undergoing some major updates, this project will be actively maintained to stay in line with the Colossal-AI project.**

More details can be found in the latest news.

- [2023/03] [ColossalChat: An Open-Source Solution for Cloning ChatGPT With a Complete RLHF Pipeline](https://medium.com/@yangyou_berkeley/colossalchat-an-open-source-solution-for-cloning-chatgpt-with-a-complete-rlhf-pipeline-5edf08fb538b)
- [2023/02] [Open Source Solution Replicates ChatGPT Training Process! Ready to go with only 1.6GB GPU Memory](https://www.hpc-ai.tech/blog/colossal-ai-chatgpt)

## Online demo

<div align="center">
   <a href="https://www.youtube.com/watch?v=HcTiHzApHm0">
   <img src="https://raw.githubusercontent.com/hpcaitech/public_assets/main/applications/chat/ColossalChat%20YouTube.png" width="700" />
   </a>
</div>

[ColossalChat](https://github.com/hpcaitech/ColossalAI/tree/main/applications/Chat): An open-source solution for cloning [ChatGPT](https://openai.com/blog/chatgpt/) with a complete RLHF pipeline.
[[code]](https://github.com/hpcaitech/ColossalAI/tree/main/applications/Chat)
[[blog]](https://medium.com/@yangyou_berkeley/colossalchat-an-open-source-solution-for-cloning-chatgpt-with-a-complete-rlhf-pipeline-5edf08fb538b)
[[demo]](https://www.youtube.com/watch?v=HcTiHzApHm0)
[[tutorial]](https://www.youtube.com/watch?v=-qFBZFmOJfg)

<p id="ColossalChat-Speed" align="center">
<img src="https://raw.githubusercontent.com/hpcaitech/public_assets/main/applications/chat/ColossalChat%20Speed.jpg" width=450/>
</p>

> DeepSpeedChat performance comes from its blog on 2023 April 12, ColossalChat performance can be reproduced on an AWS p4d.24xlarge node with 8 A100-40G GPUs with the following command: `torchrun --standalone --nproc_per_node 8 benchmark_opt_lora_dummy.py --num_collect_steps 1 --use_kernels --strategy colossalai_zero2 --experience_batch_size 64 --train_batch_size 32`

## Install

### Install the Environment

```bash
# Create new environment
conda create -n colossal-chat python=3.10.9 (>=3.8.7)
conda activate colossal-chat

# Clone ColossalAI
git clone https://github.com/hpcaitech/ColossalAI.git

# Install ColossalAI, make sure you have torch installed before using BUILD_EXT=1.
cd $COLOSSAL_AI_ROOT
BUILD_EXT=1 pip install .

# Install ColossalChat
cd $COLOSSAL_AI_ROOT/applications/ColossalChat
pip install .
```

## Introduction

### RLHF Training Stage1 - Supervised Instructs Tuning

Stage1 is supervised instructs fine-tuning (SFT). This step is a crucial part of the RLHF training process, as it involves training a machine learning model using human-provided instructions to learn the initial behavior for the task at hand. More details can be found in [example guideline](./examples/README.md).

### RLHF Training Stage2 - Training Reward Model

Stage2 trains a reward model, which obtains corresponding scores by manually ranking different outputs for the same prompt and supervises the training of the reward model.

### RLHF Training Stage3 - Proximal Policy Optimization

In stage3 we will use reinforcement learning algorithm--- Proximal Policy Optimization (PPO), which is the most complex part of the training process:

<p align="center">
<img src="https://raw.githubusercontent.com/hpcaitech/public_assets/main/applications/chat/stage-3.jpeg" width=800/>
</p>


### Alternative Option For RLHF: Direct Preference Optimization (DPO)
For those seeking an alternative to Reinforcement Learning from Human Feedback (RLHF), Direct Preference Optimization (DPO) presents a compelling option. DPO, as detailed in this [paper](https://arxiv.org/abs/2305.18290), DPO offers an low-cost way to perform RLHF and usually request less computation resources compares to PPO. Read this [README](./examples/README.md) for more information.

### Alternative Option For RLHF: Simple Preference Optimization (SimPO)
Simple Preference Optimization (SimPO) from this [paper](https://arxiv.org/pdf/2405.14734) is similar to DPO but it abandons the use of the reference model, which makes the training more efficient. It also adds a reward shaping term called target reward margin to enhance training stability. It also use length normalization to better align with the inference process. Read this [README](./examples/README.md) for more information.

### Alternative Option For RLHF: Odds Ratio Preference Optimization (ORPO)
Odds Ratio Preference Optimization (ORPO) from this [paper](https://arxiv.org/pdf/2403.07691) is a reference model free alignment method that use a mixture of SFT loss and a reinforcement leanring loss calculated based on odds-ratio-based implicit reward to makes the training more efficient and stable. Read this [README](./examples/README.md) for more information.

### Alternative Option For RLHF: Kahneman-Tversky Optimization (KTO)
We support the method introduced in the paper [KTO:Model Alignment as Prospect Theoretic Optimization](https://arxiv.org/pdf/2402.01306) (KTO). Which is a aligment method that directly maximize "human utility" of generation results. Read this [README](./examples/README.md) for more information.

### Alternative Option For RLHF: Group Relative Policy Optimization (GRPO)
We support the main algorithm used to train DeepSeek R1 model, a variant of Proximal Policy Optimization (PPO), that enhances mathematical reasoning abilities while concurrently optimizing the memory usage of PPO. Read this [README](./examples/README.md) for more information.

### Inference Quantization and Serving - After Training

We provide an online inference server and a benchmark. We aim to run inference on single GPU, so quantization is essential when using large models.

We support 8-bit quantization (RTN), 4-bit quantization (GPTQ), and FP16 inference.

Online inference server scripts can help you deploy your own services.
For more details, see [`inference/`](https://github.com/hpcaitech/ColossalAI/tree/main/applications/Chat/inference).

<<<<<<< HEAD
=======
## O1 Journey
### Inference with Self-refined MCTS
We provide the implementation of MCT Self-Refine (MCTSr) algorithm, an innovative integration of Large Language Models with Monte Carlo Tree Search.
You can serve model using vLLM and update the config file in `Qwen32B_prompt_CFG` and then run the following script.
```python
from coati.reasoner.guided_search.mcts import MCTS
from coati.reasoner.guided_search.prompt_store.qwen import Qwen32B_prompt_CFG

problem = "How Many R in 'Strawberry'"

search_tree = MCTS(problem=problem, max_simulations=8, cfg=Qwen32B_prompt_CFG)
answer = search_tree.simulate()
print(answer)
```

## Coati7B examples

### Generation

<details><summary><b>E-mail</b></summary>

![phd](https://raw.githubusercontent.com/hpcaitech/public_assets/main/applications/chat/Phd.png)

</details>

<details><summary><b>coding</b></summary>

![sort](https://raw.githubusercontent.com/hpcaitech/public_assets/main/applications/chat/quick_sort.png)

</details>

<details><summary><b>regex</b></summary>

![regex](https://raw.githubusercontent.com/hpcaitech/public_assets/main/applications/chat/regex.png)

</details>

<details><summary><b>Tex</b></summary>

![tex](https://raw.githubusercontent.com/hpcaitech/public_assets/main/applications/chat/tex.png)

</details>

<details><summary><b>writing</b></summary>

![writing](https://raw.githubusercontent.com/hpcaitech/public_assets/main/applications/chat/writing.png)

</details>

<details><summary><b>Table</b></summary>

![Table](https://raw.githubusercontent.com/hpcaitech/public_assets/main/applications/chat/table.png)

</details>

### Open QA

<details><summary><b>Game</b></summary>

![Game](https://raw.githubusercontent.com/hpcaitech/public_assets/main/applications/chat/game.png)

</details>

<details><summary><b>Travel</b></summary>

![Travel](https://raw.githubusercontent.com/hpcaitech/public_assets/main/applications/chat/travel.png)

</details>

<details><summary><b>Physical</b></summary>

![Physical](https://raw.githubusercontent.com/hpcaitech/public_assets/main/applications/chat/physical.png)

</details>

<details><summary><b>Chemical</b></summary>

![Chemical](https://raw.githubusercontent.com/hpcaitech/public_assets/main/applications/chat/chemical.png)

</details>

<details><summary><b>Economy</b></summary>

![Economy](https://raw.githubusercontent.com/hpcaitech/public_assets/main/applications/chat/economy.png)

</details>

You can find more examples in this [repo](https://github.com/XueFuzhao/InstructionWild/blob/main/comparison.md).

### Limitation

<details><summary><b>Limitation for LLaMA-finetuned models</b></summary>
- Both Alpaca and ColossalChat are based on LLaMA. It is hard to compensate for the missing knowledge in the pre-training stage.
- Lack of counting ability: Cannot count the number of items in a list.
- Lack of Logics (reasoning and calculation)
- Tend to repeat the last sentence (fail to produce the end token).
- Poor multilingual results: LLaMA is mainly trained on English datasets (Generation performs better than QA).
</details>

<details><summary><b>Limitation of dataset</b></summary>
- Lack of summarization ability: No such instructions in finetune datasets.
- Lack of multi-turn chat: No such instructions in finetune datasets
- Lack of self-recognition: No such instructions in finetune datasets
- Lack of Safety:
  - When the input contains fake facts, the model makes up false facts and explanations.
  - Cannot abide by OpenAI's policy: When generating prompts from OpenAI API, it always abides by its policy. So no violation case is in the datasets.
</details>

## SFT for DeepSeek V3

We add a script to supervised-fintune the DeepSeek V3/R1 model with LoRA. The script is located in `examples/training_scripts/lora_fintune.py`. The script is similar to the SFT script for Coati7B, but with a few differences. This script is compatible with Peft.

### Dataset preparation

This script receives JSONL format file as input dataset. Each line of dataset should be a list of chat dialogues. E.g.
```json
[{"role": "user", "content": "Hello, how are you?"}, {"role": "assistant", "content": "I'm doing great. How can I help you today?"}]
```
```json
[{"role": "user", "content": "火烧赤壁 曹操为何不拨打119求救？"}, {"role": "assistant", "content": "因为在三国时期，还没有电话和现代的消防系统，所以曹操无法拨打119求救。"}]
```

The dialogues can by multiple turns and it can contain system prompt. For more details, see the [chat_templating](https://huggingface.co/docs/transformers/main/chat_templating).

### Model weights preparation

We use bf16 weights for finetuning. If you downloaded fp8 DeepSeek V3/R1 weights, you can use the [script](https://github.com/deepseek-ai/DeepSeek-V3/blob/main/inference/fp8_cast_bf16.py) to convert the weights to bf16 via GPU. For Ascend NPU, you can use this [script](https://gitee.com/ascend/ModelZoo-PyTorch/blob/master/MindIE/LLM/DeepSeek/DeepSeek-V2/NPU_inference/fp8_cast_bf16.py).

### Usage

After preparing the dataset and model weights, you can run the script with the following command:
```bash
colossalai run --hostfile path-to-host-file --nproc_per_node 8 lora_finetune.py --pretrained path-to-DeepSeek-R1-bf16 --dataset path-to-dataset.jsonl --plugin moe --lr 2e-5 --max_length 256 -g --ep 8 --pp 3 --batch_size 24 --lora_rank 8 --lora_alpha 16 --num_epochs 2 --warmup_steps 8 --tensorboard_dir logs --save_dir DeepSeek-R1-bf16-lora
```

For more details of each argument, you can run `python lora_finetune.py --help`.

The sample command does not use CPU offload to get better throughput. The minimum hardware requirement for sample command is 32 ascend 910B NPUs (with `ep=8,pp=4`) or 24 H100/H800 GPUs (with `ep=8,pp=3`). If you enable CPU offload by `--zero_cpu_offload`, the hardware requirement can be further reduced.

## FAQ

<details><summary><b>How to save/load checkpoint</b></summary>

We have integrated the Transformers save and load pipeline, allowing users to freely call Hugging Face's language models and save them in the HF format.

- Option 1: Save the model weights, model config and generation config (Note: tokenizer will not be saved) which can be loaded using HF's from_pretrained method.
```python
# if use lora, you can choose to merge lora weights before saving
if args.lora_rank > 0 and args.merge_lora_weights:
        from coati.models.lora import LORA_MANAGER

        # NOTE: set model to eval to merge LoRA weights
        LORA_MANAGER.merge_weights = True
        model.eval()
# save model checkpoint after fitting on only rank0
booster.save_model(model, os.path.join(args.save_dir, "modeling"), shard=True)

```

- Option 2: Save the model weights, model config, generation config, as well as the optimizer, learning rate scheduler, running states (Note: tokenizer will not be saved) which are needed for resuming training.
```python
from coati.utils import save_checkpoint
# save model checkpoint after fitting on only rank0
save_checkpoint(
        save_dir=actor_save_dir,
        booster=actor_booster,
        model=model,
        optimizer=optim,
        lr_scheduler=lr_scheduler,
        epoch=0,
        step=step,
        batch_size=train_batch_size,
        coordinator=coordinator,
    )
```
To load the saved checkpoint
```python
from coati.utils import load_checkpoint
start_epoch, start_step, sampler_start_idx = load_checkpoint(
        load_dir=checkpoint_path,
        booster=booster,
        model=model,
        optimizer=optim,
        lr_scheduler=lr_scheduler,
    )
```
</details>

<details><summary><b>How to train with limited resources</b></summary>

Here are some suggestions that can allow you to train a 7B model on a single or multiple consumer-grade GPUs.

`batch_size`, `lora_rank` and `grad_checkpoint` are the most important parameters to successfully train the model. To maintain a descent batch size for gradient calculation, consider increase the accumulation_step and reduce the batch_size on each rank.

If you only have a single 24G GPU. Generally, using lora and "zero2-cpu" will be sufficient.

`gemini` and `gemini-auto` can enable a single 24G GPU to train the whole model without using LoRA if you have sufficient CPU memory. But that strategy doesn't support gradient accumulation.

If you have multiple GPUs each has very limited VRAM, say 8GB. You can try the `3d` for the plugin option, which supports tensor parellelism, set `--tp` to the number of GPUs that you have.
</details>

### Real-time progress

You will find our progress in github [project broad](https://github.com/orgs/hpcaitech/projects/17/views/1).

>>>>>>> d54642a2
## Invitation to open-source contribution

Referring to the successful attempts of [BLOOM](https://bigscience.huggingface.co/) and [Stable Diffusion](https://en.wikipedia.org/wiki/Stable_Diffusion), any and all developers and partners with computing powers, datasets, models are welcome to join and build the Colossal-AI community, making efforts towards the era of big AI models from the starting point of replicating ChatGPT!

You may contact us or participate in the following ways:

1. [Leaving a Star ⭐](https://github.com/hpcaitech/ColossalAI/stargazers) to show your like and support. Thanks!
2. Posting an [issue](https://github.com/hpcaitech/ColossalAI/issues/new/choose), or submitting a PR on GitHub follow the guideline in [Contributing](https://github.com/hpcaitech/ColossalAI/blob/main/CONTRIBUTING.md).
3. Join the Colossal-AI community on
   [Slack](https://github.com/hpcaitech/public_assets/tree/main/colossalai/contact/slack),
   and [WeChat(微信)](https://raw.githubusercontent.com/hpcaitech/public_assets/main/colossalai/img/WeChat.png "qrcode") to share your ideas.
4. Send your official proposal to email contact@hpcaitech.com

Thanks so much to all of our amazing contributors!

## Quick Preview

<div align="center">
   <a href="https://chat.colossalai.org/">
   <img src="https://raw.githubusercontent.com/hpcaitech/public_assets/main/colossalai/img/Chat-demo.png" width="700" />
   </a>
</div>

- An open-source low-cost solution for cloning [ChatGPT](https://openai.com/blog/chatgpt/) with a complete RLHF pipeline. [[demo]](https://chat.colossalai.org)

<p id="ChatGPT_scaling" align="center">
<img src="https://raw.githubusercontent.com/hpcaitech/public_assets/main/applications/chatgpt/ChatGPT%20scaling.png" width=800/>
</p>

- Up to 7.73 times faster for single server training and 1.42 times faster for single-GPU inference

<p id="ChatGPT-1GPU" align="center">
<img src="https://raw.githubusercontent.com/hpcaitech/public_assets/main/applications/chatgpt/ChatGPT-1GPU.jpg" width=450/>
</p>

- Up to 10.3x growth in model capacity on one GPU
- A mini demo training process requires only 1.62GB of GPU memory (any consumer-grade GPU)

<p id="inference" align="center">
<img src="https://raw.githubusercontent.com/hpcaitech/public_assets/main/applications/chatgpt/LoRA%20data.jpg" width=600/>
</p>

- Increase the capacity of the fine-tuning model by up to 3.7 times on a single GPU
- Keep in a sufficiently high running speed

<<<<<<< HEAD
=======
|  Model Pair   | Alpaca-7B ⚔ Coati-7B | Coati-7B ⚔ Alpaca-7B |
|:-------------:|:--------------------:|:--------------------:|
| Better Cases  |     38 ⚔ **41**      |     **45** ⚔ 33      |
|   Win Rate    |    48% ⚔ **52%**     |    **58%** ⚔ 42%     |
| Average Score |   7.06 ⚔ **7.13**    |   **7.31** ⚔ 6.82    |

- Our Coati-7B model performs better than Alpaca-7B when using GPT-4 to evaluate model performance. The Coati-7B model we evaluate is an old version we trained a few weeks ago and the new version is around the corner.

>>>>>>> d54642a2
## Authors

Coati is developed by ColossalAI Team:

- [ver217](https://github.com/ver217) Leading the project while contributing to the main framework.
- [FrankLeeeee](https://github.com/FrankLeeeee) Providing ML infra support and also taking charge of both front-end and back-end development.
- [htzhou](https://github.com/ht-zhou) Contributing to the algorithm and development for RM and PPO training.
- [Fazzie](https://fazzie-key.cool/about/index.html) Contributing to the algorithm and development for SFT.
- [ofey404](https://github.com/ofey404) Contributing to both front-end and back-end development.
- [Wenhao Chen](https://github.com/CWHer) Contributing to subsequent code enhancements and performance improvements.
- [Anbang Ye](https://github.com/YeAnbang) Contributing to the refactored PPO version with updated acceleration framework. Add support for DPO, SimPO, ORPO.

The PhD student from [(HPC-AI) Lab](https://ai.comp.nus.edu.sg/) also contributed a lot to this project.
- [Zangwei Zheng](https://github.com/zhengzangw)
- [Xue Fuzhao](https://github.com/XueFuzhao)

We also appreciate the valuable suggestions provided by [Jian Hu](https://github.com/hijkzzz) regarding the convergence of the PPO algorithm.

## Citations

```bibtex
@article{Hu2021LoRALA,
    title   = {LoRA: Low-Rank Adaptation of Large Language Models},
    author  = {Edward J. Hu and Yelong Shen and Phillip Wallis and Zeyuan Allen-Zhu and Yuanzhi Li and Shean Wang and Weizhu Chen},
    journal = {ArXiv},
    year    = {2021},
    volume  = {abs/2106.09685}
}

@article{ouyang2022training,
  title={Training language models to follow instructions with human feedback},
  author={Ouyang, Long and Wu, Jeff and Jiang, Xu and Almeida, Diogo and Wainwright, Carroll L and Mishkin, Pamela and Zhang, Chong and Agarwal, Sandhini and Slama, Katarina and Ray, Alex and others},
  journal={arXiv preprint arXiv:2203.02155},
  year={2022}
}

@article{touvron2023llama,
  title={LLaMA: Open and Efficient Foundation Language Models},
  author={Touvron, Hugo and Lavril, Thibaut and Izacard, Gautier and Martinet, Xavier and Lachaux, Marie-Anne and Lacroix, Timoth{\'e}e and Rozi{\`e}re, Baptiste and Goyal, Naman and Hambro, Eric and Azhar, Faisal and Rodriguez, Aurelien and Joulin, Armand and Grave, Edouard and Lample, Guillaume},
  journal={arXiv preprint arXiv:2302.13971},
  year={2023}
}

@misc{alpaca,
  author = {Rohan Taori and Ishaan Gulrajani and Tianyi Zhang and Yann Dubois and Xuechen Li and Carlos Guestrin and Percy Liang and Tatsunori B. Hashimoto },
  title = {Stanford Alpaca: An Instruction-following LLaMA model},
  year = {2023},
  publisher = {GitHub},
  journal = {GitHub repository},
  howpublished = {\url{https://github.com/tatsu-lab/stanford_alpaca}},
}

@misc{instructionwild,
  author = {Fuzhao Xue and Zangwei Zheng and Yang You },
  title = {Instruction in the Wild: A User-based Instruction Dataset},
  year = {2023},
  publisher = {GitHub},
  journal = {GitHub repository},
  howpublished = {\url{https://github.com/XueFuzhao/InstructionWild}},
}

@misc{meng2024simposimplepreferenceoptimization,
      title={SimPO: Simple Preference Optimization with a Reference-Free Reward},
      author={Yu Meng and Mengzhou Xia and Danqi Chen},
      year={2024},
      eprint={2405.14734},
      archivePrefix={arXiv},
      primaryClass={cs.CL},
      url={https://arxiv.org/abs/2405.14734},
}

@misc{rafailov2023directpreferenceoptimizationlanguage,
      title={Direct Preference Optimization: Your Language Model is Secretly a Reward Model},
      author={Rafael Rafailov and Archit Sharma and Eric Mitchell and Stefano Ermon and Christopher D. Manning and Chelsea Finn},
      year={2023},
      eprint={2305.18290},
      archivePrefix={arXiv},
      primaryClass={cs.LG},
      url={https://arxiv.org/abs/2305.18290},
}

@misc{hong2024orpomonolithicpreferenceoptimization,
      title={ORPO: Monolithic Preference Optimization without Reference Model},
      author={Jiwoo Hong and Noah Lee and James Thorne},
      year={2024},
      eprint={2403.07691},
      archivePrefix={arXiv},
      primaryClass={cs.CL},
      url={https://arxiv.org/abs/2403.07691},
}
```

## Licenses

Coati is licensed under the [Apache 2.0 License](LICENSE).<|MERGE_RESOLUTION|>--- conflicted
+++ resolved
@@ -17,30 +17,14 @@
   - [RLHF Training Stage1 - Supervised instructs tuning](#rlhf-training-stage1---supervised-instructs-tuning)
   - [RLHF Training Stage2 - Training reward model](#rlhf-training-stage2---training-reward-model)
   - [RLHF Training Stage3 - Training model with reinforcement learning by human feedback](#rlhf-training-stage3---proximal-policy-optimization)
-  - [Inference Quantization and Serving - After Training](#inference-quantization-and-serving---after-training)
-<<<<<<< HEAD
-  - [Alternative Option For RLHF: DPO](#alternative-option-for-rlhf-direct-preference-optimization-dpo)
+  - [Alternative Option for RLHF: GRPO]
+  - [Alternative Option For RLHF: DPO](#alternative-option-for-rlhf-direct-preference-optimization)
   - [Alternative Option For RLHF: SimPO](#alternative-option-for-rlhf-simple-preference-optimization-simpo)
   - [Alternative Option For RLHF: ORPO](#alternative-option-for-rlhf-odds-ratio-preference-optimization-orpo)
   - [Alternative Option For RLHF: KTO](#alternative-option-for-rlhf-kahneman-tversky-optimization-kto)
-  - [Alternative Option for RLHF: GRPO]()
-=======
-- [Coati7B examples](#coati7b-examples)
-  - [Generation](#generation)
-  - [Open QA](#open-qa)
-  - [Limitation for LLaMA-finetuned models](#limitation)
-  - [Limitation of dataset](#limitation)
-- [Alternative Option For RLHF: DPO](#alternative-option-for-rlhf-direct-preference-optimization)
-- [Alternative Option For RLHF: SimPO](#alternative-option-for-rlhf-simple-preference-optimization-simpo)
-- [Alternative Option For RLHF: ORPO](#alternative-option-for-rlhf-odds-ratio-preference-optimization-orpo)
-- [Alternative Option For RLHF: KTO](#alternative-option-for-rlhf-kahneman-tversky-optimization-kto)
-- [O1 Journey](#o1-journey)
-  - [Inference with Self-refined MCTS](#inference-with-self-refined-mcts)
-- [SFT for DeepSeek V3/R1](#sft-for-deepseek-v3)
-- [FAQ](#faq)
-  - [How to save/load checkpoint](#faq)
-  - [How to train with limited resources](#faq)
->>>>>>> d54642a2
+  - [SFT for DeepSeek V3/R1](#sft-for-deepseek-v3)
+  - [Inference Quantization and Serving - After Training](#inference-quantization-and-serving---after-training)
+
 - [Invitation to open-source contribution](#invitation-to-open-source-contribution)
 - [Quick Preview](#quick-preview)
 - [Authors](#authors)
@@ -164,116 +148,6 @@
 Online inference server scripts can help you deploy your own services.
 For more details, see [`inference/`](https://github.com/hpcaitech/ColossalAI/tree/main/applications/Chat/inference).
 
-<<<<<<< HEAD
-=======
-## O1 Journey
-### Inference with Self-refined MCTS
-We provide the implementation of MCT Self-Refine (MCTSr) algorithm, an innovative integration of Large Language Models with Monte Carlo Tree Search.
-You can serve model using vLLM and update the config file in `Qwen32B_prompt_CFG` and then run the following script.
-```python
-from coati.reasoner.guided_search.mcts import MCTS
-from coati.reasoner.guided_search.prompt_store.qwen import Qwen32B_prompt_CFG
-
-problem = "How Many R in 'Strawberry'"
-
-search_tree = MCTS(problem=problem, max_simulations=8, cfg=Qwen32B_prompt_CFG)
-answer = search_tree.simulate()
-print(answer)
-```
-
-## Coati7B examples
-
-### Generation
-
-<details><summary><b>E-mail</b></summary>
-
-![phd](https://raw.githubusercontent.com/hpcaitech/public_assets/main/applications/chat/Phd.png)
-
-</details>
-
-<details><summary><b>coding</b></summary>
-
-![sort](https://raw.githubusercontent.com/hpcaitech/public_assets/main/applications/chat/quick_sort.png)
-
-</details>
-
-<details><summary><b>regex</b></summary>
-
-![regex](https://raw.githubusercontent.com/hpcaitech/public_assets/main/applications/chat/regex.png)
-
-</details>
-
-<details><summary><b>Tex</b></summary>
-
-![tex](https://raw.githubusercontent.com/hpcaitech/public_assets/main/applications/chat/tex.png)
-
-</details>
-
-<details><summary><b>writing</b></summary>
-
-![writing](https://raw.githubusercontent.com/hpcaitech/public_assets/main/applications/chat/writing.png)
-
-</details>
-
-<details><summary><b>Table</b></summary>
-
-![Table](https://raw.githubusercontent.com/hpcaitech/public_assets/main/applications/chat/table.png)
-
-</details>
-
-### Open QA
-
-<details><summary><b>Game</b></summary>
-
-![Game](https://raw.githubusercontent.com/hpcaitech/public_assets/main/applications/chat/game.png)
-
-</details>
-
-<details><summary><b>Travel</b></summary>
-
-![Travel](https://raw.githubusercontent.com/hpcaitech/public_assets/main/applications/chat/travel.png)
-
-</details>
-
-<details><summary><b>Physical</b></summary>
-
-![Physical](https://raw.githubusercontent.com/hpcaitech/public_assets/main/applications/chat/physical.png)
-
-</details>
-
-<details><summary><b>Chemical</b></summary>
-
-![Chemical](https://raw.githubusercontent.com/hpcaitech/public_assets/main/applications/chat/chemical.png)
-
-</details>
-
-<details><summary><b>Economy</b></summary>
-
-![Economy](https://raw.githubusercontent.com/hpcaitech/public_assets/main/applications/chat/economy.png)
-
-</details>
-
-You can find more examples in this [repo](https://github.com/XueFuzhao/InstructionWild/blob/main/comparison.md).
-
-### Limitation
-
-<details><summary><b>Limitation for LLaMA-finetuned models</b></summary>
-- Both Alpaca and ColossalChat are based on LLaMA. It is hard to compensate for the missing knowledge in the pre-training stage.
-- Lack of counting ability: Cannot count the number of items in a list.
-- Lack of Logics (reasoning and calculation)
-- Tend to repeat the last sentence (fail to produce the end token).
-- Poor multilingual results: LLaMA is mainly trained on English datasets (Generation performs better than QA).
-</details>
-
-<details><summary><b>Limitation of dataset</b></summary>
-- Lack of summarization ability: No such instructions in finetune datasets.
-- Lack of multi-turn chat: No such instructions in finetune datasets
-- Lack of self-recognition: No such instructions in finetune datasets
-- Lack of Safety:
-  - When the input contains fake facts, the model makes up false facts and explanations.
-  - Cannot abide by OpenAI's policy: When generating prompts from OpenAI API, it always abides by its policy. So no violation case is in the datasets.
-</details>
-
 ## SFT for DeepSeek V3
 
 We add a script to supervised-fintune the DeepSeek V3/R1 model with LoRA. The script is located in `examples/training_scripts/lora_fintune.py`. The script is similar to the SFT script for Coati7B, but with a few differences. This script is compatible with Peft.
@@ -305,73 +179,6 @@
 
 The sample command does not use CPU offload to get better throughput. The minimum hardware requirement for sample command is 32 ascend 910B NPUs (with `ep=8,pp=4`) or 24 H100/H800 GPUs (with `ep=8,pp=3`). If you enable CPU offload by `--zero_cpu_offload`, the hardware requirement can be further reduced.
 
-## FAQ
-
-<details><summary><b>How to save/load checkpoint</b></summary>
-
-We have integrated the Transformers save and load pipeline, allowing users to freely call Hugging Face's language models and save them in the HF format.
-
-- Option 1: Save the model weights, model config and generation config (Note: tokenizer will not be saved) which can be loaded using HF's from_pretrained method.
-```python
-# if use lora, you can choose to merge lora weights before saving
-if args.lora_rank > 0 and args.merge_lora_weights:
-        from coati.models.lora import LORA_MANAGER
-
-        # NOTE: set model to eval to merge LoRA weights
-        LORA_MANAGER.merge_weights = True
-        model.eval()
-# save model checkpoint after fitting on only rank0
-booster.save_model(model, os.path.join(args.save_dir, "modeling"), shard=True)
-
-```
-
-- Option 2: Save the model weights, model config, generation config, as well as the optimizer, learning rate scheduler, running states (Note: tokenizer will not be saved) which are needed for resuming training.
-```python
-from coati.utils import save_checkpoint
-# save model checkpoint after fitting on only rank0
-save_checkpoint(
-        save_dir=actor_save_dir,
-        booster=actor_booster,
-        model=model,
-        optimizer=optim,
-        lr_scheduler=lr_scheduler,
-        epoch=0,
-        step=step,
-        batch_size=train_batch_size,
-        coordinator=coordinator,
-    )
-```
-To load the saved checkpoint
-```python
-from coati.utils import load_checkpoint
-start_epoch, start_step, sampler_start_idx = load_checkpoint(
-        load_dir=checkpoint_path,
-        booster=booster,
-        model=model,
-        optimizer=optim,
-        lr_scheduler=lr_scheduler,
-    )
-```
-</details>
-
-<details><summary><b>How to train with limited resources</b></summary>
-
-Here are some suggestions that can allow you to train a 7B model on a single or multiple consumer-grade GPUs.
-
-`batch_size`, `lora_rank` and `grad_checkpoint` are the most important parameters to successfully train the model. To maintain a descent batch size for gradient calculation, consider increase the accumulation_step and reduce the batch_size on each rank.
-
-If you only have a single 24G GPU. Generally, using lora and "zero2-cpu" will be sufficient.
-
-`gemini` and `gemini-auto` can enable a single 24G GPU to train the whole model without using LoRA if you have sufficient CPU memory. But that strategy doesn't support gradient accumulation.
-
-If you have multiple GPUs each has very limited VRAM, say 8GB. You can try the `3d` for the plugin option, which supports tensor parellelism, set `--tp` to the number of GPUs that you have.
-</details>
-
-### Real-time progress
-
-You will find our progress in github [project broad](https://github.com/orgs/hpcaitech/projects/17/views/1).
-
->>>>>>> d54642a2
 ## Invitation to open-source contribution
 
 Referring to the successful attempts of [BLOOM](https://bigscience.huggingface.co/) and [Stable Diffusion](https://en.wikipedia.org/wiki/Stable_Diffusion), any and all developers and partners with computing powers, datasets, models are welcome to join and build the Colossal-AI community, making efforts towards the era of big AI models from the starting point of replicating ChatGPT!
@@ -417,17 +224,6 @@
 - Increase the capacity of the fine-tuning model by up to 3.7 times on a single GPU
 - Keep in a sufficiently high running speed
 
-<<<<<<< HEAD
-=======
-|  Model Pair   | Alpaca-7B ⚔ Coati-7B | Coati-7B ⚔ Alpaca-7B |
-|:-------------:|:--------------------:|:--------------------:|
-| Better Cases  |     38 ⚔ **41**      |     **45** ⚔ 33      |
-|   Win Rate    |    48% ⚔ **52%**     |    **58%** ⚔ 42%     |
-| Average Score |   7.06 ⚔ **7.13**    |   **7.31** ⚔ 6.82    |
-
-- Our Coati-7B model performs better than Alpaca-7B when using GPT-4 to evaluate model performance. The Coati-7B model we evaluate is an old version we trained a few weeks ago and the new version is around the corner.
-
->>>>>>> d54642a2
 ## Authors
 
 Coati is developed by ColossalAI Team:
