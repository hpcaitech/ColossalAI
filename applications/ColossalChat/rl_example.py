--- conflicted
+++ resolved
@@ -143,9 +143,9 @@
         train_model_config=train_model_config,
         grpo_config=grpo_config,
         plugin_config={
-<<<<<<< HEAD
             "zero_stage": 2,
-        },  # for zero
+        },
+        # for zero
         # plugin_config={
         #     "pp_size": 2,
         #     "tp_size": 2,
@@ -153,14 +153,6 @@
         #     "zero_stage": 0,
         #     "max_norm": 1.0,
         # },  # for pp
-=======
-            "pp_size": 2,
-            "tp_size": 2,
-            "microbatch_size": args.train_microbatch_size // 2,
-            "zero_stage": 0,
-            "max_norm": 1.0,
-        },  # for pp
->>>>>>> 9467c106
         inference_backend=args.backend,
         master_addr="localhost",
         master_port=29506,
