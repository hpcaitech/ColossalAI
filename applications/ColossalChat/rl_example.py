--- conflicted
+++ resolved
@@ -297,21 +297,12 @@
         train_model_config=train_model_config,
         grpo_config=grpo_config,
         plugin_config={
-<<<<<<< HEAD
-            "tp_size": 2,
-            "pp_size": 2,
-            "microbatch_size": max(
-                1, args.train_microbatch_size // 2
-            ),  # microbatch size should be set to train_microbatch_size // pp_size
-            "zero_stage": 1,
-=======
             "tp_size": args.tensor_parallel_size,
             "pp_size": args.pipeline_parallel_size,
             "microbatch_size": max(
                 1, args.train_microbatch_size // args.pipeline_parallel_size
             ),  # microbatch size should be set to train_microbatch_size // pp_size
             "zero_stage": args.zero_stage,
->>>>>>> 96faf545
             "max_norm": 1.0,
         },  # for pp, tp
         inference_backend=args.backend,
