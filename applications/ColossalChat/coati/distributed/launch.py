import copy
import uuid
from typing import Any, Dict, Optional

import ray

from .consumer import SimpleConsumer
from .grpo_consumer import GRPOConsumer
from .producer import SimpleProducer

ALGO_MAP = {"Simple": SimpleConsumer, "GRPO": GRPOConsumer, "DAPO": GRPOConsumer}


def get_jsonl_size_fast(path: str) -> int:
    with open(path) as f:
        lines = f.readlines()
        lines = [line for line in lines if line.strip()]
        return len(lines) - 1


def get_dp_size_fast(n_procs: int, plugin_config: Dict[str, Any]) -> int:
    tp_size = plugin_config.get("tp_size", 1)
    pp_size = plugin_config.get("pp_size", 1)
    ep_size = plugin_config.get("ep_size", 1)
    sp_size = plugin_config.get("sp_size", 1)
    return n_procs // (tp_size * pp_size * ep_size * sp_size)


def launch_distributed(
    num_producers: int,
    num_proc_per_producer: int,
    num_consumer_procs: int,
    num_episodes: int,
    inference_batch_size: int,
    inference_microbatch_size: int,
    train_batch_size: int,
    train_minibatch_size: int,
    train_dataset_config: Dict[str, Any],
    dataloaders_config: Dict[str, Any],
    inference_model_config: Dict[str, Any],
    generate_config: Dict[str, Any],
    train_model_config: Dict[str, Any],
    grpo_config: Dict[str, Any],
    plugin_config: Dict[str, Any],
    tokenizer_config: Optional[Dict[str, Any]] = None,
    inference_backend: str = "transformers",
    num_generations: int = 8,
    master_addr: str = "localhost",
    master_port: int = 29500,
    core_algo: str = "GRPO",
    project_name: Optional[str] = None,
    save_interval: int = 100,
    save_dir: str = "./model",
    eval_dataset_config: Optional[Dict[str, Any]] = None,
    eval_interval: int = 100,
    eval_save_dir: Optional[str] = None,
    eval_generation_config: Optional[Dict[str, Any]] = None,
    log_rollout_interval: int = 20,
    rollout_save_dir: str = "./rollout",
):
    if core_algo not in ALGO_MAP:
        raise NotImplementedError(f"{core_algo} is not supported yet.")
    else:
        core_consumer = ALGO_MAP.get(core_algo, SimpleConsumer)

    train_dp_size = get_dp_size_fast(num_consumer_procs, plugin_config)
    print(f"inference_batch_size {inference_batch_size} num_producers {num_producers} train_batch_size {train_batch_size} train_dp_size {train_dp_size}")
    assert (inference_batch_size * num_producers) % (train_batch_size * train_dp_size) == 0

    dataset_path = train_dataset_config["path"]
    num_samples = get_jsonl_size_fast(dataset_path)
    global_inference_batch_size = inference_batch_size * num_producers
    num_update_per_episode = num_samples // global_inference_batch_size
    num_recv_per_update = inference_batch_size // inference_microbatch_size

<<<<<<< HEAD
    run_name = f"{inference_backend}_bs_{train_batch_size * train_dp_size}_temp_{generate_config['temperature']:.01f}_top_p_{generate_config['top_p']:.02f}"
    wandb_group_name = str(uuid.uuid4())
    rollout_log_file = os.path.join(
        rollout_save_dir,
        f"{project_name.replace(' ','_')}_run_{wandb_group_name}.jsonl",
    )

    procs = []
=======
    # ###########################################
    # # Old version, may lead colossalai init stuck in multinodes
    # ############################################
    # procs = []
    # for i in range(num_producers):
    #     # producer = SimpleProducer.options(num_gpus=num_proc_per_producer).remote(
    #     producer = SimpleProducer.options(num_cpus=1, resources={"NPU":num_proc_per_producer}).remote(
    #         producer_idx=i,
    #         num_producers=num_producers,
    #         num_consumer_procs=num_consumer_procs,
    #         num_episodes=num_episodes,
    #         batch_size=inference_batch_size,
    #         dataset_config=dataset_config,
    #         dataloaders_config=dataloaders_config,
    #         model_config=inference_model_config,
    #         generate_config=generate_config,
    #         tokenizer_config=tokenizer_config,
    #         microbatch_size=inference_microbatch_size,
    #         backend=inference_backend,
    #         num_generations=num_generations,
    #         consumer_plugin_config=plugin_config,
    #     )
    #     procs.append(producer)
    # generate_config_consumer = copy.deepcopy(generate_config)
    # generate_config_consumer.update(
    #     dict(
    #         backend=inference_backend,
    #     )
    # )
    # for i in range(num_consumer_procs):
    #     # consumer = core_consumer.options(num_gpus=1).remote(
    #     consumer = core_consumer.options(num_cpus=1, resources={"NPU":1}).remote(
    #         num_producers=num_producers,
    #         num_episodes=num_episodes,
    #         rank=i,
    #         world_size=num_consumer_procs,
    #         master_addr=master_addr,
    #         master_port=master_port,
    #         num_update_per_episode=num_update_per_episode,
    #         num_recv_per_update=num_recv_per_update,
    #         batch_size=train_batch_size,
    #         model_config=train_model_config,
    #         plugin_config=plugin_config,
    #         minibatch_size=train_minibatch_size,
    #         generate_config=generate_config_consumer,
    #         grpo_config=grpo_config,
    #         num_generations=num_generations,
    #         project_name=project_name,
    #         save_interval=save_interval,
    #         save_dir=save_dir,
    #     )
    #     procs.append(consumer)
    # ray.get([p.setup.remote() for p in procs])
    # ray.get([p.loop.remote() for p in procs])
    
    ###########################################
    # New version, assign master ip for colossalai & vllm respectively
    ###########################################
    nodes = ray.nodes()
    node_info = {
        node["NodeID"]: {
            # "num_gpus": node["Resources"].get("GPU", 0),
            "num_gpus": node["Resources"].get("NPU", 0),
            "address": node["NodeManagerAddress"],
        }  # Default to 0 if no GPUs are available
        for node in nodes
    }
    print(f"node_info {node_info}")
    gpu_to_node_id = []
    gpu_to_ip_address = []
    for node_id in node_info:
        for idx in range(int(node_info[node_id]["num_gpus"])): # use num_gpus instead of num_npus
            gpu_to_node_id.append(node_id)
            gpu_to_ip_address.append(node_info[node_id]["address"])
    print(f"node_info {node_info} \n gpu_to_node_id {gpu_to_node_id} \n gpu_to_ip_address {gpu_to_ip_address} \n")

    producer_procs = []
    
>>>>>>> 7f1f0ed5
    for i in range(num_producers):
        node_id = gpu_to_node_id[0]
        producer_ip_address = gpu_to_ip_address[0]
        for _ in range(num_proc_per_producer):
            gpu_to_node_id.pop(0)
            gpu_to_ip_address.pop(0)
        print(f"Schedual Producer P[{i}] which requires {num_proc_per_producer} GPUs on node {producer_ip_address}")
        
        producer = SimpleProducer.options(
            # num_cpus=1,
            # num_cpus=num_proc_per_producer, 
            num_gpus=0,
            resources={"NPU":num_proc_per_producer},
            scheduling_strategy=ray.util.scheduling_strategies.NodeAffinitySchedulingStrategy(
                node_id=node_id,
                soft=False,
            ),
        ).remote(
            producer_idx=i,
            num_producers=num_producers,
            num_consumer_procs=num_consumer_procs,
            num_episodes=num_episodes,
            batch_size=inference_batch_size,
            train_dataset_config=train_dataset_config,
            dataloaders_config=dataloaders_config,
            model_config=inference_model_config,
            generate_config=generate_config,
            tokenizer_config=tokenizer_config,
            microbatch_size=inference_microbatch_size,
            backend=inference_backend,
            num_generations=num_generations,
            consumer_plugin_config=plugin_config,
            eval_dataset_config=eval_dataset_config,
            eval_interval=eval_interval,
            evaluation_function_type=grpo_config["reward_fn_type"],
            eval_save_dir=eval_save_dir,
            eval_generation_config=eval_generation_config,
            project_name=project_name,
            run_name=run_name,
            wandb_group_name=wandb_group_name,
            log_rollout_interval=log_rollout_interval,
            rollout_log_file=rollout_log_file,
        )
        producer_procs.append(producer)
    ray.get([p.setup.remote() for p in producer_procs])
    generate_config_consumer = copy.deepcopy(generate_config)
    generate_config_consumer.update(
        dict(
            backend=inference_backend,
        )
    )
    consumer_master_ip_address = gpu_to_ip_address[0]
    print(f"Use {consumer_master_ip_address} as master address for torch DDP.")
    consumer_procs = []
    for i in range(num_consumer_procs):
        node_id = gpu_to_node_id[0]
        consumer_ip_address = gpu_to_ip_address[0]
        gpu_to_node_id.pop(0)
        gpu_to_ip_address.pop(0)
        print(f"Schedual Consumer T[{i}] which requires 1 GPUs on node {consumer_ip_address}")
        consumer = core_consumer.options(
            resources={"NPU":1},
            scheduling_strategy=ray.util.scheduling_strategies.NodeAffinitySchedulingStrategy(
                node_id=node_id,
                soft=False,
            ),
        ).remote(
            num_producers=num_producers,
            num_episodes=num_episodes,
            rank=i,
            world_size=num_consumer_procs,
            # master_addr=master_addr,
            master_addr=consumer_master_ip_address,
            master_port=master_port,
            num_update_per_episode=num_update_per_episode,
            num_recv_per_update=num_recv_per_update,
            batch_size=train_batch_size,
            model_config=train_model_config,
            plugin_config=plugin_config,
            minibatch_size=train_minibatch_size,
            generate_config=generate_config_consumer,
            grpo_config=grpo_config,
            num_generations=num_generations,
            save_interval=save_interval,
            save_dir=save_dir,
            project_name=project_name,
            run_name=run_name,
            wandb_group_name=wandb_group_name,
        )
        consumer_procs.append(consumer)
    ray.get([p.setup.remote() for p in consumer_procs])
    ray.get([p.loop.remote() for p in (producer_procs + consumer_procs)])<|MERGE_RESOLUTION|>--- conflicted
+++ resolved
@@ -1,4 +1,5 @@
 import copy
+import os
 import uuid
 from typing import Any, Dict, Optional
 
@@ -72,8 +73,7 @@
     global_inference_batch_size = inference_batch_size * num_producers
     num_update_per_episode = num_samples // global_inference_batch_size
     num_recv_per_update = inference_batch_size // inference_microbatch_size
-
-<<<<<<< HEAD
+    
     run_name = f"{inference_backend}_bs_{train_batch_size * train_dp_size}_temp_{generate_config['temperature']:.01f}_top_p_{generate_config['top_p']:.02f}"
     wandb_group_name = str(uuid.uuid4())
     rollout_log_file = os.path.join(
@@ -81,8 +81,7 @@
         f"{project_name.replace(' ','_')}_run_{wandb_group_name}.jsonl",
     )
 
-    procs = []
-=======
+
     # ###########################################
     # # Old version, may lead colossalai init stuck in multinodes
     # ############################################
@@ -161,7 +160,6 @@
 
     producer_procs = []
     
->>>>>>> 7f1f0ed5
     for i in range(num_producers):
         node_id = gpu_to_node_id[0]
         producer_ip_address = gpu_to_ip_address[0]
