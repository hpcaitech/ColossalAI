--- conflicted
+++ resolved
@@ -157,7 +157,6 @@
         if (not self.plugin.pp_size > 1 and self.rank == 0) or (
             self.plugin.pp_size > 1 and self.booster.plugin.stage_manager.is_last_stage() and self.tp_rank == 0
         ):
-<<<<<<< HEAD
             self.wandb_run = wandb.init(
                 project=self.project_name,
                 sync_tensorboard=False,
@@ -165,11 +164,6 @@
                 name=self.run_name,
                 group=self.wandb_group_name,
             )
-=======
-            # Initialize wandb.
-            name = f"{self.generate_config['backend']}_bs_{self.batch_size*self.dp_size}_temp_{self.generate_config['temperature']:.01f}_top_p_{self.generate_config['top_p']:.02f}"
-            self.wandb_run = wandb.init(project=self.project_name, sync_tensorboard=True, dir="./wandb", name=name, settings=wandb.Settings(init_timeout=120))
->>>>>>> 7f1f0ed5
 
         self.policy_model, self.optimizer, _, _, self.lr_scheduler = self.booster.boost(
             self.policy_model, self.optimizer, lr_scheduler=self.lr_scheduler
