Copyright 2021- HPC-AI Technology Inc. All rights reserved.
                                 Apache License
                           Version 2.0, January 2004
                        http://www.apache.org/licenses/

   TERMS AND CONDITIONS FOR USE, REPRODUCTION, AND DISTRIBUTION

   1. Definitions.

      "License" shall mean the terms and conditions for use, reproduction,
      and distribution as defined by Sections 1 through 9 of this document.

      "Licensor" shall mean the copyright owner or entity authorized by
      the copyright owner that is granting the License.

      "Legal Entity" shall mean the union of the acting entity and all
      other entities that control, are controlled by, or are under common
      control with that entity. For the purposes of this definition,
      "control" means (i) the power, direct or indirect, to cause the
      direction or management of such entity, whether by contract or
      otherwise, or (ii) ownership of fifty percent (50%) or more of the
      outstanding shares, or (iii) beneficial ownership of such entity.

      "You" (or "Your") shall mean an individual or Legal Entity
      exercising permissions granted by this License.

      "Source" form shall mean the preferred form for making modifications,
      including but not limited to software source code, documentation
      source, and configuration files.

      "Object" form shall mean any form resulting from mechanical
      transformation or translation of a Source form, including but
      not limited to compiled object code, generated documentation,
      and conversions to other media types.

      "Work" shall mean the work of authorship, whether in Source or
      Object form, made available under the License, as indicated by a
      copyright notice that is included in or attached to the work
      (an example is provided in the Appendix below).

      "Derivative Works" shall mean any work, whether in Source or Object
      form, that is based on (or derived from) the Work and for which the
      editorial revisions, annotations, elaborations, or other modifications
      represent, as a whole, an original work of authorship. For the purposes
      of this License, Derivative Works shall not include works that remain
      separable from, or merely link (or bind by name) to the interfaces of,
      the Work and Derivative Works thereof.

      "Contribution" shall mean any work of authorship, including
      the original version of the Work and any modifications or additions
      to that Work or Derivative Works thereof, that is intentionally
      submitted to Licensor for inclusion in the Work by the copyright owner
      or by an individual or Legal Entity authorized to submit on behalf of
      the copyright owner. For the purposes of this definition, "submitted"
      means any form of electronic, verbal, or written communication sent
      to the Licensor or its representatives, including but not limited to
      communication on electronic mailing lists, source code control systems,
      and issue tracking systems that are managed by, or on behalf of, the
      Licensor for the purpose of discussing and improving the Work, but
      excluding communication that is conspicuously marked or otherwise
      designated in writing by the copyright owner as "Not a Contribution."

      "Contributor" shall mean Licensor and any individual or Legal Entity
      on behalf of whom a Contribution has been received by Licensor and
      subsequently incorporated within the Work.

   2. Grant of Copyright License. Subject to the terms and conditions of
      this License, each Contributor hereby grants to You a perpetual,
      worldwide, non-exclusive, no-charge, royalty-free, irrevocable
      copyright license to reproduce, prepare Derivative Works of,
      publicly display, publicly perform, sublicense, and distribute the
      Work and such Derivative Works in Source or Object form.

   3. Grant of Patent License. Subject to the terms and conditions of
      this License, each Contributor hereby grants to You a perpetual,
      worldwide, non-exclusive, no-charge, royalty-free, irrevocable
      (except as stated in this section) patent license to make, have made,
      use, offer to sell, sell, import, and otherwise transfer the Work,
      where such license applies only to those patent claims licensable
      by such Contributor that are necessarily infringed by their
      Contribution(s) alone or by combination of their Contribution(s)
      with the Work to which such Contribution(s) was submitted. If You
      institute patent litigation against any entity (including a
      cross-claim or counterclaim in a lawsuit) alleging that the Work
      or a Contribution incorporated within the Work constitutes direct
      or contributory patent infringement, then any patent licenses
      granted to You under this License for that Work shall terminate
      as of the date such litigation is filed.

   4. Redistribution. You may reproduce and distribute copies of the
      Work or Derivative Works thereof in any medium, with or without
      modifications, and in Source or Object form, provided that You
      meet the following conditions:

      (a) You must give any other recipients of the Work or
          Derivative Works a copy of this License; and

      (b) You must cause any modified files to carry prominent notices
          stating that You changed the files; and

      (c) You must retain, in the Source form of any Derivative Works
          that You distribute, all copyright, patent, trademark, and
          attribution notices from the Source form of the Work,
          excluding those notices that do not pertain to any part of
          the Derivative Works; and

      (d) If the Work includes a "NOTICE" text file as part of its
          distribution, then any Derivative Works that You distribute must
          include a readable copy of the attribution notices contained
          within such NOTICE file, excluding those notices that do not
          pertain to any part of the Derivative Works, in at least one
          of the following places: within a NOTICE text file distributed
          as part of the Derivative Works; within the Source form or
          documentation, if provided along with the Derivative Works; or,
          within a display generated by the Derivative Works, if and
          wherever such third-party notices normally appear. The contents
          of the NOTICE file are for informational purposes only and
          do not modify the License. You may add Your own attribution
          notices within Derivative Works that You distribute, alongside
          or as an addendum to the NOTICE text from the Work, provided
          that such additional attribution notices cannot be construed
          as modifying the License.

      You may add Your own copyright statement to Your modifications and
      may provide additional or different license terms and conditions
      for use, reproduction, or distribution of Your modifications, or
      for any such Derivative Works as a whole, provided Your use,
      reproduction, and distribution of the Work otherwise complies with
      the conditions stated in this License.

   5. Submission of Contributions. Unless You explicitly state otherwise,
      any Contribution intentionally submitted for inclusion in the Work
      by You to the Licensor shall be under the terms and conditions of
      this License, without any additional terms or conditions.
      Notwithstanding the above, nothing herein shall supersede or modify
      the terms of any separate license agreement you may have executed
      with Licensor regarding such Contributions.

   6. Trademarks. This License does not grant permission to use the trade
      names, trademarks, service marks, or product names of the Licensor,
      except as required for reasonable and customary use in describing the
      origin of the Work and reproducing the content of the NOTICE file.

   7. Disclaimer of Warranty. Unless required by applicable law or
      agreed to in writing, Licensor provides the Work (and each
      Contributor provides its Contributions) on an "AS IS" BASIS,
      WITHOUT WARRANTIES OR CONDITIONS OF ANY KIND, either express or
      implied, including, without limitation, any warranties or conditions
      of TITLE, NON-INFRINGEMENT, MERCHANTABILITY, or FITNESS FOR A
      PARTICULAR PURPOSE. You are solely responsible for determining the
      appropriateness of using or redistributing the Work and assume any
      risks associated with Your exercise of permissions under this License.

   8. Limitation of Liability. In no event and under no legal theory,
      whether in tort (including negligence), contract, or otherwise,
      unless required by applicable law (such as deliberate and grossly
      negligent acts) or agreed to in writing, shall any Contributor be
      liable to You for damages, including any direct, indirect, special,
      incidental, or consequential damages of any character arising as a
      result of this License or out of the use or inability to use the
      Work (including but not limited to damages for loss of goodwill,
      work stoppage, computer failure or malfunction, or any and all
      other commercial damages or losses), even if such Contributor
      has been advised of the possibility of such damages.

   9. Accepting Warranty or Additional Liability. While redistributing
      the Work or Derivative Works thereof, You may choose to offer,
      and charge a fee for, acceptance of support, warranty, indemnity,
      or other liability obligations and/or rights consistent with this
      License. However, in accepting such obligations, You may act only
      on Your own behalf and on Your sole responsibility, not on behalf
      of any other Contributor, and only if You agree to indemnify,
      defend, and hold each Contributor harmless for any liability
      incurred by, or claims asserted against, such Contributor by reason
      of your accepting any such warranty or additional liability.

   END OF TERMS AND CONDITIONS

   APPENDIX: How to apply the Apache License to your work.

      To apply the Apache License to your work, attach the following
      boilerplate notice, with the fields enclosed by brackets "[]"
      replaced with your own identifying information. (Don't include
      the brackets!)  The text should be enclosed in the appropriate
      comment syntax for the file format. We also recommend that a
      file or class name and description of purpose be included on the
      same "printed page" as the copyright notice for easier
      identification within third-party archives.

   Copyright 2021- HPC-AI Technology Inc.

   Licensed under the Apache License, Version 2.0 (the "License");
   you may not use this file except in compliance with the License.
   You may obtain a copy of the License at

       http://www.apache.org/licenses/LICENSE-2.0

   Unless required by applicable law or agreed to in writing, software
   distributed under the License is distributed on an "AS IS" BASIS,
   WITHOUT WARRANTIES OR CONDITIONS OF ANY KIND, either express or implied.
   See the License for the specific language governing permissions and
   limitations under the License.

   ## Some of colossal-ai's code is derived from others projects, which is subject to the following copyright notice:

   Copyright 2021 The Alpa team.

   Licensed under the Apache License, Version 2.0 (the "License");
   you may not use this file except in compliance with the License.
   You may obtain a copy of the License at

         https://github.com/alpa-projects/alpa/blob/979a45a3e6187df941ef4a4c4c6eea664527d68d/LICENSE

   Unless required by applicable law or agreed to in writing, software
   distributed under the License is distributed on an "AS IS" BASIS,
   WITHOUT WARRANTIES OR CONDITIONS OF ANY KIND, either express or implied.
   See the License for the specific language governing permissions and
   limitations under the License.

   -------------------------------------------------

   Copyright 2018-2020 Philippe Tillet
   Copyright 2020-2022 OpenAI

   Permission is hereby granted, free of charge, to any person obtaining
   a copy of this software and associated documentation files
   (the "Software"), to deal in the Software without restriction,
   including without limitation the rights to use, copy, modify, merge,
   publish, distribute, sublicense, and/or sell copies of the Software,
   and to permit persons to whom the Software is furnished to do so,
   subject to the following conditions:

   ---------------- LICENSE FOR Microsoft Deepspeed ----------------

   MIT License

   Copyright (c) Microsoft Corporation.

   Permission is hereby granted, free of charge, to any person obtaining a copy
   of this software and associated documentation files (the "Software"), to deal
   in the Software without restriction, including without limitation the rights
   to use, copy, modify, merge, publish, distribute, sublicense, and/or sell
   copies of the Software, and to permit persons to whom the Software is
   furnished to do so, subject to the following conditions:

   The above copyright notice and this permission notice shall be included in all
   copies or substantial portions of the Software.

   THE SOFTWARE IS PROVIDED "AS IS", WITHOUT WARRANTY OF ANY KIND, EXPRESS OR
   IMPLIED, INCLUDING BUT NOT LIMITED TO THE WARRANTIES OF MERCHANTABILITY,
   FITNESS FOR A PARTICULAR PURPOSE AND NONINFRINGEMENT. IN NO EVENT SHALL THE
   AUTHORS OR COPYRIGHT HOLDERS BE LIABLE FOR ANY CLAIM, DAMAGES OR OTHER
   LIABILITY, WHETHER IN AN ACTION OF CONTRACT, TORT OR OTHERWISE, ARISING FROM,
   OUT OF OR IN CONNECTION WITH THE SOFTWARE OR THE USE OR OTHER DEALINGS IN THE
   SOFTWARE

   ---------------- LICENSE FOR NVIDIA Megatron-LM ----------------

   Copyright (c) 2022, NVIDIA CORPORATION. All rights reserved.

   Redistribution and use in source and binary forms, with or without
   modification, are permitted provided that the following conditions
   are met:
    * Redistributions of source code must retain the above copyright
      notice, this list of conditions and the following disclaimer.
    * Redistributions in binary form must reproduce the above copyright
      notice, this list of conditions and the following disclaimer in the
      documentation and/or other materials provided with the distribution.
    * Neither the name of NVIDIA CORPORATION nor the names of its
      contributors may be used to endorse or promote products derived
      from this software without specific prior written permission.

   THIS SOFTWARE IS PROVIDED BY THE COPYRIGHT HOLDERS ``AS IS'' AND ANY
   EXPRESS OR IMPLIED WARRANTIES, INCLUDING, BUT NOT LIMITED TO, THE
   IMPLIED WARRANTIES OF MERCHANTABILITY AND FITNESS FOR A PARTICULAR
   PURPOSE ARE DISCLAIMED.  IN NO EVENT SHALL THE COPYRIGHT OWNER OR
   CONTRIBUTORS BE LIABLE FOR ANY DIRECT, INDIRECT, INCIDENTAL, SPECIAL,
   EXEMPLARY, OR CONSEQUENTIAL DAMAGES (INCLUDING, BUT NOT LIMITED TO,
   PROCUREMENT OF SUBSTITUTE GOODS OR SERVICES; LOSS OF USE, DATA, OR
   PROFITS; OR BUSINESS INTERRUPTION) HOWEVER CAUSED AND ON ANY THEORY
   OF LIABILITY, WHETHER IN CONTRACT, STRICT LIABILITY, OR TORT
   (INCLUDING NEGLIGENCE OR OTHERWISE) ARISING IN ANY WAY OUT OF THE USE
   OF THIS SOFTWARE, EVEN IF ADVISED OF THE POSSIBILITY OF SUCH DAMAGE.

   ---------------- LICENSE FOR NVIDIA Apex ----------------

   All rights reserved.

   Redistribution and use in source and binary forms, with or without modification, are permitted provided that the following conditions are met:

   1. Redistributions of source code must retain the above copyright notice, this list of conditions and the following disclaimer.

   2. Redistributions in binary form must reproduce the above copyright notice, this list of conditions and the following disclaimer in the documentation and/or other materials provided with the distribution.

   3. Neither the name of the copyright holder nor the names of its contributors may be used to endorse or promote products derived from this software without specific prior written permission.

   THIS SOFTWARE IS PROVIDED BY THE COPYRIGHT HOLDERS AND CONTRIBUTORS "AS IS" AND ANY EXPRESS OR IMPLIED WARRANTIES, INCLUDING, BUT NOT LIMITED TO, THE IMPLIED WARRANTIES OF MERCHANTABILITY AND FITNESS FOR A PARTICULAR PURPOSE ARE DISCLAIMED. IN NO EVENT SHALL THE COPYRIGHT HOLDER OR CONTRIBUTORS BE LIABLE FOR ANY DIRECT, INDIRECT, INCIDENTAL, SPECIAL, EXEMPLARY, OR CONSEQUENTIAL DAMAGES (INCLUDING, BUT NOT LIMITED TO, PROCUREMENT OF SUBSTITUTE GOODS OR SERVICES; LOSS OF USE, DATA, OR PROFITS; OR BUSINESS INTERRUPTION) HOWEVER CAUSED AND ON ANY THEORY OF LIABILITY, WHETHER IN CONTRACT, STRICT LIABILITY, OR TORT (INCLUDING NEGLIGENCE OR OTHERWISE) ARISING IN ANY WAY OUT OF THE USE OF THIS SOFTWARE, EVEN IF ADVISED OF THE POSSIBILITY OF SUCH DAMAGE.

   ---------------- LICENSE FOR Facebook Fairscale ----------------

   Copyright (c) Facebook, Inc. and its affiliates

   Redistribution and use in source and binary forms, with or without
   modification, are permitted provided that the following conditions are met:

   1. Redistributions of source code must retain the above copyright
      notice, this list of conditions and the following disclaimer.

   2. Redistributions in binary form must reproduce the above copyright
      notice, this list of conditions and the following disclaimer in the
      documentation and/or other materials provided with the distribution.

   3. Neither the names of Facebook, Deepmind Technologies, NYU, NEC Laboratories America
      and IDIAP Research Institute nor the names of its contributors may be
      used to endorse or promote products derived from this software without
      specific prior written permission.

   THIS SOFTWARE IS PROVIDED BY THE COPYRIGHT HOLDERS AND CONTRIBUTORS "AS IS"
   AND ANY EXPRESS OR IMPLIED WARRANTIES, INCLUDING, BUT NOT LIMITED TO, THE
   IMPLIED WARRANTIES OF MERCHANTABILITY AND FITNESS FOR A PARTICULAR PURPOSE
   ARE DISCLAIMED. IN NO EVENT SHALL THE COPYRIGHT OWNER OR CONTRIBUTORS BE
   LIABLE FOR ANY DIRECT, INDIRECT, INCIDENTAL, SPECIAL, EXEMPLARY, OR
   CONSEQUENTIAL DAMAGES (INCLUDING, BUT NOT LIMITED TO, PROCUREMENT OF
   SUBSTITUTE GOODS OR SERVICES; LOSS OF USE, DATA, OR PROFITS; OR BUSINESS
   INTERRUPTION) HOWEVER CAUSED AND ON ANY THEORY OF LIABILITY, WHETHER IN
   CONTRACT, STRICT LIABILITY, OR TORT (INCLUDING NEGLIGENCE OR OTHERWISE)
   ARISING IN ANY WAY OUT OF THE USE OF THIS SOFTWARE, EVEN IF ADVISED OF THE
   POSSIBILITY OF SUCH DAMAGE.

   ---------------- LICENSE FOR Flash Attention ----------------

   BSD 3-Clause License

   Copyright (c) 2022, the respective contributors, as shown by the AUTHORS file.
   All rights reserved.

   Redistribution and use in source and binary forms, with or without
   modification, are permitted provided that the following conditions are met:

   * Redistributions of source code must retain the above copyright notice, this
   list of conditions and the following disclaimer.

   * Redistributions in binary form must reproduce the above copyright notice,
   this list of conditions and the following disclaimer in the documentation
   and/or other materials provided with the distribution.

   * Neither the name of the copyright holder nor the names of its
   contributors may be used to endorse or promote products derived from
   this software without specific prior written permission.

   THIS SOFTWARE IS PROVIDED BY THE COPYRIGHT HOLDERS AND CONTRIBUTORS "AS IS"
   AND ANY EXPRESS OR IMPLIED WARRANTIES, INCLUDING, BUT NOT LIMITED TO, THE
   IMPLIED WARRANTIES OF MERCHANTABILITY AND FITNESS FOR A PARTICULAR PURPOSE ARE
   DISCLAIMED. IN NO EVENT SHALL THE COPYRIGHT HOLDER OR CONTRIBUTORS BE LIABLE
   FOR ANY DIRECT, INDIRECT, INCIDENTAL, SPECIAL, EXEMPLARY, OR CONSEQUENTIAL
   DAMAGES (INCLUDING, BUT NOT LIMITED TO, PROCUREMENT OF SUBSTITUTE GOODS OR
   SERVICES; LOSS OF USE, DATA, OR PROFITS; OR BUSINESS INTERRUPTION) HOWEVER
   CAUSED AND ON ANY THEORY OF LIABILITY, WHETHER IN CONTRACT, STRICT LIABILITY,
   OR TORT (INCLUDING NEGLIGENCE OR OTHERWISE) ARISING IN ANY WAY OUT OF THE USE
   OF THIS SOFTWARE, EVEN IF ADVISED OF THE POSSIBILITY OF SUCH DAMAGE.

   ---------------- LICENSE FOR Facebook xFormers ----------------

   From xFormers:

   Copyright (c) Facebook, Inc. and its affiliates


   ===

   BSD 3-Clause License

   Redistribution and use in source and binary forms, with or without
   modification, are permitted provided that the following conditions are met:

   1. Redistributions of source code must retain the above copyright
      notice, this list of conditions and the following disclaimer.

   2. Redistributions in binary form must reproduce the above copyright
      notice, this list of conditions and the following disclaimer in the
      documentation and/or other materials provided with the distribution.

   3. Neither the names of Facebook, Deepmind Technologies, NYU, NEC Laboratories America
      and IDIAP Research Institute nor the names of its contributors may be
      used to endorse or promote products derived from this software without
      specific prior written permission.

   THIS SOFTWARE IS PROVIDED BY THE COPYRIGHT HOLDERS AND CONTRIBUTORS "AS IS"
   AND ANY EXPRESS OR IMPLIED WARRANTIES, INCLUDING, BUT NOT LIMITED TO, THE
   IMPLIED WARRANTIES OF MERCHANTABILITY AND FITNESS FOR A PARTICULAR PURPOSE
   ARE DISCLAIMED. IN NO EVENT SHALL THE COPYRIGHT OWNER OR CONTRIBUTORS BE
   LIABLE FOR ANY DIRECT, INDIRECT, INCIDENTAL, SPECIAL, EXEMPLARY, OR
   CONSEQUENTIAL DAMAGES (INCLUDING, BUT NOT LIMITED TO, PROCUREMENT OF
   SUBSTITUTE GOODS OR SERVICES; LOSS OF USE, DATA, OR PROFITS; OR BUSINESS
   INTERRUPTION) HOWEVER CAUSED AND ON ANY THEORY OF LIABILITY, WHETHER IN
   CONTRACT, STRICT LIABILITY, OR TORT (INCLUDING NEGLIGENCE OR OTHERWISE)
   ARISING IN ANY WAY OUT OF THE USE OF THIS SOFTWARE, EVEN IF ADVISED OF THE
   POSSIBILITY OF SUCH DAMAGE.

<<<<<<< HEAD
   ---------------- LICENSE FOR VLLM TEAM ----------------

   from VLLM TEAM:

      Licensed under the Apache License, Version 2.0 (the "License");
   you may not use this file except in compliance with the License.
   You may obtain a copy of the License at

         https://github.com/vllm-project/vllm/blob/main/LICENSE

   Unless required by applicable law or agreed to in writing, software
   distributed under the License is distributed on an "AS IS" BASIS,
   WITHOUT WARRANTIES OR CONDITIONS OF ANY KIND, either express or implied.
   See the License for the specific language governing permissions and
   limitations under the License.

   ---------------- LICENSE FOR LIGHTLLM TEAM ----------------

   from LIGHTLLM TEAM:

      Licensed under the Apache License, Version 2.0 (the "License");
   you may not use this file except in compliance with the License.
   You may obtain a copy of the License at

         https://github.com/ModelTC/lightllm/blob/main/LICENSE

   Unless required by applicable law or agreed to in writing, software
   distributed under the License is distributed on an "AS IS" BASIS,
   WITHOUT WARRANTIES OR CONDITIONS OF ANY KIND, either express or implied.
   See the License for the specific language governing permissions and
   limitations under the License.
=======
>>>>>>> 066ed4de
   ---------------- LICENSE FOR AutoGPTQ ----------------

   From AutoGPTQ:

   MIT License

   Copyright (c) 2023 潘其威(William)

   Permission is hereby granted, free of charge, to any person obtaining a copy
   of this software and associated documentation files (the "Software"), to deal
   in the Software without restriction, including without limitation the rights
   to use, copy, modify, merge, publish, distribute, sublicense, and/or sell
   copies of the Software, and to permit persons to whom the Software is
   furnished to do so, subject to the following conditions:

   The above copyright notice and this permission notice shall be included in all
   copies or substantial portions of the Software.

   THE SOFTWARE IS PROVIDED "AS IS", WITHOUT WARRANTY OF ANY KIND, EXPRESS OR
   IMPLIED, INCLUDING BUT NOT LIMITED TO THE WARRANTIES OF MERCHANTABILITY,
   FITNESS FOR A PARTICULAR PURPOSE AND NONINFRINGEMENT. IN NO EVENT SHALL THE
   AUTHORS OR COPYRIGHT HOLDERS BE LIABLE FOR ANY CLAIM, DAMAGES OR OTHER
   LIABILITY, WHETHER IN AN ACTION OF CONTRACT, TORT OR OTHERWISE, ARISING FROM,
   OUT OF OR IN CONNECTION WITH THE SOFTWARE OR THE USE OR OTHER DEALINGS IN THE
   SOFTWARE.

   ---------------- LICENSE FOR exllama ----------------

   From exllama:

   MIT License

   Permission is hereby granted, free of charge, to any person obtaining a copy
   of this software and associated documentation files (the "Software"), to deal
   in the Software without restriction, including without limitation the rights
   to use, copy, modify, merge, publish, distribute, sublicense, and/or sell
   copies of the Software, and to permit persons to whom the Software is
   furnished to do so, subject to the following conditions:

   The above copyright notice and this permission notice shall be included in all
   copies or substantial portions of the Software.

   THE SOFTWARE IS PROVIDED "AS IS", WITHOUT WARRANTY OF ANY KIND, EXPRESS OR
   IMPLIED, INCLUDING BUT NOT LIMITED TO THE WARRANTIES OF MERCHANTABILITY,
   FITNESS FOR A PARTICULAR PURPOSE AND NONINFRINGEMENT. IN NO EVENT SHALL THE
   AUTHORS OR COPYRIGHT HOLDERS BE LIABLE FOR ANY CLAIM, DAMAGES OR OTHER
   LIABILITY, WHETHER IN AN ACTION OF CONTRACT, TORT OR OTHERWISE, ARISING FROM,
   OUT OF OR IN CONNECTION WITH THE SOFTWARE OR THE USE OR OTHER DEALINGS IN THE
   SOFTWARE.<|MERGE_RESOLUTION|>--- conflicted
+++ resolved
@@ -397,7 +397,7 @@
    ARISING IN ANY WAY OUT OF THE USE OF THIS SOFTWARE, EVEN IF ADVISED OF THE
    POSSIBILITY OF SUCH DAMAGE.
 
-<<<<<<< HEAD
+
    ---------------- LICENSE FOR VLLM TEAM ----------------
 
    from VLLM TEAM:
@@ -429,8 +429,7 @@
    WITHOUT WARRANTIES OR CONDITIONS OF ANY KIND, either express or implied.
    See the License for the specific language governing permissions and
    limitations under the License.
-=======
->>>>>>> 066ed4de
+
    ---------------- LICENSE FOR AutoGPTQ ----------------
 
    From AutoGPTQ:
