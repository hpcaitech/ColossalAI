from typing import Optional

import torch
import torch.distributed as dist
<<<<<<< HEAD
from torch.optim import Adam
=======
>>>>>>> b0488dd8
from peft import LoraConfig

import colossalai
from colossalai.accelerator import get_accelerator
from colossalai.booster import Booster
from colossalai.booster.plugin import LowLevelZeroPlugin

# from colossalai.nn.optimizer import HybridAdam
from colossalai.testing import clear_cache_before_run, parameterize, rerun_if_address_is_in_use, spawn
from tests.kit.model_zoo import COMMON_MODELS, IS_FAST_TEST, model_zoo

# These models are not compatible with AMP
_AMP_ERR_MODELS = ["timm_convit", "deepfm_interactionarch"]
# These models have no parameters
_LOW_LEVEL_ZERO_ERR_MODELS = ["dlrm_interactionarch"]
# These models will cause stuck, to be fixed
_STUCK_MODELS = ["transformers_albert_for_multiple_choice"]


<<<<<<< HEAD
@clear_cache_before_run()
=======
>>>>>>> b0488dd8
def run_fn(stage, model_fn, data_gen_fn, output_transform_fn, lora_config=None) -> Optional[str]:
    try:
        plugin = LowLevelZeroPlugin(stage=stage, max_norm=1.0, initial_scale=2**5)
        booster = Booster(plugin=plugin)
        model = model_fn()
<<<<<<< HEAD
        optimizer = Adam(model.parameters(), lr=1e-3)
=======
        optimizer = HybridAdam(model.parameters(), lr=1e-3)
>>>>>>> b0488dd8

        if lora_config is not None:
            model = booster.enable_lora(model, lora_config=lora_config)

        criterion = lambda x: x.mean()
        data = data_gen_fn()

        data = {
            k: v.to(device) if torch.is_tensor(v) or "Tensor" in v.__class__.__name__ else v for k, v in data.items()
        }

        model, optimizer, criterion, _, _ = booster.boost(model, optimizer, criterion)

        output = model(**data)
        output = output_transform_fn(output)
        output_key = list(output.keys())[0]
        loss = criterion(output[output_key])

        booster.backward(loss, optimizer)
        optimizer.step()

    except Exception as e:
        return repr(e)
        # raise e


@parameterize("stage", [2])
def check_low_level_zero_plugin(stage: int, early_stop: bool = True):
    """check low level zero plugin over model zoo

    Args:
        stage (int), stage of low level zero plugin
        early_stop (bool, optional): Whether to stop when getting the first error. Defaults to True.
    """
    passed_models = []
    failed_info = {}  # (model_name, error) pair
    ignore_models = _AMP_ERR_MODELS + _LOW_LEVEL_ZERO_ERR_MODELS + _STUCK_MODELS
    skipped_models = []

    if IS_FAST_TEST:
        registry = model_zoo.get_sub_registry(COMMON_MODELS)
    else:
        registry = model_zoo

    for name, (model_fn, data_gen_fn, output_transform_fn, _, _) in registry.items():
        # FIXME(ver217): fix these models
        if name in ignore_models:
            skipped_models.append(name)
            continue
        err = run_fn(stage, model_fn, data_gen_fn, output_transform_fn)

        get_accelerator().empty_cache()

        if err is None:
            passed_models.append(name)
        else:
            failed_info[name] = err
            if early_stop:
                break

    if dist.get_rank() == 0:
        print(f"Passed models({len(passed_models)}): {passed_models}\n\n")
        print(f"Failed models({len(failed_info)}): {list(failed_info.keys())}\n\n")
        print(f"Skipped models({len(skipped_models)}): {skipped_models}\n\n")
    assert len(failed_info) == 0, "\n".join([f"{k}: {v}" for k, v in failed_info.items()])


@parameterize("stage", [2])
@parameterize("model_name", ["transformers_llama"])
def check_low_level_zero_lora(stage, model_name, early_stop: bool = True):
    passed_models = []
    failed_info = {}  # (model_name, error) pair

    sub_model_zoo = model_zoo.get_sub_registry(model_name)
    for name, (model_fn, data_gen_fn, output_transform_fn, loss_fn, _) in sub_model_zoo.items():
        task_type = None
        if name == "transformers_llama_for_casual_lm":
            task_type = "CAUSAL_LM"
        if name == "transformers_llama_for_sequence_classification":
            task_type = "SEQ_CLS"
        lora_config = LoraConfig(task_type=task_type, r=8, lora_alpha=32, lora_dropout=0.1)
        err = run_fn(stage, model_fn, data_gen_fn, output_transform_fn, lora_config)

        torch.cuda.empty_cache()

        if err is None:
            passed_models.append(name)
        else:
            failed_info[name] = err
            if early_stop:
                break

    if dist.get_rank() == 0:
        print(f"Passed models({len(passed_models)}): {passed_models}\n\n")
        print(f"Failed models({len(failed_info)}): {list(failed_info.keys())}\n\n")
    assert len(failed_info) == 0, "\n".join([f"{k}: {v}" for k, v in failed_info.items()])


def run_dist(rank, world_size, port, early_stop: bool = True):
    # init dist env
    colossalai.launch(config=dict(), rank=rank, world_size=world_size, port=port, host="localhost")
    check_low_level_zero_plugin(early_stop=early_stop)
    check_low_level_zero_lora(early_stop=early_stop)


@rerun_if_address_is_in_use()
def test_low_level_zero_plugin(early_stop: bool = True):
    spawn(run_dist, 2, early_stop=early_stop)


if __name__ == "__main__":
    test_low_level_zero_plugin(early_stop=False)<|MERGE_RESOLUTION|>--- conflicted
+++ resolved
@@ -2,11 +2,8 @@
 
 import torch
 import torch.distributed as dist
-<<<<<<< HEAD
+from peft import LoraConfig
 from torch.optim import Adam
-=======
->>>>>>> b0488dd8
-from peft import LoraConfig
 
 import colossalai
 from colossalai.accelerator import get_accelerator
@@ -25,20 +22,13 @@
 _STUCK_MODELS = ["transformers_albert_for_multiple_choice"]
 
 
-<<<<<<< HEAD
 @clear_cache_before_run()
-=======
->>>>>>> b0488dd8
 def run_fn(stage, model_fn, data_gen_fn, output_transform_fn, lora_config=None) -> Optional[str]:
     try:
         plugin = LowLevelZeroPlugin(stage=stage, max_norm=1.0, initial_scale=2**5)
         booster = Booster(plugin=plugin)
         model = model_fn()
-<<<<<<< HEAD
         optimizer = Adam(model.parameters(), lr=1e-3)
-=======
-        optimizer = HybridAdam(model.parameters(), lr=1e-3)
->>>>>>> b0488dd8
 
         if lora_config is not None:
             model = booster.enable_lora(model, lora_config=lora_config)
