--- conflicted
+++ resolved
@@ -97,21 +97,13 @@
 
     rank = dist.get_rank()
     target_grad = torch.chunk(linear.weight.grad, 2, dim=0)[rank]
-<<<<<<< HEAD
-    assert_close(target_grad.transpose(0, 1).contiguous(), linear_row.weight.grad)
-=======
     assert_close(target_grad, linear_row.weight.grad)
->>>>>>> c400742d
 
 
 def run_dist(rank, world_size, port):
     colossalai.launch(config={}, rank=rank, world_size=world_size, host='localhost', port=port, backend='nccl')
     check_linear_conv_1d_col()
-<<<<<<< HEAD
     check_linear_conv_1d_row()
-=======
-    check_linear_1d_row()
->>>>>>> c400742d
 
 
 @rerun_if_address_is_in_use()
