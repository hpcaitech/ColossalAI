import copy
from contextlib import nullcontext
from typing import Any, Callable, Dict, List, Optional

import torch
import torch.distributed as dist
from torch import Tensor
from torch import distributed as dist
from torch.distributed import ProcessGroup
from torch.nn import Module
from torch.optim import Adam, Optimizer

from colossalai.booster import Booster
from colossalai.booster.plugin import HybridParallelPlugin
from colossalai.lazy import LazyInitContext
from colossalai.pipeline.stage_manager import PipelineStageManager
from colossalai.shardformer import ShardConfig, ShardFormer
from colossalai.shardformer._utils import getattr_
from colossalai.shardformer.policies.auto_policy import Policy
from colossalai.tensor.d_tensor.api import is_customized_distributed_tensor, is_distributed_tensor


def build_model(model_fn,
                enable_fused_normalization=True,
                enable_tensor_parallelism=True,
                enable_flash_attention=False,
                enable_jit_fused=False,
                use_lazy_init: bool = False):
    # create new model
    ctx = LazyInitContext() if use_lazy_init else nullcontext()
    with ctx:
        # create new model
        org_model = model_fn()
        model_copy = copy.deepcopy(org_model)
    if use_lazy_init:
        ctx.materialize(org_model)
    # shard model
    shard_config = ShardConfig(enable_fused_normalization=enable_fused_normalization,
                               enable_tensor_parallelism=enable_tensor_parallelism,
                               enable_flash_attention=enable_flash_attention,
                               enable_jit_fused=enable_jit_fused)
    model_copy = copy.deepcopy(org_model)
    shard_former = ShardFormer(shard_config=shard_config)
    sharded_model, shared_params = shard_former.optimize(model_copy)
    return org_model.cuda(), sharded_model.cuda()


def build_pipeline_model(model_fn,
                         stage_manager=None,
                         enable_fused_normalization=False,
                         enable_tensor_parallelism=False,
                         use_lazy_init: bool = False,
                         policy: Optional[Policy] = None):
    ctx = LazyInitContext() if use_lazy_init else nullcontext()
    with ctx:
        # create new model
        org_model = model_fn()
        model_copy = copy.deepcopy(org_model)
    if use_lazy_init:
        ctx.materialize(org_model)

    # shard model
    shard_config = ShardConfig(enable_fused_normalization=enable_fused_normalization,
                               enable_tensor_parallelism=enable_tensor_parallelism,
                               pipeline_stage_manager=stage_manager)

    shard_former = ShardFormer(shard_config=shard_config)
    sharded_model, shared_params = shard_former.optimize(model_copy, policy=policy)
    return org_model.cuda(), sharded_model.cuda()


def run_forward(original_model, sharded_model, data_gen_fn, output_transform_fn, loss_fn):
    # prepare input
    data = data_gen_fn()
    data = {k: v.cuda() for k, v in data.items()}
    # switch to train mode
    original_model.train()
    sharded_model.train()
    # run forward
    org_output = original_model(**data)
    org_output = output_transform_fn(org_output)
    org_loss = loss_fn(org_output)

    shard_output = sharded_model(**data)
    shard_output = output_transform_fn(shard_output)
    shard_loss = loss_fn(shard_output)
    return org_output, org_loss, shard_output, shard_loss


def check_state_dict(org_model: Module, sharded_model: Module, name: str = ''):
    org_sd = org_model.state_dict()
    shard_sd = sharded_model.state_dict()
    for k, v in org_sd.items():
        assert k in shard_sd, f'{name} {k} not in sharded model'
        shard_v = shard_sd[k]
        assert v.shape == shard_v.shape, f'{name} {k} shape mismatch, {v.shape} vs {shard_v.shape}'
        assert v.dtype == shard_v.dtype, f'{name} {k} dtype mismatch, {v.dtype} vs {shard_v.dtype}'
        assert torch.equal(v, shard_v), f'{name} {k} value mismatch'


def build_model_from_hybrid_plugin(model_fn: Callable, loss_fn: Callable, test_config: Dict[str, Any]):

    use_lazy_init = False
    if 'use_lazy_init' in test_config:
        use_lazy_init = test_config.pop('use_lazy_init')

    if use_lazy_init:
        ctx = LazyInitContext()
    else:
        ctx = nullcontext()

    plugin = HybridParallelPlugin(**test_config)
    booster = Booster(plugin=plugin)

    with ctx:
        org_model = model_fn().cuda()
        sharded_model = copy.deepcopy(org_model)

    if use_lazy_init:
        org_model = ctx.materialize(org_model)

    org_optimizer = Adam(org_model.parameters(), lr=1e-3)
    sharded_optimizer = Adam(sharded_model.parameters(), lr=1e-3)
    criterion = loss_fn

    sharded_model, sharded_optimizer, criterion, _, _ = booster.boost(sharded_model, sharded_optimizer, criterion)

    return org_model, org_optimizer, sharded_model, sharded_optimizer, criterion, booster


def run_forward_backward_with_hybrid_plugin(org_model: Module, sharded_model: Module, sharded_optimizer: Optimizer,
                                            data_gen_fn: Callable, output_transform_fn: Callable, criterion: Callable,
                                            booster: Booster):
    org_model.cuda()
    sharded_model.cuda()

    def _criterion(outputs, inputs):
        outputs = output_transform_fn(outputs)
        loss = criterion(outputs)
        return loss

    data = data_gen_fn()
    sharded_model.train()
    if booster.plugin.stage_manager is not None:
        data = {
            k: v.to('cuda').repeat(*([4] + [1] *
                                     (v.dim() - 1))) if torch.is_tensor(v) or 'Tensor' in v.__class__.__name__ else v
            for k, v in data.items()
        }
        data_iter = iter([data])
        sharded_output = booster.execute_pipeline(data_iter,
                                                  sharded_model,
                                                  _criterion,
                                                  sharded_optimizer,
                                                  return_loss=True,
                                                  return_outputs=True)
        sharded_loss = sharded_output['loss']
    else:
        data = {k: v.cuda() for k, v in data.items()}
        sharded_output = sharded_model(**data)

        sharded_loss = criterion(sharded_output)
        sharded_optimizer.backward(sharded_loss)

    org_model.train()
    data = {k: v.cuda() for k, v in data.items()}
    org_output = org_model(**data)

    org_loss = criterion(org_output)
    org_loss.backward()

    return org_loss, org_output, sharded_loss, sharded_output


def check_output_hidden_state(org_output: Tensor,
                              sharded_output: Tensor,
                              stage_manager: Optional[PipelineStageManager] = None,
                              atol: float = 1e-5,
                              rtol: float = 1e-3):

    org_hidden_state = org_output.last_hidden_state

    if stage_manager is None:
        sharded_hidden_state = sharded_output.last_hidden_state

    if stage_manager and stage_manager.is_last_stage():
        sharded_hidden_state = torch.cat([output.last_hidden_state for output in sharded_output['outputs']], dim=0)

    assert torch.allclose(org_hidden_state.float(), sharded_hidden_state.float(), atol=atol, rtol=rtol), \
        f"shard model's output hidden state is not equal to origin model's last hidden state\n{org_hidden_state}\n{sharded_hidden_state}"


def check_loss(org_loss: Tensor, sharded_loss: Tensor, atol: float = 1e-5, rtol: float = 1e-3):
    assert torch.allclose(org_loss.float(), sharded_loss.float(), atol=atol, rtol=rtol), \
        f"shard model loss is not equal to origin model loss\n{org_loss}\n{sharded_loss}"


def check_weight(org_model: Module,
                 sharded_model: Module,
                 layer_suffix: List[str],
                 tp_group: Optional[ProcessGroup] = None,
                 dim: int = 0,
                 atol: float = 1e-5,
                 rtol: float = 1e-3,
                 verbose: bool = False):

    for suffix in layer_suffix:
        org_weight = getattr_(org_model, suffix).weight
        sharded_weight = getattr_(sharded_model, suffix).weight

        if is_distributed_tensor(sharded_weight) or is_customized_distributed_tensor(sharded_weight):
            sharded_weight_list = [
<<<<<<< HEAD
                torch.zeros([*sharded_weight.shape]).to(sharded_weight.dtype).to('cuda')
                for _ in range(dist.get_world_size(tp_group))
=======
                torch.zeros_like(sharded_weight).to('cuda') for _ in range(dist.get_world_size(tp_group))
>>>>>>> fcbf80f8
            ]
            dist.all_gather(sharded_weight_list, sharded_weight, tp_group)
            sharded_weight = torch.cat(sharded_weight_list, dim=dim)

        if verbose and dist.get_rank() == 0:
            print(f"'{suffix}' weight: {org_weight}, {sharded_weight}")

        assert torch.allclose(org_weight.float(), sharded_weight.float(), atol=atol, rtol=rtol), \
            f"shard model weight {suffix} is not equal to origin model weight\n{org_weight}\n{sharded_weight}"


def check_grad(org_model: Module,
               sharded_model: Module,
               layer_suffix: List[str],
               tp_group: ProcessGroup = None,
               dim: int = 0,
               atol: float = 1e-5,
               rtol: float = 1e-3,
               verbose: bool = False):
    for suffix in layer_suffix:
        org_grad = getattr_(org_model, suffix).weight.grad
        shard_grad = getattr_(sharded_model, suffix).weight.grad
        shard_weight = getattr_(sharded_model, suffix).weight

        if is_distributed_tensor(shard_weight) or is_customized_distributed_tensor(shard_weight):
<<<<<<< HEAD
            shard_grad_list = [
                torch.zeros([*shard_grad.shape]).to(shard_grad.dtype).to('cuda')
                for _ in range(dist.get_world_size(tp_group))
            ]
=======
            shard_grad_list = [torch.zeros_like(shard_grad).to('cuda') for _ in range(dist.get_world_size(tp_group))]
>>>>>>> fcbf80f8
            dist.all_gather(shard_grad_list, shard_grad, tp_group)
            shard_grad = torch.cat(shard_grad_list, dim=dim)

        # embedding may be resized when using tensor parallel
        if shard_grad.shape[0] > org_grad.shape[0]:
            shard_grad = shard_grad[:org_grad.shape[0], :]
        if verbose and dist.get_rank() == 0:
            print(f"'{suffix}' grad: {org_grad}, {shard_grad}")

        assert torch.allclose(
            org_grad.float(), shard_grad.float(), rtol=rtol, atol=atol
        ), f"error attribute '{suffix}', orgin model grad is not equal to shard model grad\n{org_grad}\n{shard_grad}"<|MERGE_RESOLUTION|>--- conflicted
+++ resolved
@@ -210,12 +210,7 @@
 
         if is_distributed_tensor(sharded_weight) or is_customized_distributed_tensor(sharded_weight):
             sharded_weight_list = [
-<<<<<<< HEAD
-                torch.zeros([*sharded_weight.shape]).to(sharded_weight.dtype).to('cuda')
-                for _ in range(dist.get_world_size(tp_group))
-=======
                 torch.zeros_like(sharded_weight).to('cuda') for _ in range(dist.get_world_size(tp_group))
->>>>>>> fcbf80f8
             ]
             dist.all_gather(sharded_weight_list, sharded_weight, tp_group)
             sharded_weight = torch.cat(sharded_weight_list, dim=dim)
@@ -241,14 +236,7 @@
         shard_weight = getattr_(sharded_model, suffix).weight
 
         if is_distributed_tensor(shard_weight) or is_customized_distributed_tensor(shard_weight):
-<<<<<<< HEAD
-            shard_grad_list = [
-                torch.zeros([*shard_grad.shape]).to(shard_grad.dtype).to('cuda')
-                for _ in range(dist.get_world_size(tp_group))
-            ]
-=======
             shard_grad_list = [torch.zeros_like(shard_grad).to('cuda') for _ in range(dist.get_world_size(tp_group))]
->>>>>>> fcbf80f8
             dist.all_gather(shard_grad_list, shard_grad, tp_group)
             shard_grad = torch.cat(shard_grad_list, dim=dim)
 
