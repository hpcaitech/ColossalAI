import copy
from contextlib import nullcontext
<<<<<<< HEAD
from typing import Optional
=======
from typing import Any, Callable, Dict, List, Optional
>>>>>>> 21c6bb07

import torch
import torch.distributed as dist
from torch import Tensor
from torch import distributed as dist
from torch.distributed import ProcessGroup
from torch.nn import Module
from torch.optim import Adam, Optimizer

from colossalai.booster import Booster
from colossalai.booster.plugin import HybridParallelPlugin
from colossalai.lazy import LazyInitContext
from colossalai.pipeline.stage_manager import PipelineStageManager
from colossalai.shardformer import ShardConfig, ShardFormer
from colossalai.shardformer.policies.auto_policy import Policy
from colossalai.shardformer._utils import getattr_
from colossalai.tensor.d_tensor.api import is_customized_distributed_tensor, is_distributed_tensor


def build_model(model_fn, enable_fused_normalization=True, enable_tensor_parallelism=True, use_lazy_init: bool = False):
    ctx = LazyInitContext() if use_lazy_init else nullcontext()
    with ctx:
        # create new model
        org_model = model_fn()
        model_copy = copy.deepcopy(org_model)
    if use_lazy_init:
        ctx.materialize(org_model)
    # shard model
    shard_config = ShardConfig(enable_fused_normalization=enable_fused_normalization,
                               enable_tensor_parallelism=enable_tensor_parallelism)
    shard_former = ShardFormer(shard_config=shard_config)
    sharded_model, shared_params = shard_former.optimize(model_copy)
    return org_model.cuda(), sharded_model.cuda()


def build_pipeline_model(model_fn,
                         stage_manager=None,
                         enable_fused_normalization=False,
                         enable_tensor_parallelism=False,
                         use_lazy_init: bool = False,
                         policy: Optional[Policy] = None):
    ctx = LazyInitContext() if use_lazy_init else nullcontext()
    with ctx:
        # create new model
        org_model = model_fn()
        model_copy = copy.deepcopy(org_model)
    if use_lazy_init:
        ctx.materialize(org_model)

    # shard model
    shard_config = ShardConfig(enable_fused_normalization=enable_fused_normalization,
                               enable_tensor_parallelism=enable_tensor_parallelism,
                               pipeline_stage_manager=stage_manager)

    shard_former = ShardFormer(shard_config=shard_config)
    sharded_model, shared_params = shard_former.optimize(model_copy, policy=policy)
    return org_model.cuda(), sharded_model.cuda()


def run_forward(original_model, sharded_model, data_gen_fn, output_transform_fn, loss_fn):
    # prepare input
    data = data_gen_fn()
    data = {k: v.cuda() for k, v in data.items()}
    # switch to train mode
    original_model.train()
    sharded_model.train()
    # run forward
    org_output = original_model(**data)
    org_output = output_transform_fn(org_output)
    org_loss = loss_fn(org_output)

    shard_output = sharded_model(**data)
    shard_output = output_transform_fn(shard_output)
    shard_loss = loss_fn(shard_output)
    return org_output, org_loss, shard_output, shard_loss


def check_state_dict(org_model: Module, sharded_model: Module, name: str = ''):
    org_sd = org_model.state_dict()
    shard_sd = sharded_model.state_dict()
    for k, v in org_sd.items():
        assert k in shard_sd, f'{name} {k} not in sharded model'
        shard_v = shard_sd[k]
        assert v.shape == shard_v.shape, f'{name} {k} shape mismatch, {v.shape} vs {shard_v.shape}'
        assert v.dtype == shard_v.dtype, f'{name} {k} dtype mismatch, {v.dtype} vs {shard_v.dtype}'
        assert torch.equal(v, shard_v), f'{name} {k} value mismatch'


def build_model_from_hybrid_plugin(model_fn: Callable, loss_fn: Callable, test_config: Dict[str, Any]):

    use_lazy_init = False
    if 'use_lazy_init' in test_config:
        use_lazy_init = test_config.pop('use_lazy_init')

    if use_lazy_init:
        ctx = LazyInitContext()
    else:
        ctx = nullcontext()

    plugin = HybridParallelPlugin(**test_config)
    booster = Booster(plugin=plugin)

    with ctx:
        org_model = model_fn().cuda()
        sharded_model = copy.deepcopy(org_model)

    if use_lazy_init:
        org_model = ctx.materialize(org_model)

    org_optimizer = Adam(org_model.parameters(), lr=1e-3)
    sharded_optimizer = Adam(sharded_model.parameters(), lr=1e-3)
    criterion = loss_fn

    sharded_model, sharded_optimizer, criterion, _, _ = booster.boost(sharded_model, sharded_optimizer, criterion)

    return org_model, org_optimizer, sharded_model, sharded_optimizer, criterion, booster


def run_forward_backward_with_hybrid_plugin(org_model: Module, sharded_model: Module, sharded_optimizer: Optimizer,
                                            data_gen_fn: Callable, output_transform_fn: Callable, criterion: Callable,
                                            booster: Booster):

    def _criterion(outputs, inputs):
        outputs = output_transform_fn(outputs)
        loss = criterion(outputs)
        return loss

    data = data_gen_fn()
    sharded_model.train()
    if booster.plugin.stage_manager is not None:
        data = {
            k: v.to('cuda').repeat(4, 1) if torch.is_tensor(v) or 'Tensor' in v.__class__.__name__ else v
            for k, v in data.items()
        }
        data_iter = iter([data])
        sharded_output = booster.execute_pipeline(data_iter,
                                                  sharded_model,
                                                  _criterion,
                                                  sharded_optimizer,
                                                  return_loss=True,
                                                  return_outputs=True)
        sharded_loss = sharded_output['loss']
    else:
        data = {k: v.cuda() for k, v in data.items()}
        sharded_output = sharded_model(**data)
        sharded_loss = criterion(sharded_output)
        sharded_loss.backward()

    org_model.train()
    org_output = org_model(**data)
    org_loss = criterion(org_output)
    org_loss.backward()

    return org_loss, org_output, sharded_loss, sharded_output


def check_output_hidden_state(org_output: Tensor,
                              sharded_output: Tensor,
                              stage_manager: Optional[PipelineStageManager] = None,
                              atol: float = 1e-5,
                              rtol: float = 1e-3):

    org_hidden_state = org_output.last_hidden_state

    if stage_manager is None:
        sharded_hidden_state = sharded_output.last_hidden_state

    if stage_manager and stage_manager.is_last_stage():
        sharded_hidden_state = torch.cat([output.last_hidden_state for output in sharded_output['outputs']], dim=0)

    assert torch.allclose(org_hidden_state, sharded_hidden_state, atol=atol, rtol=rtol), \
        f"shard model's output hidden state is not equal to origin model's last hidden state\n{org_hidden_state}\n{sharded_hidden_state}"


def check_loss(org_loss: Tensor, sharded_loss: Tensor, atol: float = 1e-5, rtol: float = 1e-3):
    assert torch.allclose(org_loss, sharded_loss, atol=atol, rtol=rtol), \
        f"shard model loss is not equal to origin model loss\n{org_loss}\n{sharded_loss}"


def check_weight(org_model: Module,
                 sharded_model: Module,
                 layer_suffix: List[str],
                 tp_group: Optional[ProcessGroup] = None,
                 dim: int = 0,
                 atol: float = 1e-5,
                 rtol: float = 1e-3,
                 verbose: bool = False):

    for suffix in layer_suffix:
        org_weight = getattr_(org_model, suffix).weight
        sharded_weight = getattr_(sharded_model, suffix).weight

        if is_distributed_tensor(sharded_weight) or is_customized_distributed_tensor(sharded_weight):
            sharded_weight_list = [
                torch.zeros([*sharded_weight.shape]).to('cuda') for _ in range(dist.get_world_size(tp_group))
            ]
            dist.all_gather(sharded_weight_list, sharded_weight, tp_group)
            sharded_weight = torch.cat(sharded_weight_list, dim=dim)

        if verbose and dist.get_rank() == 0:
            print(f"'{suffix}' weight: {org_weight}, {sharded_weight}")

        assert torch.allclose(org_weight, sharded_weight, atol=atol, rtol=rtol), \
            f"shard model weight is not equal to origin model weight\n{org_weight}\n{sharded_weight}"


def check_grad(org_model: Module,
               sharded_model: Module,
               layer_suffix: List[str],
               tp_group: ProcessGroup = None,
               dim: int = 0,
               atol: float = 1e-5,
               rtol: float = 1e-3,
               verbose: bool = False):

    for suffix in layer_suffix:
        org_grad = getattr_(org_model, suffix).weight.grad
        shard_grad = getattr_(sharded_model, suffix).weight.grad
        shard_weight = getattr_(sharded_model, suffix).weight

        if is_distributed_tensor(shard_weight) or is_customized_distributed_tensor(shard_weight):
            shard_grad_list = [
                torch.zeros([*shard_grad.shape]).to('cuda') for _ in range(dist.get_world_size(tp_group))
            ]
            dist.all_gather(shard_grad_list, shard_grad, tp_group)
            shard_grad = torch.cat(shard_grad_list, dim=dim)

        # embedding may be resized when using tensor parallel
        if shard_grad.shape[0] > org_grad.shape[0]:
            shard_grad = shard_grad[:org_grad.shape[0], :]

        if verbose and dist.get_rank() == 0:
            print(f"'{suffix}' grad: {org_grad}, {shard_grad}")
        assert torch.allclose(
            org_grad, shard_grad, rtol=rtol, atol=atol
        ), f"error attribute '{suffix}', orgin model grad is not equal to shard model grad\n{org_grad}\n{shard_grad}"<|MERGE_RESOLUTION|>--- conflicted
+++ resolved
@@ -1,10 +1,7 @@
 import copy
 from contextlib import nullcontext
-<<<<<<< HEAD
 from typing import Optional
-=======
 from typing import Any, Callable, Dict, List, Optional
->>>>>>> 21c6bb07
 
 import torch
 import torch.distributed as dist
