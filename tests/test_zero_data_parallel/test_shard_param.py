--- conflicted
+++ resolved
@@ -16,30 +16,18 @@
 def run_init_shard_param(rank, world_size, port):
     colossalai.launch(config=CONFIG, rank=rank, world_size=world_size, host='localhost', port=port, backend='nccl')
     param = torch.nn.Parameter(data=torch.rand(2, 3))
-<<<<<<< HEAD
-    sparam = ShardParam(param, None, True)
-=======
     sparam = ShardedParam(param, None, True)
->>>>>>> 6c78946f
     payload = sparam.payload(torch.device('cuda'))
     assert (list(payload.shape) == [3])
     del sparam
 
     param_shape = (2, 3)
-<<<<<<< HEAD
-    sparam = ShardParam(param_shape, process_group=None, is_sharded=True, device=torch.device('cpu'))
-=======
     sparam = ShardedParam(param_shape, process_group=None, is_sharded=True, device=torch.device('cpu'))
->>>>>>> 6c78946f
     payload = sparam.payload(torch.device('cuda'))
     assert (list(payload.shape) == [3])
 
     param_shape = (2, 3)
-<<<<<<< HEAD
-    sparam = ShardParam(param_shape, process_group=None, is_sharded=False, device=torch.device('cpu'))
-=======
     sparam = ShardedParam(param_shape, process_group=None, is_sharded=False, device=torch.device('cpu'))
->>>>>>> 6c78946f
     payload = sparam.payload(torch.device('cuda'))
     assert (list(payload.shape) == [2, 3])
 
