--- conflicted
+++ resolved
@@ -45,12 +45,8 @@
             run_fwd_bwd(runtime_mem_tracer, input_ids, label, criterion, runtime_mem_tracer)
     memstats = runtime_mem_tracer.memstats()
     runtime_tracer_non_model_data = runtime_mem_tracer._memstats._non_model_data_cuda_list
-<<<<<<< HEAD
     print('runtime tracer: ', runtime_tracer_non_model_data)
     print([memstats.param_used_timestep(p) for p in model.parameters()])
-=======
-    print('runtime tracer non model data points: ', len(runtime_tracer_non_model_data))
->>>>>>> 764bc16f
 
     model = GeminiDDP(model, device='cuda', placement_policy=placement_policy, search_range_mb=1, memstats=memstats)
     zero_optim = GeminiAdamOptimizer(model, lr=1e-3, initial_scale=1)
