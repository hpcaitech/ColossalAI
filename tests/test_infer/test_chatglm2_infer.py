import os

import pytest
import torch
from packaging import version

import colossalai
from colossalai.inference.tensor_parallel.engine import TPInferEngine
from colossalai.logging import disable_existing_loggers
from colossalai.shardformer import ShardConfig
from colossalai.shardformer.modeling.chatglm2_6b.configuration_chatglm import ChatGLMConfig
from colossalai.shardformer.modeling.chatglm2_6b.modeling_chatglm import ChatGLMForConditionalGeneration
from colossalai.testing import clear_cache_before_run, parameterize, rerun_if_address_is_in_use, spawn

try:
<<<<<<< HEAD
=======
    import lightllm  # noqa

>>>>>>> 450115bd
    HAS_LIGHTLLM_KERNEL = True
except:
    HAS_LIGHTLLM_KERNEL = False

os.environ["TRANSFORMERS_NO_ADVISORY_WARNINGS"] = "true"
TPSIZE = 2
BATCH_SIZE = 8
MAX_INPUT_LEN = 12
MAX_OUTPUT_LEN = 100
CUDA_SUPPORT = version.parse(torch.version.cuda) > version.parse("11.5")


@parameterize(
    "test_config",
    [
        {
            "tp_size": TPSIZE,
        }
    ],
)
def run_chatglm2_test(test_config):
    chatglm_config = ChatGLMConfig(
        num_layers=2,
        vocab_size=1200,
        use_cache=True,
        multi_query_attention=True,
        multi_query_group_num=2,
        num_attention_heads=8,
        hidden_size=1024,
    )
    model = ChatGLMForConditionalGeneration(chatglm_config)
    model = model.half()

    shard_config = ShardConfig(
        enable_tensor_parallelism=True if test_config["tp_size"] > 1 else False, extra_kwargs={"inference_only": True}
    )
    infer_engine = TPInferEngine(model, shard_config, BATCH_SIZE, MAX_INPUT_LEN, MAX_OUTPUT_LEN)
    generate_kwargs = dict(max_new_tokens=MAX_OUTPUT_LEN, do_sample=False)

    input_tokens = {
        "input_ids": torch.randint(1, 1000, (BATCH_SIZE, MAX_INPUT_LEN), device="cuda"),
        "attention_mask": torch.ones((BATCH_SIZE, MAX_INPUT_LEN), device="cuda"),
    }
    outputs = infer_engine.generate(input_tokens, **generate_kwargs)
    assert outputs is not None


def check_chatglm2(rank, world_size, port):
    disable_existing_loggers()
    colossalai.launch(config={}, rank=rank, world_size=world_size, host="localhost", port=port, backend="nccl")
    run_chatglm2_test()


@pytest.mark.skipif(
    not CUDA_SUPPORT or not HAS_LIGHTLLM_KERNEL,
    reason="kv-cache manager engine requires cuda version to be higher than 11.5",
)
@pytest.mark.dist
@rerun_if_address_is_in_use()
@clear_cache_before_run()
def test_chatglm2():
    spawn(check_chatglm2, TPSIZE)


if __name__ == "__main__":
    test_chatglm2()<|MERGE_RESOLUTION|>--- conflicted
+++ resolved
@@ -13,11 +13,7 @@
 from colossalai.testing import clear_cache_before_run, parameterize, rerun_if_address_is_in_use, spawn
 
 try:
-<<<<<<< HEAD
-=======
     import lightllm  # noqa
-
->>>>>>> 450115bd
     HAS_LIGHTLLM_KERNEL = True
 except:
     HAS_LIGHTLLM_KERNEL = False
