import os
import random

import numpy as np
import pytest
import torch
import torch.distributed as dist
from torch.multiprocessing import Manager
from transformers import AutoModelForCausalLM, AutoTokenizer, GenerationConfig

import colossalai
from colossalai.inference.config import _DEFAULT_PROMPT_TEMPLATES, InferenceConfig
from colossalai.inference.core.engine import InferenceEngine
from colossalai.inference.modeling.policy import NoPaddingBaichuanModelInferPolicy
from colossalai.testing import parameterize, rerun_if_address_is_in_use, spawn

<<<<<<< HEAD
BAICHUAN_MODEL_NAME_OR_PATH = "//home/data/models/Baichuan2-13B-Base/"
# BAICHUAN_MODEL_NAME_OR_PATH = "/home/data/models/Baichuan2-7B-Base/"
# BAICHUAN_MODEL_NAME_OR_PATH = "baichuan-inc/Baichuan2-7B-Base"
# BAICHUAN_MODEL_NAME_OR_PATH = "baichuan-inc/Baichuan2-13B-Base"
=======
# BAICHUAN_MODEL_NAME_OR_PATH = "baichuan-inc/Baichuan2-7B-Base"
BAICHUAN_MODEL_NAME_OR_PATH = "/home/data/models/Baichuan2-13B-Base"
>>>>>>> 3c91e3f1


def setup_seed(seed):
    torch.manual_seed(seed)
    torch.random.manual_seed(seed)
    torch.cuda.manual_seed_all(seed)
    np.random.seed(seed)
    random.seed(seed)


<<<<<<< HEAD
def check_inference_engine(use_engine=False, prompt_template=None, do_sample=True, policy=None):
    setup_seed(20)
    tokenizer = AutoTokenizer.from_pretrained(BAICHUAN_MODEL_NAME_OR_PATH, use_fast=False, trust_remote_code=True)
    model = (
        AutoModelForCausalLM.from_pretrained(
            BAICHUAN_MODEL_NAME_OR_PATH, torch_dtype=torch.bfloat16, trust_remote_code=True
        )
    ).cuda()
=======
def check_inference_engine(use_engine=False, do_sample=False, use_cuda_kernel=False, prompt_template=None):
    setup_seed(20)
    tokenizer = AutoTokenizer.from_pretrained(BAICHUAN_MODEL_NAME_OR_PATH, use_fast=False, trust_remote_code=True)
    model = AutoModelForCausalLM.from_pretrained(BAICHUAN_MODEL_NAME_OR_PATH, trust_remote_code=True).half().cuda()
>>>>>>> 3c91e3f1
    model = model.eval()

    inputs = [
        "介绍一下今天的北京,比如故宫，天安门，长城或者其他的一些景点,",
    ]

    output_len = 38
    do_sample = do_sample
<<<<<<< HEAD
    top_p = 0.5
    top_k = 50

    if use_engine:
        inference_config = InferenceConfig(
            max_output_len=output_len,
            prompt_template=prompt_template,
            use_cuda_kernel=True,
            tp_size=dist.get_world_size(),
            dtype="fp32",
=======

    if do_sample:
        top_p = 0.5
        top_k = 50
    else:
        top_p = None
        top_k = None

    if use_engine:
        inference_config = InferenceConfig(
            max_output_len=output_len, prompt_template=prompt_template, use_cuda_kernel=use_cuda_kernel
>>>>>>> 3c91e3f1
        )
        inference_engine = InferenceEngine(model, tokenizer, inference_config, verbose=True, model_policy=policy)
        assert inference_engine.generation_config.max_new_tokens == output_len
        inference_engine.add_request(prompts=inputs)
        assert inference_engine.request_handler._has_waiting()
        generation_config = GenerationConfig(do_sample=do_sample, top_p=top_p, top_k=top_k)
        outputs = inference_engine.generate(generation_config=generation_config)
    else:
        if prompt_template:
            # apply prompt template
            inputs = [_DEFAULT_PROMPT_TEMPLATES[prompt_template].format(input_text=input_text) for input_text in inputs]
        tokenizer.pad_token = tokenizer.eos_token
        tokenizer.pad_token_id = tokenizer.eos_token_id
        inputs = tokenizer.batch_encode_plus(inputs, padding=True, return_tensors="pt")["input_ids"]
        inputs = inputs.cuda()
        generation_config = GenerationConfig(
            do_sample=do_sample,
            top_p=top_p,
            top_k=top_k,
            pad_token_id=tokenizer.pad_token_id,
            max_new_tokens=output_len,
        )
        outputs = model.generate(inputs, generation_config=generation_config)
        outputs = tokenizer.batch_decode(outputs, skip_special_tokens=True)

    return outputs


<<<<<<< HEAD
def run_engine(world_size, **kwargs):
    manager = Manager()
    result_list = manager.list([-1] * world_size)  # Create a shared list
=======
@parameterize("prompt_template", [None, "baichuan"])
@parameterize("do_sample", [True, False])
@parameterize("use_cuda_kernel", [True, False])
def check_output_consistency(prompt_template, do_sample, use_cuda_kernel):
    cai_outputs = check_inference_engine(
        use_engine=True, do_sample=do_sample, use_cuda_kernel=use_cuda_kernel, prompt_template=prompt_template
    )
    transformer_outputs = check_inference_engine(
        use_engine=False, do_sample=do_sample, use_cuda_kernel=use_cuda_kernel, prompt_template=prompt_template
    )

    for s1, s2 in zip(cai_outputs, transformer_outputs):
        assert s1 == s2, f"\nColossalAI Output: {s1}\nTransformers Output: {s2}"
>>>>>>> 3c91e3f1

    spawn(run_dist, world_size, func_to_run=check_inference_engine, ret=result_list, **kwargs)
    return result_list[0]


def run_dist(rank, world_size, port, func_to_run, ret=None, **kwargs):
    colossalai.launch(config={}, rank=rank, world_size=world_size, port=port, host="localhost")

    if ret:
        ret[rank] = func_to_run(**kwargs)
    else:
        func_to_run(**kwargs)


@parameterize("prompt_template", [None, "baichuan"])
@parameterize("do_sample", [False])
def test_tp_engine(prompt_template, do_sample):
    kwargs1 = {
        "use_engine": True,
        "prompt_template": prompt_template,
        "do_sample": do_sample,
        "policy": NoPaddingBaichuanModelInferPolicy(),
    }

    kwargs2 = {"use_engine": False, "prompt_template": prompt_template, "do_sample": do_sample, "policy": None}

    # colossal_tp_1_output = run_engine(1, **kwargs1)
    colossal_tp_2_output = run_engine(2, **kwargs1)
    transformer_tp_1_output = run_engine(1, **kwargs2)

    for s1, s2 in zip(colossal_tp_2_output, transformer_tp_1_output):
        assert s1 == s2, f"\nColossalAI TP=1 Output: {s1}\nTransformers Output: {s2}"


@pytest.mark.skipif(
    not os.path.exists(BAICHUAN_MODEL_NAME_OR_PATH),
    reason="There is no local model address included, please replace this address with a valid one.",
)
@pytest.mark.dist
@rerun_if_address_is_in_use()
def test_inference_engine():
    test_tp_engine()


if __name__ == "__main__":
    test_inference_engine()<|MERGE_RESOLUTION|>--- conflicted
+++ resolved
@@ -14,15 +14,8 @@
 from colossalai.inference.modeling.policy import NoPaddingBaichuanModelInferPolicy
 from colossalai.testing import parameterize, rerun_if_address_is_in_use, spawn
 
-<<<<<<< HEAD
-BAICHUAN_MODEL_NAME_OR_PATH = "//home/data/models/Baichuan2-13B-Base/"
-# BAICHUAN_MODEL_NAME_OR_PATH = "/home/data/models/Baichuan2-7B-Base/"
-# BAICHUAN_MODEL_NAME_OR_PATH = "baichuan-inc/Baichuan2-7B-Base"
-# BAICHUAN_MODEL_NAME_OR_PATH = "baichuan-inc/Baichuan2-13B-Base"
-=======
 # BAICHUAN_MODEL_NAME_OR_PATH = "baichuan-inc/Baichuan2-7B-Base"
 BAICHUAN_MODEL_NAME_OR_PATH = "/home/data/models/Baichuan2-13B-Base"
->>>>>>> 3c91e3f1
 
 
 def setup_seed(seed):
@@ -33,21 +26,10 @@
     random.seed(seed)
 
 
-<<<<<<< HEAD
-def check_inference_engine(use_engine=False, prompt_template=None, do_sample=True, policy=None):
-    setup_seed(20)
-    tokenizer = AutoTokenizer.from_pretrained(BAICHUAN_MODEL_NAME_OR_PATH, use_fast=False, trust_remote_code=True)
-    model = (
-        AutoModelForCausalLM.from_pretrained(
-            BAICHUAN_MODEL_NAME_OR_PATH, torch_dtype=torch.bfloat16, trust_remote_code=True
-        )
-    ).cuda()
-=======
-def check_inference_engine(use_engine=False, do_sample=False, use_cuda_kernel=False, prompt_template=None):
+def check_inference_engine(use_engine=False, do_sample=False, use_cuda_kernel=False, prompt_template=None, policy=None):
     setup_seed(20)
     tokenizer = AutoTokenizer.from_pretrained(BAICHUAN_MODEL_NAME_OR_PATH, use_fast=False, trust_remote_code=True)
     model = AutoModelForCausalLM.from_pretrained(BAICHUAN_MODEL_NAME_OR_PATH, trust_remote_code=True).half().cuda()
->>>>>>> 3c91e3f1
     model = model.eval()
 
     inputs = [
@@ -55,19 +37,6 @@
     ]
 
     output_len = 38
-    do_sample = do_sample
-<<<<<<< HEAD
-    top_p = 0.5
-    top_k = 50
-
-    if use_engine:
-        inference_config = InferenceConfig(
-            max_output_len=output_len,
-            prompt_template=prompt_template,
-            use_cuda_kernel=True,
-            tp_size=dist.get_world_size(),
-            dtype="fp32",
-=======
 
     if do_sample:
         top_p = 0.5
@@ -78,8 +47,11 @@
 
     if use_engine:
         inference_config = InferenceConfig(
-            max_output_len=output_len, prompt_template=prompt_template, use_cuda_kernel=use_cuda_kernel
->>>>>>> 3c91e3f1
+            max_output_len=output_len,
+            prompt_template=prompt_template,
+            use_cuda_kernel=use_cuda_kernel,
+            tp_size=dist.get_world_size(),
+            dtype="fp32",
         )
         inference_engine = InferenceEngine(model, tokenizer, inference_config, verbose=True, model_policy=policy)
         assert inference_engine.generation_config.max_new_tokens == output_len
@@ -108,25 +80,9 @@
     return outputs
 
 
-<<<<<<< HEAD
 def run_engine(world_size, **kwargs):
     manager = Manager()
     result_list = manager.list([-1] * world_size)  # Create a shared list
-=======
-@parameterize("prompt_template", [None, "baichuan"])
-@parameterize("do_sample", [True, False])
-@parameterize("use_cuda_kernel", [True, False])
-def check_output_consistency(prompt_template, do_sample, use_cuda_kernel):
-    cai_outputs = check_inference_engine(
-        use_engine=True, do_sample=do_sample, use_cuda_kernel=use_cuda_kernel, prompt_template=prompt_template
-    )
-    transformer_outputs = check_inference_engine(
-        use_engine=False, do_sample=do_sample, use_cuda_kernel=use_cuda_kernel, prompt_template=prompt_template
-    )
-
-    for s1, s2 in zip(cai_outputs, transformer_outputs):
-        assert s1 == s2, f"\nColossalAI Output: {s1}\nTransformers Output: {s2}"
->>>>>>> 3c91e3f1
 
     spawn(run_dist, world_size, func_to_run=check_inference_engine, ret=result_list, **kwargs)
     return result_list[0]
@@ -153,12 +109,13 @@
 
     kwargs2 = {"use_engine": False, "prompt_template": prompt_template, "do_sample": do_sample, "policy": None}
 
-    # colossal_tp_1_output = run_engine(1, **kwargs1)
+    colossal_tp_1_output = run_engine(1, **kwargs1)
     colossal_tp_2_output = run_engine(2, **kwargs1)
     transformer_tp_1_output = run_engine(1, **kwargs2)
 
-    for s1, s2 in zip(colossal_tp_2_output, transformer_tp_1_output):
-        assert s1 == s2, f"\nColossalAI TP=1 Output: {s1}\nTransformers Output: {s2}"
+    for s1, s2, s3 in zip(colossal_tp_1_output, colossal_tp_2_output, transformer_tp_1_output):
+        assert s1 == s3, f"\nColossalAI TP=1 Output: {s1}\nTransformers Output: {s3}"
+        assert s1 == s2, f"\nColossalAI TP=1 Output: {s1}\nColossalAI TP=2 Output: {s2}"
 
 
 @pytest.mark.skipif(
