--- conflicted
+++ resolved
@@ -11,11 +11,8 @@
 if HAS_MEM_EFF_ATTN or HAS_FLASH_ATTN:
     from colossalai.kernel.cuda_native import ColoAttention
     from colossalai.kernel.cuda_native.scaled_softmax import AttnMaskType
-<<<<<<< HEAD
-=======
 
 DTYPE = [torch.float16, torch.bfloat16, torch.float32]
->>>>>>> d4a3a101
 
 DTYPE = [torch.float16, torch.bfloat16, torch.float32]
 FLASH_DTYPE = [torch.float16, torch.bfloat16]
@@ -31,38 +28,13 @@
     scale = 1.0 / math.sqrt(d)
     scores = torch.einsum('bthd,bshd->bhts', q * scale, k)
 
-<<<<<<< HEAD
-    if attn_mask is not None:
-        scores.masked_fill_(rearrange(~attn_mask, 'b s -> b 1 1 s'), float('-inf'))
-    if causal:
-        causal_mask = torch.triu(torch.ones(seqlen_q, seqlen_k, dtype=torch.bool, device=q.device), 1)
-        scores.masked_fill_(causal_mask, float('-inf'))
-    attention = torch.softmax(scores, dim=-1)
 
-    output = torch.einsum('bhts,bshd->bthd', attention, v)
-    output = rearrange(output, "b s h d -> b s (h d)")
-
-    # Modify the data at the positions of the mask to 0
-    if attn_mask is not None:
-        output.masked_fill_(rearrange(~attn_mask, 'b s -> b s 1'), 0.0)
-
-    return output.to(dtype=dtype_og)
-
-
-@pytest.mark.skipif(not HAS_MEM_EFF_ATTN and not HAS_FLASH_ATTN, reason="xformers is not available")
-@clear_cache_before_run()
-@parameterize('proj_shape', [(6, 8, 4, 16)])
-@parameterize('dtype', DTYPE)
-@parameterize('dropout', [0.0])
-def test_attention_gpt(proj_shape, dtype, dropout):
-=======
 @pytest.mark.skipif(not HAS_MEM_EFF_ATTN and not HAS_FLASH_ATTN, reason="xformers is not available")
 @clear_cache_before_run()
 @parameterize('proj_shape', [(1, 8, 4, 16)])
 @parameterize('dtype', DTYPE)
 def test_attention_gpt(proj_shape, dtype):
     # TODO check output value
->>>>>>> d4a3a101
     (B, S, H, D_HEAD) = proj_shape
     D = H * D_HEAD
 
@@ -73,16 +45,12 @@
     mask = [torch.ones(S - i, dtype=torch.bool, device="cuda") for i in range(B)]
     mask = torch.nn.utils.rnn.pad_sequence(mask, batch_first=True)
 
-<<<<<<< HEAD
-    attn = ColoAttention(D, H, dropout=dropout)
-=======
     qkv = c_attn(x)
     q, k, v = rearrange(qkv, 'b s (n h d) -> n b s h d', n=3, h=H)
 
     mask = [torch.ones(S - i, dtype=dtype, device="cuda") for i in range(B)]
     mask = torch.nn.utils.rnn.pad_sequence(mask, batch_first=True)
 
->>>>>>> d4a3a101
     y = attn(q, k, v, attn_mask=mask, attn_mask_type=AttnMaskType.paddedcausal)
 
     assert list(y.shape) == [B, S, D]
@@ -104,12 +72,7 @@
 @clear_cache_before_run()
 @parameterize('proj_shape', [(6, 8, 4, 16)])
 @parameterize('dtype', DTYPE)
-<<<<<<< HEAD
-@parameterize('dropout', [0.0])
-def test_attention_bert(proj_shape, dtype, dropout):
-=======
 def test_attention_bert(proj_shape, dtype):
->>>>>>> d4a3a101
     (B, S, H, D_HEAD) = proj_shape
     D = H * D_HEAD
 
@@ -141,12 +104,7 @@
 @clear_cache_before_run()
 @parameterize('proj_shape', [(6, 8, 4, 16)])
 @parameterize('dtype', DTYPE)
-<<<<<<< HEAD
-@parameterize('dropout', [0.0])
-def test_attention_no_mask(proj_shape, dtype, dropout):
-=======
 def test_attention_no_mask(proj_shape, dtype):
->>>>>>> d4a3a101
     (B, S, H, D_HEAD) = proj_shape
     D = H * D_HEAD
 
@@ -175,12 +133,7 @@
 @clear_cache_before_run()
 @parameterize('proj_shape', [(6, 24, 8, 4, 16)])
 @parameterize('dtype', DTYPE)
-<<<<<<< HEAD
-@parameterize('dropout', [0.0])
-def test_cross_attention(proj_shape, dtype, dropout):
-=======
 def test_cross_attention(proj_shape, dtype):
->>>>>>> d4a3a101
     (B, S, T, H, D_HEAD) = proj_shape
     D = H * D_HEAD
 
