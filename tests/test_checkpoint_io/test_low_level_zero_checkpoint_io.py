--- conflicted
+++ resolved
@@ -59,17 +59,13 @@
         )
 
         # lr scheduler is tested in test_torch_ddp_checkpoint_io.py and low level zero does not change it, we can skip it here
-<<<<<<< HEAD
         if not shard and use_async:
             optimizer_ckpt_path = f"{tempdir}/optimizer.safetensors"
         booster.save_model(model, model_ckpt_path, shard=shard)
         booster.save_optimizer(optimizer, optimizer_ckpt_path, shard=shard, use_async=use_async)
 
-=======
-        booster.save_optimizer(optimizer, optimizer_ckpt_path, shard=shard)
         booster.checkpoint_io._sync_d2h()
         booster.checkpoint_io._sync_io()
->>>>>>> cb00f1f5
         dist.barrier()
 
         new_model = resnet18()
@@ -147,7 +143,6 @@
                 assert torch.equal(
                     working_shard, master_param.data.view(-1).to(dtype=padded_param.dtype, device=padded_param.device)
                 )
-            booster.checkpoint_io.synchronize()
             new_booster.load_optimizer(new_optimizer, optimizer_ckpt_path)
             check_state_dict_equal(optimizer.optim.state_dict(), new_optimizer.optim.state_dict())
 
