import tempfile

import torch
from safetensors.torch import load_file

from colossalai.utils.safetensors import load_flat, move_and_save, save, save_nested

try:
    from tensornvme.async_file_io import AsyncFileWriter
except ModuleNotFoundError:
    raise ModuleNotFoundError("Please install tensornvme to use NVMeOptimizer")


from colossalai.testing import check_state_dict_equal
from colossalai.utils import get_current_device


def test_save_load():
    with tempfile.TemporaryDirectory() as tempdir:
        optimizer_state_dict = {
            "state": {
                0: {
                    "step": torch.tensor(1.0),
                    "exp_avg": torch.rand((1024, 1024)),
                    "exp_avg_sq": torch.rand((1024, 1024)),
                },
                1: {
                    "step": torch.tensor(1.0),
                    "exp_avg": torch.rand((1024, 1024)),
                    "exp_avg_sq": torch.rand((1024, 1024)),
                },
                2: {
                    "step": torch.tensor(1.0),
                    "exp_avg": torch.rand((1024, 1024)),
                    "exp_avg_sq": torch.rand((1024, 1024)),
                },
            },
            "param_groups": [
                {
                    "lr": 0.001,
                    "betas": (0.9, 0.999),
                    "eps": 1e-08,
                    "weight_decay": 0,
                    "bias_correction": True,
                    "params": [
                        0,
                        1,
                        2,
                        3,
                        4,
                        5,
                        6,
                        7,
                        8,
                        9,
                        10,
                        11,
                        12,
                        13,
                        14,
                        15,
                        16,
                        17,
                        18,
                        19,
                        20,
                        21,
                        22,
                        23,
                        24,
                        25,
                        26,
                        27,
                        28,
                        29,
                        30,
                        31,
                        32,
                        33,
                        34,
                        35,
                        36,
                        37,
                        38,
                        39,
                        40,
                        41,
                        42,
                        43,
                        44,
                        45,
                        46,
                        47,
                        48,
                        49,
                        50,
                        51,
                        52,
                        53,
                        54,
                        55,
                        56,
                        57,
                        58,
                        59,
                        60,
                        61,
                    ],
                }
            ],
        }

        optimizer_saved_path = f"{tempdir}/save_optimizer.safetensors"
        f_writer = AsyncFileWriter(optimizer_saved_path, n_entries=191, backend="pthread")
        save_nested(f_writer, optimizer_state_dict)
        f_writer.sync_before_step()
        f_writer.synchronize()
        del f_writer
        load_state_dict = load_flat(optimizer_saved_path)
        check_state_dict_equal(load_state_dict, optimizer_state_dict)

        optimizer_shard_saved_path = f"{tempdir}/save_optimizer_shard.safetensors"
        f_writer = AsyncFileWriter(optimizer_shard_saved_path, n_entries=191, backend="pthread")
        save_nested(f_writer, optimizer_state_dict["state"])
        f_writer.sync_before_step()
        f_writer.synchronize()
        del f_writer
        load_state_dict_shard = load_flat(optimizer_shard_saved_path)
        check_state_dict_equal(load_state_dict_shard, optimizer_state_dict["state"])

        model_state_dict = {
            "module.weight0": torch.rand((1024, 1024)),
            "module.weight1": torch.rand((1024, 1024)),
            "module.weight2": torch.rand((1024, 1024)),
        }
        model_saved_path = f"{tempdir}/save_model.safetensors"
        f_writer = AsyncFileWriter(model_saved_path, n_entries=191, backend="pthread")
        save(f_writer, model_state_dict)
        f_writer.sync_before_step()
        f_writer.synchronize()
        del f_writer
        load_state_dict = load_file(model_saved_path)
        check_state_dict_equal(model_state_dict, load_state_dict)

        model_state_dict_cuda = {k: v.to(get_current_device()) for k, v in model_state_dict.items()}
        model_state_pinned = {k: v.pin_memory() for k, v in model_state_dict.items()}
        model_saved_path = f"{tempdir}/save_model_cuda.safetensors"
<<<<<<< HEAD
        f_writer = AsyncFileWriter(fp=open(model_saved_path, "wb"), n_entries=191, backend="pthread")
        move_and_save(
            f_writer,
            state_dict=model_state_dict_cuda,
            state_dict_pinned=model_state_pinned,
        )
=======
        f_writer = AsyncFileWriter(model_saved_path, n_entries=191, backend="pthread")
        move_and_save(f_writer, model_state_dict_cuda, model_state_pinned)
>>>>>>> 4d202dd8
        f_writer.sync_before_step()
        f_writer.synchronize()
        del f_writer
        load_state_dict = load_file(model_saved_path)
        check_state_dict_equal(model_state_dict, load_state_dict)<|MERGE_RESOLUTION|>--- conflicted
+++ resolved
@@ -145,17 +145,12 @@
         model_state_dict_cuda = {k: v.to(get_current_device()) for k, v in model_state_dict.items()}
         model_state_pinned = {k: v.pin_memory() for k, v in model_state_dict.items()}
         model_saved_path = f"{tempdir}/save_model_cuda.safetensors"
-<<<<<<< HEAD
         f_writer = AsyncFileWriter(fp=open(model_saved_path, "wb"), n_entries=191, backend="pthread")
         move_and_save(
             f_writer,
             state_dict=model_state_dict_cuda,
             state_dict_pinned=model_state_pinned,
         )
-=======
-        f_writer = AsyncFileWriter(model_saved_path, n_entries=191, backend="pthread")
-        move_and_save(f_writer, model_state_dict_cuda, model_state_pinned)
->>>>>>> 4d202dd8
         f_writer.sync_before_step()
         f_writer.synchronize()
         del f_writer
