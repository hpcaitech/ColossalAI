<<<<<<< HEAD
from . import diffusers, timm, torchaudio
=======
from . import diffusers, timm, torchvision
>>>>>>> a674c633
from .registry import model_zoo

__all__ = ['model_zoo']<|MERGE_RESOLUTION|>--- conflicted
+++ resolved
@@ -1,8 +1,4 @@
-<<<<<<< HEAD
-from . import diffusers, timm, torchaudio
-=======
-from . import diffusers, timm, torchvision
->>>>>>> a674c633
+from . import diffusers, timm, torchaudio, torchvision
 from .registry import model_zoo
 
 __all__ = ['model_zoo']