--- conflicted
+++ resolved
@@ -1,8 +1,4 @@
-<<<<<<< HEAD
-from . import timm, torchaudio
-=======
-from . import diffusers, timm
->>>>>>> 1216d1e7
+from . import diffusers, timm, torchaudio
 from .registry import model_zoo
 
 __all__ = ['model_zoo']