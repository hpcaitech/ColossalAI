<<<<<<< HEAD
=======
import os
>>>>>>> edf94a35
from . import custom, diffusers, timm, torchaudio, torchvision, transformers
from .executor import run_fwd, run_fwd_bwd
from .registry import model_zoo

# We pick a subset of models for fast testing in order to reduce the total testing time
COMMON_MODELS = [
    'custom_hanging_param_model',
    'custom_nested_model',
    'custom_repeated_computed_layers',
    'custom_simple_net',
    'diffusers_clip_text_model',
    'diffusers_auto_encoder_kl',
    'diffusers_unet2d_model',
    'timm_densenet',
    'timm_resnet',
    'timm_swin_transformer',
    'torchaudio_wav2vec2_base',
    'torchaudio_conformer',
    'transformers_bert_for_masked_lm',
    'transformers_bloom_for_causal_lm',
    'transformers_falcon_for_causal_lm',
    'transformers_chatglm_for_conditional_generation',
    'transformers_llama_for_casual_lm',
    'transformers_vit_for_masked_image_modeling',
    'transformers_mistral_for_casual_lm'
]

IS_FAST_TEST = os.environ.get('FAST_TEST', '0') == '1'


__all__ = ["model_zoo", "run_fwd", "run_fwd_bwd", 'COMMON_MODELS', 'IS_FAST_TEST']
<|MERGE_RESOLUTION|>--- conflicted
+++ resolved
@@ -1,7 +1,5 @@
-<<<<<<< HEAD
-=======
 import os
->>>>>>> edf94a35
+
 from . import custom, diffusers, timm, torchaudio, torchvision, transformers
 from .executor import run_fwd, run_fwd_bwd
 from .registry import model_zoo
