--- conflicted
+++ resolved
@@ -1,8 +1,4 @@
-<<<<<<< HEAD
-from . import diffusers, timm, torchaudio, torchvision
-=======
-from . import diffusers, timm, torchvision, transformers
->>>>>>> 6d48eb05
+from . import diffusers, timm, torchaudio, torchvision, transformers
 from .registry import model_zoo
 
 __all__ = ['model_zoo']