import torch

from colossalai.shardformer.modeling.chatglm2_6b.configuration_chatglm import ChatGLMConfig
from colossalai.shardformer.modeling.chatglm2_6b.modeling_chatglm import ChatGLMForConditionalGeneration, ChatGLMModel

from ..registry import ModelAttribute, model_zoo

# ================================
# Register single-sentence ChatGLM
# ================================


def data_gen():
    input_ids = torch.tensor([[5941, 15, 2670, 3543, 632, 2075, 632, 2075]], dtype=torch.int64)
    attention_mask = torch.tensor([[1, 1, 1, 1, 1, 1, 1, 1]])
    return dict(input_ids=input_ids, attention_mask=attention_mask)


def data_gen_for_conditional_generation():
    # token classification data gen
    # `labels` is the type not the token id for token classification, 0 or 1
    data = data_gen()
    labels = data["input_ids"].clone()
    data["labels"] = labels
    return data


# define output transform function
output_transform_fn = lambda x: x

# define loss function
loss_fn_for_chatglm_model = lambda x: torch.nn.functional.mse_loss(
    x.last_hidden_state, torch.ones_like(x.last_hidden_state)
)
loss_fn = lambda x: x.loss

<<<<<<< HEAD
config = ChatGLMConfig(num_layers=2,
                       padded_vocab_size=65024,
                       hidden_size=128,
                       num_attention_heads=8,
                       multi_query_attention=True,
                       multi_query_group_num=2,
                       kv_channels=16,
                       rmsnorm=True,
                       original_rope=True,
                       use_cache=True,
                       torch_dtype=torch.float32)

model_zoo.register(name='transformers_chatglm',
                   model_fn=lambda: ChatGLMModel(config, empty_init=False),
                   data_gen_fn=data_gen,
                   output_transform_fn=output_transform_fn,
                   loss_fn=loss_fn_for_chatglm_model,
                   model_attribute=ModelAttribute(has_control_flow=True))

model_zoo.register(name="transformers_chatglm_for_conditional_generation",
                   model_fn=lambda: ChatGLMForConditionalGeneration(config, empty_init=False),
                   data_gen_fn=data_gen_for_conditional_generation,
                   output_transform_fn=output_transform_fn,
                   loss_fn=loss_fn,
                   model_attribute=ModelAttribute(has_control_flow=True))
=======
config = ChatGLMConfig(
    num_layers=2,
    padded_vocab_size=65024,
    hidden_size=64,
    num_attention_heads=8,
    rmsnorm=True,
    original_rope=True,
    use_cache=True,
    torch_dtype=torch.float32,
)

model_zoo.register(
    name="transformers_chatglm",
    model_fn=lambda: ChatGLMModel(config, empty_init=False),
    data_gen_fn=data_gen,
    output_transform_fn=output_transform_fn,
    loss_fn=loss_fn_for_chatglm_model,
    model_attribute=ModelAttribute(has_control_flow=True),
)

model_zoo.register(
    name="transformers_chatglm_for_conditional_generation",
    model_fn=lambda: ChatGLMForConditionalGeneration(config, empty_init=False),
    data_gen_fn=data_gen_for_conditional_generation,
    output_transform_fn=output_transform_fn,
    loss_fn=loss_fn,
    model_attribute=ModelAttribute(has_control_flow=True),
)
>>>>>>> 079bf3cb
<|MERGE_RESOLUTION|>--- conflicted
+++ resolved
@@ -34,38 +34,14 @@
 )
 loss_fn = lambda x: x.loss
 
-<<<<<<< HEAD
-config = ChatGLMConfig(num_layers=2,
-                       padded_vocab_size=65024,
-                       hidden_size=128,
-                       num_attention_heads=8,
-                       multi_query_attention=True,
-                       multi_query_group_num=2,
-                       kv_channels=16,
-                       rmsnorm=True,
-                       original_rope=True,
-                       use_cache=True,
-                       torch_dtype=torch.float32)
-
-model_zoo.register(name='transformers_chatglm',
-                   model_fn=lambda: ChatGLMModel(config, empty_init=False),
-                   data_gen_fn=data_gen,
-                   output_transform_fn=output_transform_fn,
-                   loss_fn=loss_fn_for_chatglm_model,
-                   model_attribute=ModelAttribute(has_control_flow=True))
-
-model_zoo.register(name="transformers_chatglm_for_conditional_generation",
-                   model_fn=lambda: ChatGLMForConditionalGeneration(config, empty_init=False),
-                   data_gen_fn=data_gen_for_conditional_generation,
-                   output_transform_fn=output_transform_fn,
-                   loss_fn=loss_fn,
-                   model_attribute=ModelAttribute(has_control_flow=True))
-=======
 config = ChatGLMConfig(
     num_layers=2,
     padded_vocab_size=65024,
-    hidden_size=64,
+    hidden_size=128,
     num_attention_heads=8,
+    multi_query_attention=True,
+    multi_query_group_num=2,
+    kv_channels=16,
     rmsnorm=True,
     original_rope=True,
     use_cache=True,
@@ -88,5 +64,4 @@
     output_transform_fn=output_transform_fn,
     loss_fn=loss_fn,
     model_attribute=ModelAttribute(has_control_flow=True),
-)
->>>>>>> 079bf3cb
+)