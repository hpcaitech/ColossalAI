import copy

import torch
import transformers

from ..registry import ModelAttribute, model_zoo

# ===============================
# Register single-sentence GPT
# ===============================


def data_gen():
    # Generated from following code snippet
    #
    # from transformers import GPT2Tokenizer
    # input = 'Hello, my dog is cute'
    # tokenized_input = tokenizer(input, return_tensors='pt')
    # input_ids = tokenized_input['input_ids']
    # attention_mask = tokenized_input['attention_mask']
    input_ids = torch.tensor([[15496, 11, 616, 3290, 318, 13779, 318, 13779]], dtype=torch.int64)
    attention_mask = torch.tensor([[1, 1, 1, 1, 1, 1, 1, 1]], dtype=torch.int64)
    return dict(input_ids=input_ids, attention_mask=attention_mask)


def data_gen_for_lm():
    # LM data gen
    # the `labels` of LM is the token of the output, cause no padding, use `input_ids` as `labels`
    data = data_gen()
    data['labels'] = data['input_ids'].clone()
    return data


def data_gen_for_question_answering():
    # question answering data gen
    # `labels` is the type not the token id for token classification, 0 or 1
    data = data_gen()
    start_positions = torch.tensor([0], dtype=torch.int64)
    data['start_positions'] = start_positions
    end_positions = torch.tensor([1], dtype=torch.int64)
    data['end_positions'] = end_positions
    return data


def data_gen_for_token_classification():
    # token classification data gen
    # `labels` is the type not the token id for token classification, 0 or 1
    data = data_gen()
<<<<<<< HEAD
    data['labels'] = torch.tensor([[0, 0, 0, 0, 0, 0, 0, 0]], dtype=torch.int64)
=======
    data['labels'] = torch.tensor([[0, 0, 0, 0, 0, 1]], dtype=torch.int64)
>>>>>>> 3bfdd539
    return data


def data_gen_for_sequence_classification():
    # sequence classification data gen
    data = data_gen()
    data['labels'] = torch.tensor([1], dtype=torch.int64)
    return data


# define output transform function
output_transform_fn = lambda x: x

# define loss function
loss_fn_for_gpt2_model = lambda x: torch.nn.functional.mse_loss(x.last_hidden_state, torch.ones_like(x.last_hidden_state
                                                                                                    ))
loss_fn = lambda x: x.loss

config = transformers.GPT2Config(n_layer=2,
                                 n_head=4,
                                 vocab_size=50258,
                                 attn_pdrop=0,
                                 embd_pdrop=0,
                                 resid_pdrop=0,
                                 summary_first_dropout=0,
                                 hidden_dropout=0)

config_for_token_classification = copy.deepcopy(config)
config_for_token_classification.num_labels = 2

# register the following models
model_zoo.register(name='transformers_gpt',
                   model_fn=lambda: transformers.GPT2Model(config),
                   data_gen_fn=data_gen,
                   output_transform_fn=output_transform_fn,
                   loss_fn=loss_fn_for_gpt2_model,
                   model_attribute=ModelAttribute(has_control_flow=True))
model_zoo.register(name='transformers_gpt_lm',
                   model_fn=lambda: transformers.GPT2LMHeadModel(config),
                   data_gen_fn=data_gen_for_lm,
                   output_transform_fn=output_transform_fn,
                   loss_fn=loss_fn,
                   model_attribute=ModelAttribute(has_control_flow=True))
model_zoo.register(name='transformers_gpt_double_heads',
                   model_fn=lambda: transformers.GPT2DoubleHeadsModel(config),
                   data_gen_fn=data_gen_for_lm,
                   output_transform_fn=output_transform_fn,
                   loss_fn=loss_fn,
                   model_attribute=ModelAttribute(has_control_flow=True))
model_zoo.register(name='transformers_gpt_for_question_answering',
                   model_fn=lambda: transformers.GPT2ForQuestionAnswering(config),
                   data_gen_fn=data_gen_for_question_answering,
                   output_transform_fn=output_transform_fn,
                   loss_fn=loss_fn,
                   model_attribute=ModelAttribute(has_control_flow=True))
model_zoo.register(name='transformers_gpt_for_token_classification',
                   model_fn=lambda: transformers.GPT2ForTokenClassification(config_for_token_classification),
                   data_gen_fn=data_gen_for_token_classification,
                   output_transform_fn=output_transform_fn,
                   loss_fn=loss_fn,
                   model_attribute=ModelAttribute(has_control_flow=True))
model_zoo.register(name='transformers_gpt_for_sequence_classification',
                   model_fn=lambda: transformers.GPT2ForSequenceClassification(config_for_token_classification),
                   data_gen_fn=data_gen_for_sequence_classification,
                   output_transform_fn=output_transform_fn,
                   loss_fn=loss_fn,
                   model_attribute=ModelAttribute(has_control_flow=True))<|MERGE_RESOLUTION|>--- conflicted
+++ resolved
@@ -46,11 +46,7 @@
     # token classification data gen
     # `labels` is the type not the token id for token classification, 0 or 1
     data = data_gen()
-<<<<<<< HEAD
-    data['labels'] = torch.tensor([[0, 0, 0, 0, 0, 0, 0, 0]], dtype=torch.int64)
-=======
-    data['labels'] = torch.tensor([[0, 0, 0, 0, 0, 1]], dtype=torch.int64)
->>>>>>> 3bfdd539
+    data['labels'] = torch.tensor([[0, 0, 0, 0, 0, 0, 0, 1]], dtype=torch.int64)
     return data
 
 
